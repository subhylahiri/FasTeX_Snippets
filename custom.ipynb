--- conflicted
+++ resolved
@@ -482,11 +482,7 @@
   },
   {
    "cell_type": "code",
-<<<<<<< HEAD
    "execution_count": 29,
-=======
-   "execution_count": 31,
->>>>>>> badadad9
    "metadata": {},
    "outputs": [],
    "source": [
@@ -504,11 +500,7 @@
   },
   {
    "cell_type": "code",
-<<<<<<< HEAD
    "execution_count": 30,
-=======
-   "execution_count": 32,
->>>>>>> badadad9
    "metadata": {},
    "outputs": [],
    "source": [
@@ -519,11 +511,7 @@
   },
   {
    "cell_type": "code",
-<<<<<<< HEAD
    "execution_count": 31,
-=======
-   "execution_count": 33,
->>>>>>> badadad9
    "metadata": {},
    "outputs": [],
    "source": [
@@ -541,11 +529,7 @@
   },
   {
    "cell_type": "code",
-<<<<<<< HEAD
    "execution_count": 32,
-=======
-   "execution_count": 34,
->>>>>>> badadad9
    "metadata": {},
    "outputs": [],
    "source": [
@@ -562,37 +546,25 @@
   },
   {
    "cell_type": "code",
-<<<<<<< HEAD
    "execution_count": 33,
-=======
+   "metadata": {},
+   "outputs": [],
+   "source": [
+    "endtab = True"
+   ]
+  },
+  {
+   "cell_type": "code",
+   "execution_count": 34,
+   "metadata": {},
+   "outputs": [],
+   "source": [
+    "snip_options = {'prefix': prefix, 'suffix': suffix, 'endtab': endtab}"
+   ]
+  },
+  {
+   "cell_type": "code",
    "execution_count": 35,
->>>>>>> badadad9
-   "metadata": {},
-   "outputs": [],
-   "source": [
-    "endtab = True"
-   ]
-  },
-  {
-   "cell_type": "code",
-<<<<<<< HEAD
-   "execution_count": 34,
-=======
-   "execution_count": 36,
->>>>>>> badadad9
-   "metadata": {},
-   "outputs": [],
-   "source": [
-    "snip_options = {'prefix': prefix, 'suffix': suffix, 'endtab': endtab}"
-   ]
-  },
-  {
-   "cell_type": "code",
-<<<<<<< HEAD
-   "execution_count": 35,
-=======
-   "execution_count": 37,
->>>>>>> badadad9
    "metadata": {},
    "outputs": [],
    "source": [
