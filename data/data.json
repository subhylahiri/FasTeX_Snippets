[
    {
        "prefix": "teletter",
        "body": [
            "%&latex2e--te2letter",
            "\\documentclass{letter}",
            "\\begin{document}",
            "\\signature{yourName}",
            "\\telephone{phone (TTT) EEE-LLLL}",
            "\\begin{letter}{Addressee\\\\",
            "               Address\\\\",
            "               More Address\\\\",
            "               More and more lines separated by double backslashes",
            "               }",
            "\\opening{Dear Whoever,}",
            "The Text",
            "\\closing{Sincerely yours,}",
            "\\end{letter}",
            "\\end{document}"
        ],
        "mode": "text",
        "description": "latex2e--te2letter"
    },
    {
        "prefix": "opcpcgcl",
        "body": "\\operatorname{PGL}",
        "mode": "maths",
        "description": "\\operatorname{PGL}"
    },
    {
        "prefix": "mx3b35pt",
        "body": [
            "\\begin{bmatrix}",
            "a & b & c \\\\ [35pt]",
            "d & e & f \\\\ [35pt]",
            "g & h & i",
            "\\end{bmatrix}"
        ],
        "mode": "maths",
        "description": "\\begin{bmatrix}"
    },
    {
        "prefix": "dovstcpq",
        "body": "\\$\\overset{\\longrightarrow}{\\text{PQ}}\\$",
        "mode": "text",
        "description": "$\\overset{\\longrightarrow}{\\text{PQ}}$"
    },
    {
        "prefix": "dovstcpp",
        "body": "\\$\\overset{\\longrightarrow}{\\text{PP}}\\$",
        "mode": "text",
        "description": "$\\overset{\\longrightarrow}{\\text{PP}}$"
    },
    {
        "prefix": "upkgvrb",
        "body": "\\usepackage{verbatim}",
        "mode": "text",
        "description": "\\usepackage{verbatim}"
    },
    {
        "prefix": "upkgeuf",
        "body": "\\usepackage{eufrak}",
        "mode": "text",
        "description": "\\usepackage{eufrak}"
    },
    {
        "prefix": "upkgeuc",
        "body": "\\usepackage{eucal}",
        "mode": "text",
        "description": "\\usepackage{eucal}"
    },
    {
        "prefix": "upkgclr",
        "body": "\\usepackage{color}",
        "mode": "text",
        "description": "\\usepackage{color}"
    },
    {
        "prefix": "upkgams",
        "body": "\\usepackage{amsmath,amssymb,eufrak,amsthm,amscd}",
        "mode": "text",
        "description": "\\usepackage{amsmath,amssymb,eufrak,amsthm,amscd}"
    },
    {
        "prefix": "txtstyu",
        "body": "\\textstyle{$1}",
        "mode": "maths",
        "description": "\\textstyle{}"
    },
    {
        "prefix": "ovstcpq",
        "body": "\\overset{\\longrightarrow}{\\text{PQ}}",
        "mode": "maths",
        "description": "\\overset{\\longrightarrow}{\\text{PQ}}"
    },
    {
        "prefix": "ovstcpp",
        "body": "\\overset{\\longrightarrow}{\\text{PP}}",
        "mode": "maths",
        "description": "\\overset{\\longrightarrow}{\\text{PP}}"
    },
    {
        "prefix": "opdcso3",
        "body": "\\$\\operatorname{SO(3)}\\$",
        "mode": "text",
        "description": "$\\operatorname{SO(3)}$"
    },
    {
        "prefix": "opcrank",
        "body": "\\operatorname{Rank}",
        "mode": "maths",
        "description": "\\operatorname{Rank}"
    },
    {
        "prefix": "opcprym",
        "body": "\\operatorname{Prym}",
        "mode": "maths",
        "description": "\\operatorname{Prym}"
    },
    {
        "prefix": "opcdiff",
        "body": "\\operatorname{Diff}",
        "mode": "maths",
        "description": "\\operatorname{Diff}"
    },
    {
        "prefix": "opccorr",
        "body": "\\operatorname{Corr}",
        "mode": "maths",
        "description": "\\operatorname{Corr}"
    },
    {
        "prefix": "opccard",
        "body": "\\operatorname{Card}",
        "mode": "maths",
        "description": "\\operatorname{Card}"
    },
    {
        "prefix": "dcarta4",
        "body": "\\documentclass[a4paper]{article}",
        "mode": "text",
        "description": "\\documentclass[a4paper]{article}"
    },
    {
        "prefix": "dblackl",
        "body": "\\quad \\$\\blacklozenge\\$",
        "mode": "text",
        "description": "\\quad $\\blacklozenge$"
    },
    {
        "prefix": "upkggr",
        "body": "\\usepackage{graphicx}",
        "mode": "text",
        "description": "\\usepackage{graphicx}"
    },
    {
        "prefix": "txtupu",
        "body": "\\textup{$1}",
        "mode": "text",
        "description": "\\textup{}"
    },
    {
        "prefix": "txtttu",
        "body": "\\texttt{$1}",
        "mode": "text",
        "description": "\\texttt{}"
    },
    {
        "prefix": "txtsty",
        "body": "\\textstyle{$1}",
        "mode": "maths",
        "description": "\\textstyle{}"
    },
    {
        "prefix": "txtslu",
        "body": "\\textsl{$1}",
        "mode": "text",
        "description": "\\textsl{}"
    },
    {
        "prefix": "txtsfu",
        "body": "\\textsf{$1}",
        "mode": "text",
        "description": "\\textsf{}"
    },
    {
        "prefix": "txtscu",
        "body": "\\textsc{$1}",
        "mode": "text",
        "description": "\\textsc{}"
    },
    {
        "prefix": "txtrmu",
        "body": "\\textrm{$1}",
        "mode": "text",
        "description": "\\textrm{}"
    },
    {
        "prefix": "txtitu",
        "body": "\\textit{$1}",
        "mode": "text",
        "description": "\\textit{}"
    },
    {
        "prefix": "txtbfu",
        "body": "\\textbf{$1}",
        "mode": "text",
        "description": "\\textbf{}"
    },
    {
        "prefix": "thmsty",
        "body": [
            "\\theoremstyle{plain} %--default",
            "\\newtheorem{theorem}             {Theorem}  [section]",
            "\\newtheorem{lemma}      [theorem]{Lemma}",
            "\\newtheorem{corollary}  [theorem]{Corollary}",
            "\\newtheorem{proposition}[theorem]{Proposition}",
            "\\newtheorem{algorithm}  [theorem]{Algorithm}",
            "\\newtheorem{criterion}  [theorem]{Criterion}",
            "\\newtheorem{conjecture} [theorem]{Conjecture}",
            "\\newtheorem{question}   [theorem]{Question}",
            "\\theoremstyle{definition}",
            "\\newtheorem{definition} [theorem]{Definition}",
            "\\newtheorem{condition}  [theorem]{Condition}",
            "\\newtheorem{example}    [theorem]{Example}",
            "\\newtheorem{problem}    [theorem]{Problem}",
            "\\newtheorem{solution}   [theorem]{Solution}",
            "\\theoremstyle{remark}",
            "\\newtheorem{remark}              {Remark}",
            "\\newtheorem{note}                {Note}",
            "\\newtheorem{claim}               {Claim}",
            "\\newtheorem{summary}             {Summary}",
            "\\newtheorem{case}                {Case}",
            "\\newtheorem{acknowledgment}      {Acknowledgments}",
            "\\newtheorem{conclusion}          {Conclusion}",
            "\\newtheorem{notation}            {Notation}"
        ],
        "mode": "text",
        "description": "\\theoremstyle{plain} %--default"
    },
    {
        "prefix": "tgqeds",
        "body": "\\tag*{\\qedsymbol}",
        "mode": "maths",
        "description": "\\tag*{\\qedsymbol}"
    },
    {
        "prefix": "tabex1",
        "body": [
            "\\begin{center}",
            "\\begin{tabular}{ccccc}",
            "                   & & \\multicolumn{3}{c}{Definition}    \\\\",
            "                   & & \\multicolumn{3}{c}{of derivative} \\\\",
            "                   & & & \\$\\downarrow\\$",
            "                   &                                     \\\\",
            "Partials exist and & \\$\\Longrightarrow\\$",
            "                   & Differentiable",
            "                   & \\$\\Longrightarrow\\$",
            "                   & Partials exist                       \\\\",
            "are continuous     & & & &",
            "\\end{tabular}",
            "\\end{center}"
        ],
        "mode": "text",
        "description": "\\begin{center}"
    },
    {
        "prefix": "sumlij",
        "body": "\\sum_{ij}",
        "mode": "maths",
        "description": "\\sum_{ij}"
    },
    {
        "prefix": "snsref",
        "body": "\\section*{References}",
        "mode": "text",
        "description": "\\section*{References}"
    },
    {
        "prefix": "rcqeds",
        "body": "\\renewcommand{qedsymbol}{}",
        "mode": "text",
        "description": "\\renewcommand{qedsymbol}{}"
    },
    {
        "prefix": "opsech",
        "body": "\\operatorname{sech}",
        "mode": "maths",
        "description": "\\operatorname{sech}"
    },
    {
        "prefix": "oprank",
        "body": "\\operatorname{rank}",
        "mode": "maths",
        "description": "\\operatorname{rank}"
    },
    {
        "prefix": "opcsym",
        "body": "\\operatorname{Sym}",
        "mode": "maths",
        "description": "\\operatorname{Sym}"
    },
    {
        "prefix": "opcso3",
        "body": "\\operatorname{SO(3)}",
        "mode": "maths",
        "description": "\\operatorname{SO(3)}"
    },
    {
        "prefix": "opcscu",
        "body": "\\operatorname{SU}",
        "mode": "maths",
        "description": "\\operatorname{SU}"
    },
    {
        "prefix": "opcscp",
        "body": "\\operatorname{SP}",
        "mode": "maths",
        "description": "\\operatorname{SP}"
    },
    {
        "prefix": "opcsco",
        "body": "\\operatorname{SO}",
        "mode": "maths",
        "description": "\\operatorname{SO}"
    },
    {
        "prefix": "opcscl",
        "body": "\\operatorname{SL}",
        "mode": "maths",
        "description": "\\operatorname{SL}"
    },
    {
        "prefix": "opcrez",
        "body": "\\operatorname{Re}(z)",
        "mode": "maths",
        "description": "\\operatorname{Re}(z)"
    },
    {
        "prefix": "opcreu",
        "body": "\\operatorname{Re}(",
        "mode": "maths",
        "description": "\\operatorname{Re}("
    },
    {
        "prefix": "opcres",
        "body": "\\operatorname{Res}",
        "mode": "maths",
        "description": "\\operatorname{Res}"
    },
    {
        "prefix": "opcram",
        "body": "\\operatorname{Ram}",
        "mode": "maths",
        "description": "\\operatorname{Ram}"
    },
    {
        "prefix": "opcpic",
        "body": "\\operatorname{Pic}",
        "mode": "maths",
        "description": "\\operatorname{Pic}"
    },
    {
        "prefix": "opclie",
        "body": "\\operatorname{Lie}",
        "mode": "maths",
        "description": "\\operatorname{Lie}"
    },
    {
        "prefix": "opcjac",
        "body": "\\operatorname{Jac}",
        "mode": "maths",
        "description": "\\operatorname{Jac}"
    },
    {
        "prefix": "opcimz",
        "body": "\\operatorname{Im}(z)",
        "mode": "maths",
        "description": "\\operatorname{Im}(z)"
    },
    {
        "prefix": "opcimu",
        "body": "\\operatorname{Im}(",
        "mode": "maths",
        "description": "\\operatorname{Im}("
    },
    {
        "prefix": "opchom",
        "body": "\\operatorname{Hom}",
        "mode": "maths",
        "description": "\\operatorname{Hom}"
    },
    {
        "prefix": "opchar",
        "body": "\\operatorname{char}",
        "mode": "maths",
        "description": "\\operatorname{char}"
    },
    {
        "prefix": "opcgcl",
        "body": "\\operatorname{GL}",
        "mode": "maths",
        "description": "\\operatorname{GL}"
    },
    {
        "prefix": "opcfcl",
        "body": "\\operatorname{FL}",
        "mode": "maths",
        "description": "\\operatorname{FL}"
    },
    {
        "prefix": "opcext",
        "body": "\\operatorname{Ext}",
        "mode": "maths",
        "description": "\\operatorname{Ext}"
    },
    {
        "prefix": "opcaut",
        "body": "\\operatorname{Aut}",
        "mode": "maths",
        "description": "\\operatorname{Aut}"
    },
    {
        "prefix": "intxtu",
        "body": "\\intertext{$1}",
        "mode": "maths",
        "description": "\\intertext{}"
    },
    {
        "prefix": "frboxn",
        "body": "\\fbox{\\parbox{2.0in}{{\\large \\bf Note: \\,} text }}",
        "mode": "text",
        "description": "\\fbox{\\parbox{2.0in}{{\\large \\bf Note: \\,} text }}"
    },
    {
        "prefix": "dxdydz",
        "body": "\\,dx\\,dy\\,dz",
        "mode": "maths",
        "description": "\\,dx\\,dy\\,dz"
    },
    {
        "prefix": "dtriap",
        "body": "\\$(a_1, a_2, a_3)\\$",
        "mode": "text",
        "description": "$(a_1, a_2, a_3)$"
    },
    {
        "prefix": "dopso3",
        "body": "\\$\\operatorname{so(3)}\\$",
        "mode": "text",
        "description": "$\\operatorname{so(3)}$"
    },
    {
        "prefix": "dopcrn",
        "body": "\\$\\mathbb{R}^n\\$ ",
        "mode": "text",
        "description": "$\\mathbb{R}^n$ "
    },
    {
        "prefix": "dopcrm",
        "body": "\\$\\mathbb{R}^m\\$ ",
        "mode": "text",
        "description": "$\\mathbb{R}^m$ "
    },
    {
        "prefix": "dopcr3",
        "body": "\\$\\mathbb{R}^3\\$ ",
        "mode": "text",
        "description": "$\\mathbb{R}^3$ "
    },
    {
        "prefix": "dopcr2",
        "body": "\\$\\mathbb{R}^2\\$ ",
        "mode": "text",
        "description": "$\\mathbb{R}^2$ "
    },
    {
        "prefix": "dopcr1",
        "body": "\\$\\mathbb{R}^1\\$ ",
        "mode": "text",
        "description": "$\\mathbb{R}^1$ "
    },
    {
        "prefix": "dfrbox",
        "body": "\\fbox{\\fbox{\\parbox{2.0in}{\\centerline{\\large \\bf type header} text}}}",
        "mode": "text",
        "description": "\\fbox{\\fbox{\\parbox{2.0in}{\\centerline{\\large \\bf type header} text}}}"
    },
    {
        "prefix": "dfrbox",
        "body": [
            "\\fbox{\\fbox{\\parbox{2.0in}{",
            "\\centerline{\\large \\bf type header} text }}}"
        ],
        "mode": "text",
        "description": "\\fbox{\\fbox{\\parbox{2.0in}{"
    },
    {
        "prefix": "dcbook",
        "body": "\\documentclass{book}",
        "mode": "text",
        "description": "\\documentclass{book}"
    },
    {
        "prefix": "dbbcrn",
        "body": "\\$\\mathbb{R}^n\\$ ",
        "mode": "text",
        "description": "$\\mathbb{R}^n$ "
    },
    {
        "prefix": "dbbcrm",
        "body": "\\$\\mathbb{R}^m\\$ ",
        "mode": "text",
        "description": "$\\mathbb{R}^m$ "
    },
    {
        "prefix": "dbbcr3",
        "body": "\\$\\mathbb{R}^3\\$ ",
        "mode": "text",
        "description": "$\\mathbb{R}^3$ "
    },
    {
        "prefix": "dbbcr2",
        "body": "\\$\\mathbb{R}^2\\$ ",
        "mode": "text",
        "description": "$\\mathbb{R}^2$ "
    },
    {
        "prefix": "dbbcr1",
        "body": "\\$\\mathbb{R}^1\\$ ",
        "mode": "text",
        "description": "$\\mathbb{R}^1$ "
    },
    {
        "prefix": "blackl",
        "body": "\\quad\\blacklozenge",
        "mode": "maths",
        "description": "\\quad\\blacklozenge"
    },
    {
        "prefix": "wrtns",
        "body": "rotations",
        "mode": "text",
        "description": "rotations"
    },
    {
        "prefix": "wligs",
        "body": "line integrals",
        "mode": "text",
        "description": "line integrals"
    },
    {
        "prefix": "wfuns",
        "body": "functions",
        "mode": "text",
        "description": "functions"
    },
    {
        "prefix": "weqns",
        "body": "equations",
        "mode": "text",
        "description": "equations"
    },
    {
        "prefix": "wders",
        "body": "derivatives",
        "mode": "text",
        "description": "derivatives"
    },
    {
        "prefix": "upkgu",
        "body": "\\usepackage{$1}",
        "mode": "text",
        "description": "\\usepackage{}"
    },
    {
        "prefix": "unstu",
        "body": "\\underset{$1}",
        "mode": "maths",
        "description": "\\underset{}"
    },
    {
        "prefix": "txtup",
        "body": "\\textup{$1}",
        "mode": "text",
        "description": "\\textup{}"
    },
    {
        "prefix": "txttt",
        "body": "\\texttt{$1}",
        "mode": "text",
        "description": "\\texttt{}"
    },
    {
        "prefix": "txtsl",
        "body": "\\textsl{$1}",
        "mode": "text",
        "description": "\\textsl{}"
    },
    {
        "prefix": "txtsf",
        "body": "\\textsf{$1}",
        "mode": "text",
        "description": "\\textsf{}"
    },
    {
        "prefix": "txtsc",
        "body": "\\textsc{$1}",
        "mode": "text",
        "description": "\\textsc{}"
    },
    {
        "prefix": "txtrm",
        "body": "\\textrm{$1}",
        "mode": "text",
        "description": "\\textrm{}"
    },
    {
        "prefix": "txtqu",
        "body": "\\quad\\text{$1}\\quad",
        "mode": "maths",
        "description": "\\quad\\text{}\\quad"
    },
    {
        "prefix": "txtqa",
        "body": "\\quad \\text{and}\\quad",
        "mode": "maths",
        "description": "\\quad \\text{and}\\quad"
    },
    {
        "prefix": "txtit",
        "body": "\\textit{$1}",
        "mode": "text",
        "description": "\\textit{}"
    },
    {
        "prefix": "txtbf",
        "body": "\\textbf{$1}",
        "mode": "text",
        "description": "\\textbf{}"
    },
    {
        "prefix": "triap",
        "body": "(a_1, a_2, a_3)",
        "mode": "maths",
        "description": "(a_1, a_2, a_3)"
    },
    {
        "prefix": "tebtx",
        "body": [
            "%================================================================================",
            "\\bibliographystyle{utcaps_nat}",
            "\\bibliography{journals}",
            "%================================================================================",
            "\\end{document}"
        ],
        "mode": "text",
        "description": "\\bibliographystyle{utcaps_nat}"
    },
    {
        "prefix": "teblx",
        "body": [
            "%--------------------------------------------------------------------------------",
            "\\usepackage[style=numeric-links,language=british]{biblatex}",
            "\\ExecuteBibliographyOptions{sorting=none,giveninits=true,maxbibnames=99,uniquename=init}",
            "\\DeclareNameAlias{author}{default}",
            "%\\renewcommand{\\mkbibnamegiven}[1]{}",
            "\\addbibresource{journals.bib}",
            "\\setlength{\\bibitemsep}{\\parsep}",
            "%--------------------------------------------------------------------------------"
        ],
        "mode": "text",
        "description": "\\usepackage[style=numeric-links,language=british]{biblatex}"
    },
    {
        "prefix": "teack",
        "body": [
            "\\begin{acknowledgment}",
            "  $1",
            "\\end{acknowledgment}"
        ],
        "mode": "text",
        "description": "\\begin{acknowledgment}"
    },
    {
        "prefix": "teabs",
        "body": [
            "\\begin{abstract}",
            "  $1",
            "\\end{abstract}"
        ],
        "mode": "text",
        "description": "\\begin{abstract}"
    },
    {
        "prefix": "sumlu",
        "body": "\\sum_{",
        "mode": "maths",
        "description": "\\sum_{"
    },
    {
        "prefix": "sumli",
        "body": "\\sum_i",
        "mode": "maths",
        "description": "\\sum_i"
    },
    {
        "prefix": "sumlj",
        "body": "\\sum_j",
        "mode": "maths",
        "description": "\\sum_j"
    },
    {
        "prefix": "setlu",
        "body": "\\left\\{ \\left.  \\!\\right|\\right\\}",
        "mode": "maths",
        "description": "\\left\\{ \\left.  \\!\\right|\\right\\}"
    },
    {
        "prefix": "setcu",
        "body": "\\setcounter{",
        "mode": "text",
        "description": "\\setcounter{"
    },
    {
        "prefix": "rcmdu",
        "body": "\\renewcommand{",
        "mode": "text",
        "description": "\\renewcommand{"
    },
    {
        "prefix": "rcmdl",
        "body": "\\renewcommand{\\labelenumi}{\\em \\$(\\$\\roman{enumi}\\$)\\$}",
        "mode": "text",
        "description": "\\renewcommand{\\labelenumi}{\\em $($\\roman{enumi}$)$}"
    },
    {
        "prefix": "qdetd",
        "body": "\\quad \\$\\bigtriangledown\\$",
        "mode": "text",
        "description": "\\quad $\\bigtriangledown$"
    },
    {
        "prefix": "qdesq",
        "body": "\\quad \\$\\square\\$",
        "mode": "text",
        "description": "\\quad $\\square$"
    },
    {
        "prefix": "qdbtd",
        "body": "\\quad \\$\\blacktriangledown\\$",
        "mode": "text",
        "description": "\\quad $\\blacktriangledown$"
    },
    {
        "prefix": "qdbsq",
        "body": "\\quad \\$\\blacksquare\\$",
        "mode": "text",
        "description": "\\quad $\\blacksquare$"
    },
    {
        "prefix": "parau",
        "body": "\\paragraph{$1}",
        "mode": "text",
        "description": "\\paragraph{}"
    },
    {
        "prefix": "oxvth",
        "body": "(\\vartheta)",
        "mode": "maths",
        "description": "(\\vartheta)"
    },
    {
        "prefix": "oxvph",
        "body": "(\\varphi)",
        "mode": "maths",
        "description": "(\\varphi)"
    },
    {
        "prefix": "oxcth",
        "body": "(\\Theta)",
        "mode": "maths",
        "description": "(\\Theta)"
    },
    {
        "prefix": "oxcps",
        "body": "(\\Psi)",
        "mode": "maths",
        "description": "(\\Psi)"
    },
    {
        "prefix": "oxcph",
        "body": "(\\Phi)",
        "mode": "maths",
        "description": "(\\Phi)"
    },
    {
        "prefix": "opso3",
        "body": "\\operatorname{so(3)}",
        "mode": "maths",
        "description": "\\operatorname{so(3)}"
    },
    {
        "prefix": "opres",
        "body": "\\operatorname{res}",
        "mode": "maths",
        "description": "\\operatorname{res}"
    },
    {
        "prefix": "opreg",
        "body": "\\operatorname{reg}",
        "mode": "maths",
        "description": "\\operatorname{reg}"
    },
    {
        "prefix": "opdiv",
        "body": "\\operatorname{div}",
        "mode": "maths",
        "description": "\\operatorname{div}"
    },
    {
        "prefix": "opctr",
        "body": "\\operatorname{Tr}",
        "mode": "maths",
        "description": "\\operatorname{Tr}"
    },
    {
        "prefix": "opcsp",
        "body": "\\operatorname{Sp}",
        "mode": "maths",
        "description": "\\operatorname{Sp}"
    },
    {
        "prefix": "opcrn",
        "body": "\\mathbb{R}^n ",
        "mode": "maths",
        "description": "\\mathbb{R}^n "
    },
    {
        "prefix": "opcrm",
        "body": "\\mathbb{R}^m ",
        "mode": "maths",
        "description": "\\mathbb{R}^m "
    },
    {
        "prefix": "opcr3",
        "body": "\\mathbb{R}^3 ",
        "mode": "maths",
        "description": "\\mathbb{R}^3 "
    },
    {
        "prefix": "opcr2",
        "body": "\\mathbb{R}^2 ",
        "mode": "maths",
        "description": "\\mathbb{R}^2 "
    },
    {
        "prefix": "opcr1",
        "body": "\\mathbb{R}^1 ",
        "mode": "maths",
        "description": "\\mathbb{R}^1 "
    },
    {
        "prefix": "opcnm",
        "body": "\\operatorname{Nm}",
        "mode": "maths",
        "description": "\\operatorname{Nm}"
    },
    {
        "prefix": "opcad",
        "body": "\\operatorname{Ad}",
        "mode": "maths",
        "description": "\\operatorname{Ad}"
    },
    {
        "prefix": "oddxg",
        "body": "\\ddot{\\gamma}",
        "mode": "maths",
        "description": "\\ddot{\\gamma}"
    },
    {
        "prefix": "oddxb",
        "body": "\\ddot{\\beta}",
        "mode": "maths",
        "description": "\\ddot{\\beta}"
    },
    {
        "prefix": "oddxa",
        "body": "\\ddot{\\alpha}",
        "mode": "maths",
        "description": "\\ddot{\\alpha}"
    },
    {
        "prefix": "nolim",
        "body": "\\nolimits",
        "mode": "maths",
        "description": "\\nolimits"
    },
    {
        "prefix": "ncmdu",
        "body": "\\newcommand{",
        "mode": "text",
        "description": "\\newcommand{"
    },
    {
        "prefix": "mxspu",
        "body": [
            "\\begin{psmallmatrix}",
            "...&...\\\\",
            "...&...",
            "\\end{psmallmatrix}"
        ],
        "mode": "maths",
        "description": "\\begin{psmallmatrix}"
    },
    {
        "prefix": "mxsbu",
        "body": [
            "\\begin{bsmallmatrix}",
            "...&...\\\\",
            "...&...",
            "\\end{bsmallmatrix}"
        ],
        "mode": "maths",
        "description": "\\begin{bsmallmatrix}"
    },
    {
        "prefix": "mxcvu",
        "body": [
            "\\begin{Vmatrix}",
            "...&...\\\\",
            "...&...",
            "\\end{Vmatrix}"
        ],
        "mode": "maths",
        "description": "\\begin{Vmatrix}"
    },
    {
        "prefix": "mx2bk",
        "body": [
            "\\begin{bmatrix}",
            " a & b \\\\",
            " c & d",
            "\\end{bmatrix}"
        ],
        "mode": "maths",
        "description": "\\begin{bmatrix}"
    },
    {
        "prefix": "mrkbu",
        "body": "\\markboth{",
        "mode": "text",
        "description": "\\markboth{"
    },
    {
        "prefix": "mprop",
        "body": "\\newtheorem{proposition}{Proposition}",
        "mode": "text",
        "description": "\\newtheorem{proposition}{Proposition}"
    },
    {
        "prefix": "mfrku",
        "body": "\\mathfrak{$1}",
        "mode": "maths",
        "description": "\\mathfrak{}"
    },
    {
        "prefix": "mcalu",
        "body": "\\mathcal{$1}",
        "mode": "maths",
        "description": "\\mathcal{}"
    },
    {
        "prefix": "lxvth",
        "body": "_\\vartheta",
        "mode": "maths",
        "description": "_\\vartheta"
    },
    {
        "prefix": "lxvph",
        "body": "_\\varphi",
        "mode": "maths",
        "description": "_\\varphi"
    },
    {
        "prefix": "lxcth",
        "body": "_\\Theta",
        "mode": "maths",
        "description": "_\\Theta"
    },
    {
        "prefix": "lxcps",
        "body": "_\\Psi",
        "mode": "maths",
        "description": "_\\Psi"
    },
    {
        "prefix": "lxcph",
        "body": "_\\Phi",
        "mode": "maths",
        "description": "_\\Phi"
    },
    {
        "prefix": "lixl0",
        "body": "\\lim_{x \\rightarrow x_0}",
        "mode": "maths",
        "description": "\\lim_{x \\rightarrow x_0}"
    },
    {
        "prefix": "intxt",
        "body": "\\intertext{$1}",
        "mode": "maths",
        "description": "\\intertext{}"
    },
    {
        "prefix": "i2xp0",
        "body": "\\int^{2 \\pi}_0",
        "mode": "maths",
        "description": "\\int^{2 \\pi}_0"
    },
    {
        "prefix": "hxvth",
        "body": "^\\vartheta",
        "mode": "maths",
        "description": "^\\vartheta"
    },
    {
        "prefix": "hxvph",
        "body": "^\\varphi",
        "mode": "maths",
        "description": "^\\varphi"
    },
    {
        "prefix": "hxcth",
        "body": "^\\Theta",
        "mode": "maths",
        "description": "^\\Theta"
    },
    {
        "prefix": "hxcps",
        "body": "^\\Psi",
        "mode": "maths",
        "description": "^\\Psi"
    },
    {
        "prefix": "hxcph",
        "body": "^\\Phi",
        "mode": "maths",
        "description": "^\\Phi"
    },
    {
        "prefix": "gmso3",
        "body": "\\mathfrak{so}(3) ",
        "mode": "maths",
        "description": "\\mathfrak{so}(3) "
    },
    {
        "prefix": "frbox",
        "body": "\\fbox{\\parbox{2.0in}{\\centerline{\\large \\bf type header} text }}",
        "mode": "text",
        "description": "\\fbox{\\parbox{2.0in}{\\centerline{\\large \\bf type header} text }}"
    },
    {
        "prefix": "fdzdt",
        "body": "\\frac{dz}{dt}",
        "mode": "maths",
        "description": "\\frac{dz}{dt}"
    },
    {
        "prefix": "fdydt",
        "body": "\\frac{dy}{dt}",
        "mode": "maths",
        "description": "\\frac{dy}{dt}"
    },
    {
        "prefix": "fdxdt",
        "body": "\\frac{dx}{dt}",
        "mode": "maths",
        "description": "\\frac{dx}{dt}"
    },
    {
        "prefix": "fdudt",
        "body": "\\frac{du}{dt}",
        "mode": "maths",
        "description": "\\frac{du}{dt}"
    },
    {
        "prefix": "fdbfi",
        "body": "\\newcommand{\\bfi}{\\bfseries\\itshape}",
        "mode": "text",
        "description": "\\newcommand{\\bfi}{\\bfseries\\itshape}"
    },
    {
        "prefix": "esplt",
        "body": "\\end{split}",
        "mode": "maths",
        "description": "\\end{split}"
    },
    {
        "prefix": "eqtxt",
        "body": [
            "\\begin{equation*}",
            "\\quad \\text{$1}",
            "\\end{equation*}"
        ],
        "mode": "text",
        "description": "\\begin{equation*}"
    },
    {
        "prefix": "eqlbr",
        "body": [
            "\\begin{equation}",
            "\\left.",
            "\\begin{aligned}",
            "&x = y           \\\\",
            "&a = b^2 + b + 1",
            "\\end{aligned}",
            "\\right\\}",
            "\\end{equation}"
        ],
        "mode": "text",
        "description": "\\begin{equation}"
    },
    {
        "prefix": "eqbox",
        "body": [
            "\\begin{equation}",
            "\\fbox{\\parbox{.7in}{\\$\\displaystyle{\\frac{x^2 + 1}{5} = y}\\$ }}",
            "\\end{equation}"
        ],
        "mode": "text",
        "description": "\\begin{equation}"
    },
    {
        "prefix": "eqaun",
        "body": [
            "\\begin{align*}",
            "x^2   &= y+1 \\\\",
            "x^2+1 &= u+v",
            "\\end{align*}"
        ],
        "mode": "text",
        "description": "\\begin{align*}"
    },
    {
        "prefix": "eqanu",
        "body": [
            "\\begin{align}",
            "x^2   &= y+1    \\\\",
            "x^2+1 &= u+v",
            "\\end{align}"
        ],
        "mode": "text",
        "description": "\\begin{align}"
    },
    {
        "prefix": "eprop",
        "body": "\\end{proposition}",
        "mode": "text",
        "description": "\\end{proposition}"
    },
    {
        "prefix": "eprob",
        "body": "\\end{problem}",
        "mode": "text",
        "description": "\\end{problem}"
    },
    {
        "prefix": "enote",
        "body": "\\end{note}",
        "mode": "text",
        "description": "\\end{note}"
    },
    {
        "prefix": "enota",
        "body": "\\end{notation}",
        "mode": "text",
        "description": "\\end{notation}"
    },
    {
        "prefix": "emlts",
        "body": "\\end{multline*}",
        "mode": "any",
        "description": "\\end{multline*}"
    },
    {
        "prefix": "ecrit",
        "body": "\\end{criterion}",
        "mode": "text",
        "description": "\\end{criterion}"
    },
    {
        "prefix": "ecncl",
        "body": "\\end{conclusion}",
        "mode": "text",
        "description": "\\end{conclusion}"
    },
    {
        "prefix": "ecmnt",
        "body": "\\end{comment}",
        "mode": "text",
        "description": "\\end{comment}"
    },
    {
        "prefix": "ecase",
        "body": "\\end{case}",
        "mode": "text",
        "description": "\\end{case}"
    },
    {
        "prefix": "ealda",
        "body": "\\end{alignedat}",
        "mode": "maths",
        "description": "\\end{alignedat}"
    },
    {
        "prefix": "ealas",
        "body": "\\end{alignat*}",
        "mode": "any",
        "description": "\\end{alignat*}"
    },
    {
        "prefix": "dxyzp",
        "body": "\\$(x, y, z)\\$",
        "mode": "text",
        "description": "$(x, y, z)$"
    },
    {
        "prefix": "dxvth",
        "body": "\\$\\vartheta\\$",
        "mode": "text",
        "description": "$\\vartheta$"
    },
    {
        "prefix": "dxvph",
        "body": "\\$\\varphi\\$",
        "mode": "text",
        "description": "$\\varphi$"
    },
    {
        "prefix": "dxpyq",
        "body": "\\$x^2 + y^2\\$",
        "mode": "text",
        "description": "$x^2 + y^2$"
    },
    {
        "prefix": "dxcth",
        "body": "\\$\\Theta\\$",
        "mode": "text",
        "description": "$\\Theta$"
    },
    {
        "prefix": "dxcps",
        "body": "\\$\\Psi\\$",
        "mode": "text",
        "description": "$\\Psi$"
    },
    {
        "prefix": "dxcph",
        "body": "\\$\\Phi\\$",
        "mode": "text",
        "description": "$\\Phi$"
    },
    {
        "prefix": "dtsqq",
        "body": "\\$T^{\\ast}_{q} Q\\$",
        "mode": "text",
        "description": "$T^{\\ast}_{q} Q$"
    },
    {
        "prefix": "dpdzy",
        "body": "\\$\\partial z/\\partial y\\$",
        "mode": "text",
        "description": "$\\partial z/\\partial y$"
    },
    {
        "prefix": "dopcz",
        "body": "\\$\\mathbb{Z}\\$ ",
        "mode": "text",
        "description": "$\\mathbb{Z}$ "
    },
    {
        "prefix": "dopct",
        "body": "\\$\\mathbb{T}\\$ ",
        "mode": "text",
        "description": "$\\mathbb{T}$ "
    },
    {
        "prefix": "dopcr",
        "body": "\\$\\mathbb{R}\\$ ",
        "mode": "text",
        "description": "$\\mathbb{R}$ "
    },
    {
        "prefix": "dopci",
        "body": "\\$\\mathbb{I}\\$ ",
        "mode": "text",
        "description": "$\\mathbb{I}$ "
    },
    {
        "prefix": "dopcc",
        "body": "\\$\\mathbb{C}\\$ ",
        "mode": "text",
        "description": "$\\mathbb{C}$ "
    },
    {
        "prefix": "dgmks",
        "body": "\\$\\mathfrak{k}^{\\ast}\\$ ",
        "mode": "text",
        "description": "$\\mathfrak{k}^{\\ast}$ "
    },
    {
        "prefix": "dgmhs",
        "body": "\\$\\mathfrak{h}^{\\ast}\\$ ",
        "mode": "text",
        "description": "$\\mathfrak{h}^{\\ast}$ "
    },
    {
        "prefix": "dgmgs",
        "body": "\\$\\mathfrak{g}^{\\ast}\\$ ",
        "mode": "text",
        "description": "$\\mathfrak{g}^{\\ast}$ "
    },
    {
        "prefix": "dgmcx",
        "body": "\\$\\mathfrak{X}\\$ ",
        "mode": "text",
        "description": "$\\mathfrak{X}$ "
    },
    {
        "prefix": "dgmct",
        "body": "\\$\\mathfrak{T}\\$ ",
        "mode": "text",
        "description": "$\\mathfrak{T}$ "
    },
    {
        "prefix": "dgmck",
        "body": "\\$\\mathfrak{K}\\$ ",
        "mode": "text",
        "description": "$\\mathfrak{K}$ "
    },
    {
        "prefix": "dgmch",
        "body": "\\$\\mathfrak{H}\\$ ",
        "mode": "text",
        "description": "$\\mathfrak{H}$ "
    },
    {
        "prefix": "dgmcg",
        "body": "\\$\\mathfrak{G}\\$ ",
        "mode": "text",
        "description": "$\\mathfrak{G}$ "
    },
    {
        "prefix": "dgmca",
        "body": "\\$\\mathfrak{A}\\$ ",
        "mode": "text",
        "description": "$\\mathfrak{A}$ "
    },
    {
        "prefix": "dcrep",
        "body": "\\documentclass{report}",
        "mode": "text",
        "description": "\\documentclass{report}"
    },
    {
        "prefix": "dclet",
        "body": "\\documentclass{letter}",
        "mode": "text",
        "description": "\\documentclass{letter}"
    },
    {
        "prefix": "dcart",
        "body": "\\documentclass{article}",
        "mode": "text",
        "description": "\\documentclass{article}"
    },
    {
        "prefix": "dbbcz",
        "body": "\\$\\mathbb{Z}\\$ ",
        "mode": "text",
        "description": "$\\mathbb{Z}$ "
    },
    {
        "prefix": "dbbct",
        "body": "\\$\\mathbb{T}\\$ ",
        "mode": "text",
        "description": "$\\mathbb{T}$ "
    },
    {
        "prefix": "dbbcr",
        "body": "\\$\\mathbb{R}\\$ ",
        "mode": "text",
        "description": "$\\mathbb{R}$ "
    },
    {
        "prefix": "dbbci",
        "body": "\\$\\mathbb{I}\\$ ",
        "mode": "text",
        "description": "$\\mathbb{I}$ "
    },
    {
        "prefix": "dbbcc",
        "body": "\\$\\mathbb{C}\\$ ",
        "mode": "text",
        "description": "$\\mathbb{C}$ "
    },
    {
        "prefix": "captu",
        "body": "\\caption{$1}",
        "mode": "text",
        "description": "\\caption{}"
    },
    {
        "prefix": "bthmt",
        "body": "\\begin{theorem}[Gauss' Theorem]",
        "mode": "text",
        "description": "\\begin{theorem}[Gauss' Theorem]"
    },
    {
        "prefix": "bsplt",
        "body": "\\begin{split}",
        "mode": "maths",
        "description": "\\begin{split}"
    },
    {
        "prefix": "bprop",
        "body": "\\begin{proposition}",
        "mode": "text",
        "description": "\\begin{proposition}"
    },
    {
        "prefix": "bprob",
        "body": "\\begin{problem}",
        "mode": "text",
        "description": "\\begin{problem}"
    },
    {
        "prefix": "bnote",
        "body": "\\begin{note}",
        "mode": "text",
        "description": "\\begin{note}"
    },
    {
        "prefix": "bnota",
        "body": "\\begin{notation}",
        "mode": "text",
        "description": "\\begin{notation}"
    },
    {
        "prefix": "bmlts",
        "body": "\\begin{multline*}",
        "mode": "text",
        "description": "\\begin{multline*}"
    },
    {
        "prefix": "blstr",
        "body": "\\renewcommand{\\baselinestretch}{1.5}",
        "mode": "text",
        "description": "\\renewcommand{\\baselinestretch}{1.5}"
    },
    {
        "prefix": "blskp",
        "body": "\\baselineskip",
        "mode": "any",
        "description": "\\baselineskip"
    },
    {
        "prefix": "bints",
        "body": "\\bigcap",
        "mode": "maths",
        "description": "\\bigcap"
    },
    {
        "prefix": "bcrit",
        "body": "\\begin{criterion}",
        "mode": "text",
        "description": "\\begin{criterion}"
    },
    {
        "prefix": "bcncl",
        "body": "\\begin{conclusion}",
        "mode": "text",
        "description": "\\begin{conclusion}"
    },
    {
        "prefix": "bcmnt",
        "body": "\\begin{comment}",
        "mode": "text",
        "description": "\\begin{comment}"
    },
    {
        "prefix": "bcase",
        "body": "\\begin{case}",
        "mode": "text",
        "description": "\\begin{case}"
    },
    {
        "prefix": "bbcrn",
        "body": "\\mathbb{R}^n ",
        "mode": "maths",
        "description": "\\mathbb{R}^n "
    },
    {
        "prefix": "bbcrm",
        "body": "\\mathbb{R}^m ",
        "mode": "maths",
        "description": "\\mathbb{R}^m "
    },
    {
        "prefix": "bbcr3",
        "body": "\\mathbb{R}^3 ",
        "mode": "maths",
        "description": "\\mathbb{R}^3 "
    },
    {
        "prefix": "bbcr2",
        "body": "\\mathbb{R}^2 ",
        "mode": "maths",
        "description": "\\mathbb{R}^2 "
    },
    {
        "prefix": "bbcr1",
        "body": "\\mathbb{R}^1 ",
        "mode": "maths",
        "description": "\\mathbb{R}^1 "
    },
    {
        "prefix": "balda",
        "body": "\\begin{alignedat}{$1}",
        "mode": "text",
        "description": "\\begin{alignedat}{}"
    },
    {
        "prefix": "balas",
        "body": "\\begin{alignat*}{$1}",
        "mode": "text",
        "description": "\\begin{alignat*}{}"
    },
    {
        "prefix": "atibp",
        "body": "(\\mathbf{a} \\times \\mathbf{b})",
        "mode": "maths",
        "description": "(\\mathbf{a} \\times \\mathbf{b})"
    },
    {
        "prefix": "xyzp",
        "body": "(x, y, z)",
        "mode": "maths",
        "description": "(x, y, z)"
    },
    {
        "prefix": "xvth",
        "body": "\\vartheta",
        "mode": "maths",
        "description": "\\vartheta"
    },
    {
        "prefix": "xvph",
        "body": "\\varphi",
        "mode": "maths",
        "description": "\\varphi"
    },
    {
        "prefix": "xpyq",
        "body": "x^2 + y^2",
        "mode": "maths",
        "description": "x^2 + y^2"
    },
    {
        "prefix": "xcth",
        "body": "\\Theta",
        "mode": "maths",
        "description": "\\Theta"
    },
    {
        "prefix": "xcps",
        "body": "\\Psi",
        "mode": "maths",
        "description": "\\Psi"
    },
    {
        "prefix": "xcph",
        "body": "\\Phi",
        "mode": "maths",
        "description": "\\Phi"
    },
    {
        "prefix": "wvel",
        "body": "velocity",
        "mode": "text",
        "description": "velocity"
    },
    {
        "prefix": "wtms",
        "body": "theorems",
        "mode": "text",
        "description": "theorems"
    },
    {
        "prefix": "wsns",
        "body": "solutions",
        "mode": "text",
        "description": "solutions"
    },
    {
        "prefix": "wrtn",
        "body": "rotation",
        "mode": "text",
        "description": "rotation"
    },
    {
        "prefix": "wrtg",
        "body": "rotating",
        "mode": "text",
        "description": "rotating"
    },
    {
        "prefix": "wrln",
        "body": "relation",
        "mode": "text",
        "description": "relation"
    },
    {
        "prefix": "wrel",
        "body": "relative",
        "mode": "text",
        "description": "relative"
    },
    {
        "prefix": "wprp",
        "body": "perpendicular",
        "mode": "text",
        "description": "perpendicular"
    },
    {
        "prefix": "wpos",
        "body": "positive",
        "mode": "text",
        "description": "positive"
    },
    {
        "prefix": "wnly",
        "body": "nonlinearity",
        "mode": "text",
        "description": "nonlinearity"
    },
    {
        "prefix": "wneg",
        "body": "negative",
        "mode": "text",
        "description": "negative"
    },
    {
        "prefix": "wlig",
        "body": "line integral",
        "mode": "text",
        "description": "line integral"
    },
    {
        "prefix": "wiie",
        "body": "{\\it i.e.,\\/}",
        "mode": "text",
        "description": "{\\it i.e.,\\/}"
    },
    {
        "prefix": "wigs",
        "body": "integrals",
        "mode": "text",
        "description": "integrals"
    },
    {
        "prefix": "wign",
        "body": "integration",
        "mode": "text",
        "description": "integration"
    },
    {
        "prefix": "wigb",
        "body": "integrable",
        "mode": "text",
        "description": "integrable"
    },
    {
        "prefix": "wgmc",
        "body": "geometric",
        "mode": "text",
        "description": "geometric"
    },
    {
        "prefix": "wfun",
        "body": "function",
        "mode": "text",
        "description": "function"
    },
    {
        "prefix": "weqn",
        "body": "equation",
        "mode": "text",
        "description": "equation"
    },
    {
        "prefix": "wder",
        "body": "derivative",
        "mode": "text",
        "description": "derivative"
    },
    {
        "prefix": "wcls",
        "body": "calculates",
        "mode": "text",
        "description": "calculates"
    },
    {
        "prefix": "wcln",
        "body": "calculation",
        "mode": "text",
        "description": "calculation"
    },
    {
        "prefix": "wcle",
        "body": "calculate",
        "mode": "text",
        "description": "calculate"
    },
    {
        "prefix": "wcdp",
        "body": "Department of Physics",
        "mode": "text",
        "description": "Department of Physics"
    },
    {
        "prefix": "wcdm",
        "body": "Department of Mathematics",
        "mode": "text",
        "description": "Department of Mathematics"
    },
    {
        "prefix": "wacs",
        "body": "accelerates",
        "mode": "text",
        "description": "accelerates"
    },
    {
        "prefix": "wacn",
        "body": "acceleration",
        "mode": "text",
        "description": "acceleration"
    },
    {
        "prefix": "wace",
        "body": "accelerate",
        "mode": "text",
        "description": "accelerate"
    },
    {
        "prefix": "vspu",
        "body": "\\vspace{$1}",
        "mode": "any",
        "description": "\\vspace{}"
    },
    {
        "prefix": "vskp",
        "body": "\\vskip 12pt",
        "mode": "any",
        "description": "\\vskip 12pt"
    },
    {
        "prefix": "vbar",
        "body": "\\mid",
        "mode": "maths",
        "description": "\\mid"
    },
    {
        "prefix": "upkg",
        "body": "\\usepackage{$1}",
        "mode": "text",
        "description": "\\usepackage{}"
    },
    {
        "prefix": "unst",
        "body": "\\underset{$1}{$2}",
        "mode": "maths",
        "description": "\\underset{}{}"
    },
    {
        "prefix": "uni1",
        "body": "\\bigcup^{n}_{i = 1}",
        "mode": "maths",
        "description": "\\bigcup^{n}_{i = 1}"
    },
    {
        "prefix": "txtu",
        "body": "\\text{$1}",
        "mode": "text",
        "description": "\\text{}"
    },
    {
        "prefix": "txpf",
        "body": "\\texorpdfstring{\\$$1\\$}{$2}",
        "mode": "text",
        "description": "\\texorpdfstring{$$}{}"
    },
    {
        "prefix": "tsqq",
        "body": "T^{\\ast}_{q} Q",
        "mode": "maths",
        "description": "T^{\\ast}_{q} Q"
    },
    {
        "prefix": "tskp",
        "body": "\\topskip 24pt",
        "mode": "any",
        "description": "\\topskip 24pt"
    },
    {
        "prefix": "tgsu",
        "body": "\\tag*{$1}",
        "mode": "maths",
        "description": "\\tag*{}"
    },
    {
        "prefix": "tecs",
        "body": [
            "\\begin{cases}",
            "  $1",
            "\\end{cases}"
        ],
        "mode": "maths",
        "description": "\\begin{cases}"
    },
    {
        "prefix": "tebd",
        "body": [
            "%--Article Preamble-----------------------------------------------",
            "\\documentclass[11pt]{article}",
            "% Preamble:",
            "\\usepackage{sl-preamble}",
            "\\usepackage[margin=1.5in]{geometry}",
            "%",
            "% ----------------------------------------------------------------",
            "\\vfuzz2pt % Don't report over-full v-boxes if over-edge is small",
            "\\hfuzz2pt % Don't report over-full h-boxes if over-edge is small",
            "%\\numberwithin{equation}{section}",
            "%\\renewcommand{\\baselinestretch}{1.5}",
            "% ----------------------------------------------------------------",
            "% New commands etc.",
            "%",
            "%================================================================================",
            "\\begin{document}",
            "%================================================================================"
        ],
        "mode": "text",
        "description": "--Article Preamble-----------------------------------------------"
    },
    {
        "prefix": "tbex",
        "body": [
            "\\begin{tabbing}",
            "xxxxxxxxxxx\\= xxxxxxxxxxx\\= xxxxxxxxxxx\\= \\kill",
            "items      \\> for        \\> row        \\> one      \\\\",
            "items      \\> for        \\> row        \\> two      \\\\",
            "\\end{tabbing}"
        ],
        "mode": "text",
        "description": "\\begin{tabbing}"
    },
    {
        "prefix": "tabl",
        "body": [
            "\\begin{table}[ht]                 %optional [t, b or h];",
            "\\begin{minipage}{0.9\\textwidth}",
            "\\begin{tabular}[ccc]",
            " &  &  \\\\",
            " &  &  \\\\",
            "\\end{tabular}",
            "\\end{minipage}",
            "\\caption{}",
            "\\label{}",
            "\\end{table}"
        ],
        "mode": "text",
        "description": "\\begin{table}[ht]                 %optional [t, b or h];"
    },
    {
        "prefix": "sups",
        "body": "\\supset",
        "mode": "maths",
        "description": "\\supset"
    },
    {
        "prefix": "supr",
        "body": "\\sup",
        "mode": "maths",
        "description": "\\sup"
    },
    {
        "prefix": "supe",
        "body": "\\supseteq",
        "mode": "maths",
        "description": "\\supseteq"
    },
    {
        "prefix": "sumu",
        "body": "\\sum",
        "mode": "maths",
        "description": "\\sum"
    },
    {
        "prefix": "subs",
        "body": "\\subset",
        "mode": "maths",
        "description": "\\subset"
    },
    {
        "prefix": "sube",
        "body": "\\subseteq",
        "mode": "maths",
        "description": "\\subseteq"
    },
    {
        "prefix": "sstu",
        "body": "\\sideset{$1}",
        "mode": "maths",
        "description": "\\sideset{}"
    },
    {
        "prefix": "sssz",
        "body": " \\scriptscriptstyle",
        "mode": "maths",
        "description": " \\scriptscriptstyle"
    },
    {
        "prefix": "ssns",
        "body": "\\subsection*{$1}",
        "mode": "text",
        "description": "\\subsection*{}"
    },
    {
        "prefix": "sskp",
        "body": "\\smallskip",
        "mode": "any",
        "description": "\\smallskip"
    },
    {
        "prefix": "sqxp",
        "body": "\\sqrt{\\pi}",
        "mode": "maths",
        "description": "\\sqrt{\\pi}"
    },
    {
        "prefix": "sq10",
        "body": "\\sqrt{10}",
        "mode": "maths",
        "description": "\\sqrt{10}"
    },
    {
        "prefix": "spdt",
        "body": "\\,dt",
        "mode": "maths",
        "description": "\\,dt"
    },
    {
        "prefix": "sni1",
        "body": "\\sum^{n}_{i = 1}",
        "mode": "maths",
        "description": "\\sum^{n}_{i = 1}"
    },
    {
        "prefix": "slnu",
        "body": "\\setlength{$1}",
        "mode": "any",
        "description": "\\setlength{}"
    },
    {
        "prefix": "sith",
        "body": "\\sin \\theta",
        "mode": "maths",
        "description": "\\sin \\theta"
    },
    {
        "prefix": "siph",
        "body": "\\sin \\phi",
        "mode": "maths",
        "description": "\\sin \\phi"
    },
    {
        "prefix": "setu",
        "body": "\\{    \\mid    \\}",
        "mode": "maths",
        "description": "\\{    \\mid    \\}"
    },
    {
        "prefix": "setm",
        "body": "\\setminus",
        "mode": "maths",
        "description": "\\setminus"
    },
    {
        "prefix": "setc",
        "body": "\\setcounter{$1}{$2}",
        "mode": "text",
        "description": "\\setcounter{}{}"
    },
    {
        "prefix": "rtgu",
        "body": "\\raisetag{$1}",
        "mode": "maths",
        "description": "\\raisetag{}"
    },
    {
        "prefix": "rlin",
        "body": "\\rightline{$1}",
        "mode": "text",
        "description": "\\rightline{}"
    },
    {
        "prefix": "ribr",
        "body": "\\right\\}",
        "mode": "maths",
        "description": "\\right\\}"
    },
    {
        "prefix": "ribk",
        "body": "\\right]",
        "mode": "maths",
        "description": "\\right]"
    },
    {
        "prefix": "refu",
        "body": "\\ref{",
        "mode": "any",
        "description": "\\ref{"
    },
    {
        "prefix": "refp",
        "body": "(\\ref{$1})",
        "mode": "any",
        "description": "(\\ref{})"
    },
    {
        "prefix": "rcmd",
        "body": "\\renewcommand{$1}{$2}",
        "mode": "text",
        "description": "\\renewcommand{}{}"
    },
    {
        "prefix": "qetd",
        "body": "\\quad\\bigtriangledown",
        "mode": "maths",
        "description": "\\quad\\bigtriangledown"
    },
    {
        "prefix": "qesq",
        "body": "\\quad\\square",
        "mode": "maths",
        "description": "\\quad\\square"
    },
    {
        "prefix": "qeds",
        "body": "\\qedsymbol",
        "mode": "any",
        "description": "\\qedsymbol"
    },
    {
        "prefix": "qbtd",
        "body": "\\quad\\blacktriangledown",
        "mode": "maths",
        "description": "\\quad\\blacktriangledown"
    },
    {
        "prefix": "qbsq",
        "body": "\\quad\\blacksquare",
        "mode": "maths",
        "description": "\\quad\\blacksquare"
    },
    {
        "prefix": "pni1",
        "body": "\\prod^{n}_{i = 1}",
        "mode": "maths",
        "description": "\\prod^{n}_{i = 1}"
    },
    {
        "prefix": "pmbu",
        "body": "\\mathop{\\pmb{$1}}",
        "mode": "maths",
        "description": "\\mathop{\\pmb{}}"
    },
    {
        "prefix": "pidx",
        "body": "\\printindex",
        "mode": "text",
        "description": "\\printindex"
    },
    {
        "prefix": "pgsm",
        "body": "\\pagestyle{myheadings}",
        "mode": "text",
        "description": "\\pagestyle{myheadings}"
    },
    {
        "prefix": "pgse",
        "body": "\\pagestyle{empty}",
        "mode": "text",
        "description": "\\pagestyle{empty}"
    },
    {
        "prefix": "pgnr",
        "body": "\\pagenumbering{roman}",
        "mode": "text",
        "description": "\\pagenumbering{roman}"
    },
    {
        "prefix": "pgna",
        "body": "\\pagenumbering{arabic}",
        "mode": "text",
        "description": "\\pagenumbering{arabic}"
    },
    {
        "prefix": "pdzy",
        "body": "\\partial z/\\partial y",
        "mode": "maths",
        "description": "\\partial z/\\partial y"
    },
    {
        "prefix": "oxvs",
        "body": "(\\varsigma)",
        "mode": "maths",
        "description": "(\\varsigma)"
    },
    {
        "prefix": "oxvr",
        "body": "(\\varrho)",
        "mode": "maths",
        "description": "(\\varrho)"
    },
    {
        "prefix": "oxvp",
        "body": "(\\varpi)",
        "mode": "maths",
        "description": "(\\varpi)"
    },
    {
        "prefix": "oxve",
        "body": "(\\varepsilon)",
        "mode": "maths",
        "description": "(\\varepsilon)"
    },
    {
        "prefix": "oxth",
        "body": "(\\theta)",
        "mode": "maths",
        "description": "(\\theta)"
    },
    {
        "prefix": "oxps",
        "body": "(\\psi)",
        "mode": "maths",
        "description": "(\\psi)"
    },
    {
        "prefix": "oxph",
        "body": "(\\phi)",
        "mode": "maths",
        "description": "(\\phi)"
    },
    {
        "prefix": "oxet",
        "body": "(\\eta)",
        "mode": "maths",
        "description": "(\\eta)"
    },
    {
        "prefix": "oxcx",
        "body": "(\\Xi)",
        "mode": "maths",
        "description": "(\\Xi)"
    },
    {
        "prefix": "oxcu",
        "body": "(\\Upsilon)",
        "mode": "maths",
        "description": "(\\Upsilon)"
    },
    {
        "prefix": "oxcs",
        "body": "(\\Sigma)",
        "mode": "maths",
        "description": "(\\Sigma)"
    },
    {
        "prefix": "oxcp",
        "body": "(\\Pi)",
        "mode": "maths",
        "description": "(\\Pi)"
    },
    {
        "prefix": "oxco",
        "body": "(\\Omega)",
        "mode": "maths",
        "description": "(\\Omega)"
    },
    {
        "prefix": "oxcl",
        "body": "(\\Lambda)",
        "mode": "maths",
        "description": "(\\Lambda)"
    },
    {
        "prefix": "oxcg",
        "body": "(\\Gamma)",
        "mode": "maths",
        "description": "(\\Gamma)"
    },
    {
        "prefix": "oxcd",
        "body": "(\\Delta)",
        "mode": "maths",
        "description": "(\\Delta)"
    },
    {
        "prefix": "ovsu",
        "body": "\\overset{$1}",
        "mode": "maths",
        "description": "\\overset{}"
    },
    {
        "prefix": "ovst",
        "body": "\\overset{$1}{$2}",
        "mode": "maths",
        "description": "\\overset{}{}"
    },
    {
        "prefix": "opsq",
        "body": "\\operatorname{sq}",
        "mode": "maths",
        "description": "\\operatorname{sq}"
    },
    {
        "prefix": "opsl",
        "body": "\\operatorname{sl}",
        "mode": "maths",
        "description": "\\operatorname{sl}"
    },
    {
        "prefix": "opnu",
        "body": "\\operatorname{",
        "mode": "maths",
        "description": "\\operatorname{"
    },
    {
        "prefix": "opcz",
        "body": "\\mathbb{Z} ",
        "mode": "maths",
        "description": "\\mathbb{Z} "
    },
    {
        "prefix": "opct",
        "body": "\\mathbb{T} ",
        "mode": "maths",
        "description": "\\mathbb{T} "
    },
    {
        "prefix": "opcr",
        "body": "\\mathbb{R} ",
        "mode": "maths",
        "description": "\\mathbb{R} "
    },
    {
        "prefix": "opci",
        "body": "\\mathbb{I} ",
        "mode": "maths",
        "description": "\\mathbb{I} "
    },
    {
        "prefix": "opcc",
        "body": "\\mathbb{C} ",
        "mode": "maths",
        "description": "\\mathbb{C} "
    },
    {
        "prefix": "opad",
        "body": "\\operatorname{ad}",
        "mode": "maths",
        "description": "\\operatorname{ad}"
    },
    {
        "prefix": "olxg",
        "body": "\\overline{\\gamma}",
        "mode": "maths",
        "description": "\\overline{\\gamma}"
    },
    {
        "prefix": "olxb",
        "body": "\\overline{\\beta}",
        "mode": "maths",
        "description": "\\overline{\\beta}"
    },
    {
        "prefix": "olxa",
        "body": "\\overline{\\alpha}",
        "mode": "maths",
        "description": "\\overline{\\alpha}"
    },
    {
        "prefix": "olra",
        "body": "\\Leftrightarrow",
        "mode": "maths",
        "description": "\\Leftrightarrow"
    },
    {
        "prefix": "ohxg",
        "body": "\\hat{\\gamma}",
        "mode": "maths",
        "description": "\\hat{\\gamma}"
    },
    {
        "prefix": "ohxb",
        "body": "\\hat{\\beta}",
        "mode": "maths",
        "description": "\\hat{\\beta}"
    },
    {
        "prefix": "ohxa",
        "body": "\\hat{\\alpha}",
        "mode": "maths",
        "description": "\\hat{\\alpha}"
    },
    {
        "prefix": "odxg",
        "body": "\\dot{\\gamma}",
        "mode": "maths",
        "description": "\\dot{\\gamma}"
    },
    {
        "prefix": "odxb",
        "body": "\\dot{\\beta}",
        "mode": "maths",
        "description": "\\dot{\\beta}"
    },
    {
        "prefix": "odxa",
        "body": "\\dot{\\alpha}",
        "mode": "maths",
        "description": "\\dot{\\alpha}"
    },
    {
        "prefix": "oddz",
        "body": "\\ddot{z}",
        "mode": "maths",
        "description": "\\ddot{z}"
    },
    {
        "prefix": "oddy",
        "body": "\\ddot{y}",
        "mode": "maths",
        "description": "\\ddot{y}"
    },
    {
        "prefix": "oddx",
        "body": "\\ddot{x}",
        "mode": "maths",
        "description": "\\ddot{x}"
    },
    {
        "prefix": "oddu",
        "body": "\\ddot{$1}",
        "mode": "maths",
        "description": "\\ddot{}"
    },
    {
        "prefix": "odds",
        "body": "\\ddot{s}",
        "mode": "maths",
        "description": "\\ddot{s}"
    },
    {
        "prefix": "oddr",
        "body": "\\ddot{r}",
        "mode": "maths",
        "description": "\\ddot{r}"
    },
    {
        "prefix": "oddq",
        "body": "\\ddot{q}",
        "mode": "maths",
        "description": "\\ddot{q}"
    },
    {
        "prefix": "oddp",
        "body": "\\ddot{p}",
        "mode": "maths",
        "description": "\\ddot{p}"
    },
    {
        "prefix": "ocuu",
        "body": "(U)",
        "mode": "maths",
        "description": "(U)"
    },
    {
        "prefix": "obxg",
        "body": "\\bar{\\gamma}",
        "mode": "maths",
        "description": "\\bar{\\gamma}"
    },
    {
        "prefix": "obxb",
        "body": "\\bar{\\beta}",
        "mode": "maths",
        "description": "\\bar{\\beta}"
    },
    {
        "prefix": "obxa",
        "body": "\\bar{\\alpha}",
        "mode": "maths",
        "description": "\\bar{\\alpha}"
    },
    {
        "prefix": "nrbu",
        "body": "\\|\\mathbf{u}\\|",
        "mode": "maths",
        "description": "\\|\\mathbf{u}\\|"
    },
    {
        "prefix": "nonu",
        "body": "\\nonumber",
        "mode": "maths",
        "description": "\\nonumber"
    },
    {
        "prefix": "nlin",
        "body": "\\newline",
        "mode": "text",
        "description": "\\newline"
    },
    {
        "prefix": "ndsp",
        "body": "\\! \\!",
        "mode": "maths",
        "description": "\\! \\!"
    },
    {
        "prefix": "ncmd",
        "body": "\\newcommand{$1}{$2}",
        "mode": "text",
        "description": "\\newcommand{}{}"
    },
    {
        "prefix": "mxvu",
        "body": [
            "\\begin{vmatrix}",
            "...&...\\\\",
            "...&...",
            "\\end{vmatrix}"
        ],
        "mode": "maths",
        "description": "\\begin{vmatrix}"
    },
    {
        "prefix": "mxsu",
        "body": [
            "\\begin{smallmatrix}",
            "...&...\\\\",
            "...&...",
            "\\end{smallmatrix}"
        ],
        "mode": "maths",
        "description": "\\begin{smallmatrix}"
    },
    {
        "prefix": "mxpu",
        "body": [
            "\\begin{pmatrix}",
            "...&...\\\\",
            "...&...",
            "\\end{pmatrix}"
        ],
        "mode": "maths",
        "description": "\\begin{pmatrix}"
    },
    {
        "prefix": "mxcb",
        "body": [
            "\\begin{bmatrix}",
            "x  \\\\",
            "y",
            "\\end{bmatrix}"
        ],
        "mode": "maths",
        "description": "\\begin{bmatrix}"
    },
    {
        "prefix": "mxbu",
        "body": [
            "\\begin{bmatrix}",
            "...&...\\\\",
            "...&...",
            "\\end{bmatrix}"
        ],
        "mode": "maths",
        "description": "\\begin{bmatrix}"
    },
    {
        "prefix": "mx3p",
        "body": [
            "\\begin{pmatrix}",
            "a & b & c \\\\",
            "d & e & f \\\\",
            "g & h & i",
            "\\end{pmatrix}"
        ],
        "mode": "maths",
        "description": "\\begin{pmatrix}"
    },
    {
        "prefix": "mx3i",
        "body": [
            "\\begin{pmatrix}",
            " 1 & 0 & 0 \\\\",
            " 0 & 1 & 0 \\\\",
            " 0 & 0 & 1",
            "\\end{pmatrix}"
        ],
        "mode": "maths",
        "description": "\\begin{pmatrix}"
    },
    {
        "prefix": "mx3d",
        "body": [
            "\\begin{vmatrix}",
            "a & b & c \\\\",
            "d & e & f \\\\",
            "g & h & i",
            "\\end{vmatrix}"
        ],
        "mode": "maths",
        "description": "\\begin{vmatrix}"
    },
    {
        "prefix": "mx3b",
        "body": [
            "\\begin{bmatrix}",
            "a & b & c \\\\",
            "d & e & f \\\\",
            "g & h & i",
            "\\end{bmatrix}"
        ],
        "mode": "maths",
        "description": "\\begin{bmatrix}"
    },
    {
        "prefix": "mx2s",
        "body": [
            "\\begin{bmatrix}",
            " 0 & 1 \\\\",
            "-1 & 0",
            "\\end{bmatrix}"
        ],
        "mode": "maths",
        "description": "\\begin{bmatrix}"
    },
    {
        "prefix": "mx2p",
        "body": [
            "\\begin{pmatrix}",
            " a & b \\\\",
            " c & d",
            "\\end{pmatrix}"
        ],
        "mode": "maths",
        "description": "\\begin{pmatrix}"
    },
    {
        "prefix": "mx2i",
        "body": [
            "\\begin{bmatrix}",
            "1 & 0 \\\\",
            "0 & 1",
            "\\end{bmatrix}"
        ],
        "mode": "maths",
        "description": "\\begin{bmatrix}"
    },
    {
        "prefix": "mttu",
        "body": "\\mathtt{$1}",
        "mode": "maths",
        "description": "\\mathtt{}"
    },
    {
        "prefix": "mthm",
        "body": "\\newtheorem{theorem}{Theorem}",
        "mode": "text",
        "description": "\\newtheorem{theorem}{Theorem}"
    },
    {
        "prefix": "mskp",
        "body": "\\medskip",
        "mode": "any",
        "description": "\\medskip"
    },
    {
        "prefix": "msfu",
        "body": "\\mathsf{$1}",
        "mode": "maths",
        "description": "\\mathsf{}"
    },
    {
        "prefix": "mrmu",
        "body": "\\mathrm{$1}",
        "mode": "maths",
        "description": "\\mathrm{}"
    },
    {
        "prefix": "mrkb",
        "body": "\\markboth{$1}{$2}",
        "mode": "text",
        "description": "\\markboth{}{}"
    },
    {
        "prefix": "mopu",
        "body": "\\mathop{$1}",
        "mode": "maths",
        "description": "\\mathop{}"
    },
    {
        "prefix": "mlem",
        "body": "\\newtheorem{lemma}{Lemma}",
        "mode": "text",
        "description": "\\newtheorem{lemma}{Lemma}"
    },
    {
        "prefix": "mitu",
        "body": "\\mathit{$1}",
        "mode": "maths",
        "description": "\\mathit{}"
    },
    {
        "prefix": "midx",
        "body": "\\makeindex",
        "mode": "text",
        "description": "\\makeindex"
    },
    {
        "prefix": "mfrk",
        "body": "\\mathfrak{$1}",
        "mode": "maths",
        "description": "\\mathfrak{}"
    },
    {
        "prefix": "mdfn",
        "body": "\\newtheorem{definition}{Definition}",
        "mode": "text",
        "description": "\\newtheorem{definition}{Definition}"
    },
    {
        "prefix": "mcor",
        "body": "\\newtheorem{corollary}{Corollary}",
        "mode": "text",
        "description": "\\newtheorem{corollary}{Corollary}"
    },
    {
        "prefix": "mcal",
        "body": "\\mathcal{$1}",
        "mode": "maths",
        "description": "\\mathcal{}"
    },
    {
        "prefix": "mbxu",
        "body": "\\mbox{$1}",
        "mode": "any",
        "description": "\\mbox{}"
    },
    {
        "prefix": "mbfu",
        "body": "\\mathbf{$1}",
        "mode": "maths",
        "description": "\\mathbf{}"
    },
    {
        "prefix": "mbbu",
        "body": "\\mathbb{$1}",
        "mode": "maths",
        "description": "\\mathbb{}"
    },
    {
        "prefix": "lxvs",
        "body": "_\\varsigma",
        "mode": "maths",
        "description": "_\\varsigma"
    },
    {
        "prefix": "lxvr",
        "body": "_\\varrho",
        "mode": "maths",
        "description": "_\\varrho"
    },
    {
        "prefix": "lxvp",
        "body": "_\\varpi",
        "mode": "maths",
        "description": "_\\varpi"
    },
    {
        "prefix": "lxve",
        "body": "_\\varepsilon",
        "mode": "maths",
        "description": "_\\varepsilon"
    },
    {
        "prefix": "lxth",
        "body": "_\\theta",
        "mode": "maths",
        "description": "_\\theta"
    },
    {
        "prefix": "lxps",
        "body": "_\\psi",
        "mode": "maths",
        "description": "_\\psi"
    },
    {
        "prefix": "lxph",
        "body": "_\\phi",
        "mode": "maths",
        "description": "_\\phi"
    },
    {
        "prefix": "lxmn",
        "body": "_{\\mu\\nu}",
        "mode": "maths",
        "description": "_{\\mu\\nu}"
    },
    {
        "prefix": "lxio",
        "body": "_\\iota",
        "mode": "maths",
        "description": "_\\iota"
    },
    {
        "prefix": "lxgd",
        "body": "_{\\gamma\\delta}",
        "mode": "maths",
        "description": "_{\\gamma\\delta}"
    },
    {
        "prefix": "lxet",
        "body": "_\\eta",
        "mode": "maths",
        "description": "_\\eta"
    },
    {
        "prefix": "lxcx",
        "body": "_\\Xi",
        "mode": "maths",
        "description": "_\\Xi"
    },
    {
        "prefix": "lxcu",
        "body": "_\\Upsilon",
        "mode": "maths",
        "description": "_\\Upsilon"
    },
    {
        "prefix": "lxcs",
        "body": "_\\Sigma",
        "mode": "maths",
        "description": "_\\Sigma"
    },
    {
        "prefix": "lxcp",
        "body": "_\\Pi",
        "mode": "maths",
        "description": "_\\Pi"
    },
    {
        "prefix": "lxco",
        "body": "_\\Omega",
        "mode": "maths",
        "description": "_\\Omega"
    },
    {
        "prefix": "lxcl",
        "body": "_\\Lambda",
        "mode": "maths",
        "description": "_\\Lambda"
    },
    {
        "prefix": "lxcg",
        "body": "_\\Gamma",
        "mode": "maths",
        "description": "_\\Gamma"
    },
    {
        "prefix": "lxcd",
        "body": "_\\Delta",
        "mode": "maths",
        "description": "_\\Delta"
    },
    {
        "prefix": "lxab",
        "body": "_{\\alpha\\beta}",
        "mode": "maths",
        "description": "_{\\alpha\\beta}"
    },
    {
        "prefix": "lvst",
        "body": "_\\star",
        "mode": "maths",
        "description": "_\\star"
    },
    {
        "prefix": "lora",
        "body": "\\longrightarrow",
        "mode": "maths",
        "description": "\\longrightarrow"
    },
    {
        "prefix": "logg",
        "body": "\\log",
        "mode": "maths",
        "description": "\\log"
    },
    {
        "prefix": "llin",
        "body": "\\leftline{$1}",
        "mode": "text",
        "description": "\\leftline{}"
    },
    {
        "prefix": "limu",
        "body": "\\lim{$1}",
        "mode": "maths",
        "description": "\\lim{}"
    },
    {
        "prefix": "lims",
        "body": "\\limsup",
        "mode": "maths",
        "description": "\\limsup"
    },
    {
        "prefix": "limm",
        "body": "\\lim",
        "mode": "maths",
        "description": "\\lim"
    },
    {
        "prefix": "limi",
        "body": "\\liminf",
        "mode": "maths",
        "description": "\\liminf"
    },
    {
        "prefix": "lijk",
        "body": "_{ijk}",
        "mode": "maths",
        "description": "_{ijk}"
    },
    {
        "prefix": "lied",
        "body": "\\pounds",
        "mode": "any",
        "description": "\\pounds"
    },
    {
        "prefix": "liai",
        "body": "\\lim_{a \\rightarrow \\infty}",
        "mode": "maths",
        "description": "\\lim_{a \\rightarrow \\infty}"
    },
    {
        "prefix": "li00",
        "body": "\\lim_{(x,y) \\rightarrow (0,0)}",
        "mode": "maths",
        "description": "\\lim_{(x,y) \\rightarrow (0,0)}"
    },
    {
        "prefix": "lebr",
        "body": "\\left\\{",
        "mode": "maths",
        "description": "\\left\\{"
    },
    {
        "prefix": "lebk",
        "body": "\\left[",
        "mode": "maths",
        "description": "\\left["
    },
    {
        "prefix": "lbrk",
        "body": "\\linebreak",
        "mode": "any",
        "description": "\\linebreak"
    },
    {
        "prefix": "lblu",
        "body": "\\label{$1}",
        "mode": "any",
        "description": "\\label{}"
    },
    {
        "prefix": "itmu",
        "body": "\\item[",
        "mode": "text",
        "description": "\\item["
    },
    {
        "prefix": "intu",
        "body": "\\int",
        "mode": "maths",
        "description": "\\int"
    },
    {
        "prefix": "intt",
        "body": "\\int \\!\\!\\! \\int \\!\\!\\! \\int",
        "mode": "maths",
        "description": "\\int \\!\\!\\! \\int \\!\\!\\! \\int"
    },
    {
        "prefix": "ints",
        "body": "\\cap",
        "mode": "maths",
        "description": "\\cap"
    },
    {
        "prefix": "intd",
        "body": "\\int \\!\\!\\! \\int",
        "mode": "maths",
        "description": "\\int \\!\\!\\! \\int"
    },
    {
        "prefix": "intc",
        "body": "\\oint",
        "mode": "maths",
        "description": "\\oint"
    },
    {
        "prefix": "ini1",
        "body": "\\bigcap^{n}_{i = 1}",
        "mode": "maths",
        "description": "\\bigcap^{n}_{i = 1}"
    },
    {
        "prefix": "infm",
        "body": "\\inf",
        "mode": "maths",
        "description": "\\inf"
    },
    {
        "prefix": "infi",
        "body": "\\infty",
        "mode": "maths",
        "description": "\\infty"
    },
    {
        "prefix": "impb",
        "body": "\\Leftarrow",
        "mode": "maths",
        "description": "\\Leftarrow"
    },
    {
        "prefix": "ilcd",
        "body": "\\int_D",
        "mode": "maths",
        "description": "\\int_D"
    },
    {
        "prefix": "iinf",
        "body": "\\int^\\infty_{-\\infty}",
        "mode": "maths",
        "description": "\\int^\\infty_{-\\infty}"
    },
    {
        "prefix": "igru",
        "body": "\\includegraphics{$1}",
        "mode": "text",
        "description": "\\includegraphics{}"
    },
    {
        "prefix": "idxu",
        "body": "\\index{$1}",
        "mode": "text",
        "description": "\\index{}"
    },
    {
        "prefix": "hxvs",
        "body": "^\\varsigma",
        "mode": "maths",
        "description": "^\\varsigma"
    },
    {
        "prefix": "hxvr",
        "body": "^\\varrho",
        "mode": "maths",
        "description": "^\\varrho"
    },
    {
        "prefix": "hxvp",
        "body": "^\\varpi",
        "mode": "maths",
        "description": "^\\varpi"
    },
    {
        "prefix": "hxve",
        "body": "^\\varepsilon",
        "mode": "maths",
        "description": "^\\varepsilon"
    },
    {
        "prefix": "hxth",
        "body": "^\\theta",
        "mode": "maths",
        "description": "^\\theta"
    },
    {
        "prefix": "hxps",
        "body": "^\\psi",
        "mode": "maths",
        "description": "^\\psi"
    },
    {
        "prefix": "hxph",
        "body": "^\\phi",
        "mode": "maths",
        "description": "^\\phi"
    },
    {
        "prefix": "hxio",
        "body": "^\\iota",
        "mode": "maths",
        "description": "^\\iota"
    },
    {
        "prefix": "hxet",
        "body": "^\\eta",
        "mode": "maths",
        "description": "^\\eta"
    },
    {
        "prefix": "hxcx",
        "body": "^\\Xi",
        "mode": "maths",
        "description": "^\\Xi"
    },
    {
        "prefix": "hxcu",
        "body": "^\\Upsilon",
        "mode": "maths",
        "description": "^\\Upsilon"
    },
    {
        "prefix": "hxcs",
        "body": "^\\Sigma",
        "mode": "maths",
        "description": "^\\Sigma"
    },
    {
        "prefix": "hxcp",
        "body": "^\\Pi",
        "mode": "maths",
        "description": "^\\Pi"
    },
    {
        "prefix": "hxco",
        "body": "^\\Omega",
        "mode": "maths",
        "description": "^\\Omega"
    },
    {
        "prefix": "hxcl",
        "body": "^\\Lambda",
        "mode": "maths",
        "description": "^\\Lambda"
    },
    {
        "prefix": "hxcg",
        "body": "^\\Gamma",
        "mode": "maths",
        "description": "^\\Gamma"
    },
    {
        "prefix": "hxcd",
        "body": "^\\Delta",
        "mode": "maths",
        "description": "^\\Delta"
    },
    {
        "prefix": "hvst",
        "body": "^\\star",
        "mode": "maths",
        "description": "^\\star"
    },
    {
        "prefix": "hspu",
        "body": "\\hspace{$1}",
        "mode": "any",
        "description": "\\hspace{}"
    },
    {
        "prefix": "hskp",
        "body": "\\hskip 2in",
        "mode": "any",
        "description": "\\hskip 2in"
    },
    {
        "prefix": "hshp",
        "body": "^\\sharp",
        "mode": "maths",
        "description": "^\\sharp"
    },
    {
        "prefix": "hprp",
        "body": "^\\perp",
        "mode": "maths",
        "description": "^\\perp"
    },
    {
        "prefix": "hlin",
        "body": "\\hline",
        "mode": "text",
        "description": "\\hline"
    },
    {
        "prefix": "hijk",
        "body": "^{ijk}",
        "mode": "maths",
        "description": "^{ijk}"
    },
    {
        "prefix": "hflt",
        "body": "^\\flat",
        "mode": "maths",
        "description": "^\\flat"
    },
    {
        "prefix": "gmks",
        "body": "\\mathfrak{k}^{\\ast} ",
        "mode": "maths",
        "description": "\\mathfrak{k}^{\\ast} "
    },
    {
        "prefix": "gmhs",
        "body": "\\mathfrak{h}^{\\ast} ",
        "mode": "maths",
        "description": "\\mathfrak{h}^{\\ast} "
    },
    {
        "prefix": "gmgs",
        "body": "\\mathfrak{g}^{\\ast} ",
        "mode": "maths",
        "description": "\\mathfrak{g}^{\\ast} "
    },
    {
        "prefix": "gmcx",
        "body": "\\mathfrak{X} ",
        "mode": "maths",
        "description": "\\mathfrak{X} "
    },
    {
        "prefix": "gmct",
        "body": "\\mathfrak{T} ",
        "mode": "maths",
        "description": "\\mathfrak{T} "
    },
    {
        "prefix": "gmck",
        "body": "\\mathfrak{K} ",
        "mode": "maths",
        "description": "\\mathfrak{K} "
    },
    {
        "prefix": "gmch",
        "body": "\\mathfrak{H} ",
        "mode": "maths",
        "description": "\\mathfrak{H} "
    },
    {
        "prefix": "gmcg",
        "body": "\\mathfrak{G} ",
        "mode": "maths",
        "description": "\\mathfrak{G} "
    },
    {
        "prefix": "gmca",
        "body": "\\mathfrak{A} ",
        "mode": "maths",
        "description": "\\mathfrak{A} "
    },
    {
        "prefix": "ftnu",
        "body": "\\footnote{$1}",
        "mode": "any",
        "description": "\\footnote{}"
    },
    {
        "prefix": "fpzx",
        "body": "\\frac{\\partial z}{\\partial x}",
        "mode": "maths",
        "description": "\\frac{\\partial z}{\\partial x}"
    },
    {
        "prefix": "fpdu",
        "body": "\\frac{\\partial}{\\partial ",
        "mode": "maths",
        "description": "\\frac{\\partial}{\\partial "
    },
    {
        "prefix": "figu",
        "body": [
            "\\begin{figure}[ht]",
            "\\begin{center}",
            "  \\includegraphics{$1}",
            "\\caption{\\label{}}",
            "\\end{center}",
            "\\end{figure}"
        ],
        "mode": "text",
        "description": "\\begin{figure}[ht]"
    },
    {
        "prefix": "fddt",
        "body": "\\frac{d}{dt}",
        "mode": "maths",
        "description": "\\frac{d}{dt}"
    },
    {
        "prefix": "excb",
        "body": "\\end{xcb}",
        "mode": "text",
        "description": "\\end{xcb}"
    },
    {
        "prefix": "exca",
        "body": "\\end{xca}",
        "mode": "text",
        "description": "\\end{xca}"
    },
    {
        "prefix": "evrb",
        "body": "\\end{verbatim}",
        "mode": "text",
        "description": "\\end{verbatim}"
    },
    {
        "prefix": "eval",
        "body": "\\left. f \\left(\\frac{t}{2}\\right)\\right|_{t=0}",
        "mode": "text",
        "description": "\\[ \\left. f (t)\\right|_{t=0}"
    },
    {
        "prefix": "ethm",
        "body": "\\end{theorem}",
        "mode": "text",
        "description": "\\end{theorem}"
    },
    {
        "prefix": "etab",
        "body": "\\end{table}",
        "mode": "text",
        "description": "\\end{table}"
    },
    {
        "prefix": "esum",
        "body": "\\end{summary}",
        "mode": "text",
        "description": "\\end{summary}"
    },
    {
        "prefix": "esol",
        "body": "\\end{solution}",
        "mode": "text",
        "description": "\\end{solution}"
    },
    {
        "prefix": "ermk",
        "body": "\\end{remark}",
        "mode": "text",
        "description": "\\end{remark}"
    },
    {
        "prefix": "eqvt",
        "body": "\\Leftrightarrow",
        "mode": "maths",
        "description": "\\Leftrightarrow"
    },
    {
        "prefix": "equn",
        "body": [
            "\\begin{equation*}",
            "F(b)-F(a)=\\int^b_af(x)\\, dx",
            "\\end{equation*}"
        ],
        "mode": "text",
        "description": "\\begin{equation*}"
    },
    {
        "prefix": "eqst",
        "body": "\\end{question}",
        "mode": "text",
        "description": "\\end{question}"
    },
    {
        "prefix": "eqsp",
        "body": [
            "\\begin{equation}",
            "\\begin{split}",
            "a  =  b &+ c + (c + d)  \\\\",
            "        &{}- e + f",
            "\\end{split}",
            "\\end{equation}"
        ],
        "mode": "text",
        "description": "\\begin{equation}"
    },
    {
        "prefix": "eqnu",
        "body": [
            "\\begin{equation}",
            "F(b)-F(a)=\\int^b_af(x)\\, dx$1",
            "\\end{equation}"
        ],
        "mode": "text",
        "description": "\\begin{equation}"
    },
    {
        "prefix": "eqad",
        "body": [
            "\\begin{equation}",
            " \\begin{aligned}",
            " {}&a = b + c \\\\",
            " {}&d = e + f + g",
            "\\end{aligned}",
            "\\end{equation}"
        ],
        "mode": "text",
        "description": "\\begin{equation}"
    },
    {
        "prefix": "eprf",
        "body": "\\end{proof}",
        "mode": "text",
        "description": "\\end{proof}"
    },
    {
        "prefix": "ensp",
        "body": "\\enspace",
        "mode": "any",
        "description": "\\enspace"
    },
    {
        "prefix": "empg",
        "body": "\\end{minipage}",
        "mode": "text",
        "description": "\\end{minipage}"
    },
    {
        "prefix": "empa",
        "body": "\\emptyset",
        "mode": "maths",
        "description": "\\emptyset"
    },
    {
        "prefix": "emlt",
        "body": "\\end{multline}",
        "mode": "any",
        "description": "\\end{multline}"
    },
    {
        "prefix": "elem",
        "body": "\\end{lemma}",
        "mode": "text",
        "description": "\\end{lemma}"
    },
    {
        "prefix": "eitm",
        "body": "\\end{itemize}",
        "mode": "text",
        "description": "\\end{itemize}"
    },
    {
        "prefix": "egas",
        "body": "\\end{gather*}",
        "mode": "any",
        "description": "\\end{gather*}"
    },
    {
        "prefix": "egad",
        "body": "\\end{gathered}",
        "mode": "maths",
        "description": "\\end{gathered}"
    },
    {
        "prefix": "eflr",
        "body": "\\end{flushright}",
        "mode": "text",
        "description": "\\end{flushright}"
    },
    {
        "prefix": "efll",
        "body": "\\end{flushleft}",
        "mode": "text",
        "description": "\\end{flushleft}"
    },
    {
        "prefix": "efig",
        "body": "\\end{figure}",
        "mode": "text",
        "description": "\\end{figure}"
    },
    {
        "prefix": "eesp",
        "body": "\\end{Sp}",
        "mode": "maths",
        "description": "\\end{Sp}"
    },
    {
        "prefix": "eesb",
        "body": "\\end{Sb}",
        "mode": "maths",
        "description": "\\end{Sb}"
    },
    {
        "prefix": "edma",
        "body": "\\end{displaymath}",
        "mode": "any",
        "description": "\\end{displaymath}"
    },
    {
        "prefix": "edfn",
        "body": "\\end{definition}",
        "mode": "text",
        "description": "\\end{definition}"
    },
    {
        "prefix": "ectr",
        "body": "\\end{center}",
        "mode": "text",
        "description": "\\end{center}"
    },
    {
        "prefix": "ecor",
        "body": "\\end{corollary}",
        "mode": "text",
        "description": "\\end{corollary}"
    },
    {
        "prefix": "ecnj",
        "body": "\\end{conjecture}",
        "mode": "text",
        "description": "\\end{conjecture}"
    },
    {
        "prefix": "ecnd",
        "body": "\\end{condition}",
        "mode": "text",
        "description": "\\end{condition}"
    },
    {
        "prefix": "eclm",
        "body": "\\end{claim}",
        "mode": "text",
        "description": "\\end{claim}"
    },
    {
        "prefix": "ebib",
        "body": "\\end{thebibliography}",
        "mode": "text",
        "description": "\\end{thebibliography}"
    },
    {
        "prefix": "eals",
        "body": "\\end{align*}",
        "mode": "any",
        "description": "\\end{align*}"
    },
    {
        "prefix": "ealg",
        "body": "\\end{algorithm}",
        "mode": "text",
        "description": "\\end{algorithm}"
    },
    {
        "prefix": "eald",
        "body": "\\end{aligned}",
        "mode": "maths",
        "description": "\\end{aligned}"
    },
    {
        "prefix": "eala",
        "body": "\\end{alignat}",
        "mode": "any",
        "description": "\\end{alignat}"
    },
    {
        "prefix": "eabs",
        "body": "\\end{abstract}",
        "mode": "text",
        "description": "\\end{abstract}"
    },
    {
        "prefix": "dzdt",
        "body": "dz/dt",
        "mode": "maths",
        "description": "dz/dt"
    },
    {
        "prefix": "dydt",
        "body": "dy/dt",
        "mode": "maths",
        "description": "dy/dt"
    },
    {
        "prefix": "dxyp",
        "body": "\\$(x, y)\\$",
        "mode": "text",
        "description": "$(x, y)$"
    },
    {
        "prefix": "dxvs",
        "body": "\\$\\varsigma\\$",
        "mode": "text",
        "description": "$\\varsigma$"
    },
    {
        "prefix": "dxvr",
        "body": "\\$\\varrho\\$",
        "mode": "text",
        "description": "$\\varrho$"
    },
    {
        "prefix": "dxvp",
        "body": "\\$\\varpi\\$",
        "mode": "text",
        "description": "$\\varpi$"
    },
    {
        "prefix": "dxve",
        "body": "\\$\\varepsilon\\$",
        "mode": "text",
        "description": "$\\varepsilon$"
    },
    {
        "prefix": "dxth",
        "body": "\\$\\theta\\$",
        "mode": "text",
        "description": "$\\theta$"
    },
    {
        "prefix": "dxps",
        "body": "\\$\\psi\\$",
        "mode": "text",
        "description": "$\\psi$"
    },
    {
        "prefix": "dxph",
        "body": "\\$\\phi\\$",
        "mode": "text",
        "description": "$\\phi$"
    },
    {
        "prefix": "dxio",
        "body": "\\$\\iota\\$",
        "mode": "text",
        "description": "$\\iota$"
    },
    {
        "prefix": "dxet",
        "body": "\\$\\eta\\$",
        "mode": "text",
        "description": "$\\eta$"
    },
    {
        "prefix": "dxdy",
        "body": "\\,dx\\,dy",
        "mode": "maths",
        "description": "\\,dx\\,dy"
    },
    {
        "prefix": "dxdt",
        "body": "dx/dt",
        "mode": "maths",
        "description": "dx/dt"
    },
    {
        "prefix": "dxcx",
        "body": "\\$\\Xi\\$",
        "mode": "text",
        "description": "$\\Xi$"
    },
    {
        "prefix": "dxcu",
        "body": "\\$\\Upsilon\\$",
        "mode": "text",
        "description": "$\\Upsilon$"
    },
    {
        "prefix": "dxcs",
        "body": "\\$\\Sigma\\$",
        "mode": "text",
        "description": "$\\Sigma$"
    },
    {
        "prefix": "dxcp",
        "body": "\\$\\Pi\\$",
        "mode": "text",
        "description": "$\\Pi$"
    },
    {
        "prefix": "dxco",
        "body": "\\$\\Omega\\$",
        "mode": "text",
        "description": "$\\Omega$"
    },
    {
        "prefix": "dxcl",
        "body": "\\$\\Lambda\\$",
        "mode": "text",
        "description": "$\\Lambda$"
    },
    {
        "prefix": "dxcg",
        "body": "\\$\\Gamma\\$",
        "mode": "text",
        "description": "$\\Gamma$"
    },
    {
        "prefix": "dxcd",
        "body": "\\$\\Delta\\$",
        "mode": "text",
        "description": "$\\Delta$"
    },
    {
        "prefix": "dtsq",
        "body": "\\$T^\\ast Q\\$",
        "mode": "text",
        "description": "$T^\\ast Q$"
    },
    {
        "prefix": "divi",
        "body": "\\div",
        "mode": "maths",
        "description": "\\div"
    },
    {
        "prefix": "disu",
        "body": "{\\displaystyle",
        "mode": "maths",
        "description": "{\\displaystyle"
    },
    {
        "prefix": "dgmu",
        "body": "\\$\\mathfrak{}$1\\$",
        "mode": "text",
        "description": "$\\mathfrak{}$"
    },
    {
        "prefix": "dgmt",
        "body": "\\$\\mathfrak{t}\\$ ",
        "mode": "text",
        "description": "$\\mathfrak{t}$ "
    },
    {
        "prefix": "dgmp",
        "body": "\\$\\mathfrak{p}\\$ ",
        "mode": "text",
        "description": "$\\mathfrak{p}$ "
    },
    {
        "prefix": "dgmk",
        "body": "\\$\\mathfrak{k}\\$ ",
        "mode": "text",
        "description": "$\\mathfrak{k}$ "
    },
    {
        "prefix": "dgmh",
        "body": "\\$\\mathfrak{h}\\$ ",
        "mode": "text",
        "description": "$\\mathfrak{h}$ "
    },
    {
        "prefix": "dgmg",
        "body": "\\$\\mathfrak{g}\\$ ",
        "mode": "text",
        "description": "$\\mathfrak{g}$ "
    },
    {
        "prefix": "dgmb",
        "body": "\\$\\mathfrak{b}\\$ ",
        "mode": "text",
        "description": "$\\mathfrak{b}$ "
    },
    {
        "prefix": "dccz",
        "body": "\\$\\mathcal{Z}\\$",
        "mode": "text",
        "description": "$\\mathcal{Z}$"
    },
    {
        "prefix": "dccy",
        "body": "\\$\\mathcal{Y}\\$",
        "mode": "text",
        "description": "$\\mathcal{Y}$"
    },
    {
        "prefix": "dccx",
        "body": "\\$\\mathcal{X}\\$",
        "mode": "text",
        "description": "$\\mathcal{X}$"
    },
    {
        "prefix": "dccw",
        "body": "\\$\\mathcal{W}\\$",
        "mode": "text",
        "description": "$\\mathcal{W}$"
    },
    {
        "prefix": "dccv",
        "body": "\\$\\mathcal{V}\\$",
        "mode": "text",
        "description": "$\\mathcal{V}$"
    },
    {
        "prefix": "dccu",
        "body": "\\$\\mathcal{U}\\$",
        "mode": "text",
        "description": "$\\mathcal{U}$"
    },
    {
        "prefix": "dcct",
        "body": "\\$\\mathcal{T}\\$",
        "mode": "text",
        "description": "$\\mathcal{T}$"
    },
    {
        "prefix": "dccs",
        "body": "\\$\\mathcal{S}\\$",
        "mode": "text",
        "description": "$\\mathcal{S}$"
    },
    {
        "prefix": "dccr",
        "body": "\\$\\mathcal{R}\\$",
        "mode": "text",
        "description": "$\\mathcal{R}$"
    },
    {
        "prefix": "dccq",
        "body": "\\$\\mathcal{Q}\\$",
        "mode": "text",
        "description": "$\\mathcal{Q}$"
    },
    {
        "prefix": "dccp",
        "body": "\\$\\mathcal{P}\\$",
        "mode": "text",
        "description": "$\\mathcal{P}$"
    },
    {
        "prefix": "dcco",
        "body": "\\$\\mathcal{O}\\$",
        "mode": "text",
        "description": "$\\mathcal{O}$"
    },
    {
        "prefix": "dccn",
        "body": "\\$\\mathcal{N}\\$",
        "mode": "text",
        "description": "$\\mathcal{N}$"
    },
    {
        "prefix": "dccm",
        "body": "\\$\\mathcal{M}\\$",
        "mode": "text",
        "description": "$\\mathcal{M}$"
    },
    {
        "prefix": "dccl",
        "body": "\\$\\mathcal{L}\\$",
        "mode": "text",
        "description": "$\\mathcal{L}$"
    },
    {
        "prefix": "dcck",
        "body": "\\$\\mathcal{K}\\$",
        "mode": "text",
        "description": "$\\mathcal{K}$"
    },
    {
        "prefix": "dccj",
        "body": "\\$\\mathcal{J}\\$",
        "mode": "text",
        "description": "$\\mathcal{J}$"
    },
    {
        "prefix": "dcci",
        "body": "\\$\\mathcal{I}\\$",
        "mode": "text",
        "description": "$\\mathcal{I}$"
    },
    {
        "prefix": "dcch",
        "body": "\\$\\mathcal{H}\\$",
        "mode": "text",
        "description": "$\\mathcal{H}$"
    },
    {
        "prefix": "dccg",
        "body": "\\$\\mathcal{G}\\$",
        "mode": "text",
        "description": "$\\mathcal{G}$"
    },
    {
        "prefix": "dccf",
        "body": "\\$\\mathcal{F}\\$",
        "mode": "text",
        "description": "$\\mathcal{F}$"
    },
    {
        "prefix": "dcce",
        "body": "\\$\\mathcal{E}\\$",
        "mode": "text",
        "description": "$\\mathcal{E}$"
    },
    {
        "prefix": "dccd",
        "body": "\\$\\mathcal{D}\\$",
        "mode": "text",
        "description": "$\\mathcal{D}$"
    },
    {
        "prefix": "dccc",
        "body": "\\$\\mathcal{C}\\$",
        "mode": "text",
        "description": "$\\mathcal{C}$"
    },
    {
        "prefix": "dccb",
        "body": "\\$\\mathcal{B}\\$",
        "mode": "text",
        "description": "$\\mathcal{B}$"
    },
    {
        "prefix": "dcca",
        "body": "\\$\\mathcal{A}\\$",
        "mode": "text",
        "description": "$\\mathcal{A}$"
    },
    {
        "prefix": "dbcz",
        "body": "\\$\\mathbf{Z}\\$",
        "mode": "text",
        "description": "$\\mathbf{Z}$"
    },
    {
        "prefix": "dbcy",
        "body": "\\$\\mathbf{Y}\\$",
        "mode": "text",
        "description": "$\\mathbf{Y}$"
    },
    {
        "prefix": "dbcx",
        "body": "\\$\\mathbf{X}\\$",
        "mode": "text",
        "description": "$\\mathbf{X}$"
    },
    {
        "prefix": "dbcw",
        "body": "\\$\\mathbf{W}\\$",
        "mode": "text",
        "description": "$\\mathbf{W}$"
    },
    {
        "prefix": "dbcv",
        "body": "\\$\\mathbf{V}\\$",
        "mode": "text",
        "description": "$\\mathbf{V}$"
    },
    {
        "prefix": "dbcu",
        "body": "\\$\\mathbf{U}\\$",
        "mode": "text",
        "description": "$\\mathbf{U}$"
    },
    {
        "prefix": "dbct",
        "body": "\\$\\mathbf{T}\\$",
        "mode": "text",
        "description": "$\\mathbf{T}$"
    },
    {
        "prefix": "dbcs",
        "body": "\\$\\mathbf{S}\\$",
        "mode": "text",
        "description": "$\\mathbf{S}$"
    },
    {
        "prefix": "dbcr",
        "body": "\\$\\mathbf{R}\\$",
        "mode": "text",
        "description": "$\\mathbf{R}$"
    },
    {
        "prefix": "dbcq",
        "body": "\\$\\mathbf{Q}\\$",
        "mode": "text",
        "description": "$\\mathbf{Q}$"
    },
    {
        "prefix": "dbcp",
        "body": "\\$\\mathbf{P}\\$",
        "mode": "text",
        "description": "$\\mathbf{P}$"
    },
    {
        "prefix": "dbco",
        "body": "\\$\\mathbf{O}\\$",
        "mode": "text",
        "description": "$\\mathbf{O}$"
    },
    {
        "prefix": "dbcn",
        "body": "\\$\\mathbf{N}\\$",
        "mode": "text",
        "description": "$\\mathbf{N}$"
    },
    {
        "prefix": "dbcm",
        "body": "\\$\\mathbf{M}\\$",
        "mode": "text",
        "description": "$\\mathbf{M}$"
    },
    {
        "prefix": "dbcl",
        "body": "\\$\\mathbf{L}\\$",
        "mode": "text",
        "description": "$\\mathbf{L}$"
    },
    {
        "prefix": "dbck",
        "body": "\\$\\mathbf{K}\\$",
        "mode": "text",
        "description": "$\\mathbf{K}$"
    },
    {
        "prefix": "dbcj",
        "body": "\\$\\mathbf{J}\\$",
        "mode": "text",
        "description": "$\\mathbf{J}$"
    },
    {
        "prefix": "dbci",
        "body": "\\$\\mathbf{I}\\$",
        "mode": "text",
        "description": "$\\mathbf{I}$"
    },
    {
        "prefix": "dbch",
        "body": "\\$\\mathbf{H}\\$",
        "mode": "text",
        "description": "$\\mathbf{H}$"
    },
    {
        "prefix": "dbcg",
        "body": "\\$\\mathbf{G}\\$",
        "mode": "text",
        "description": "$\\mathbf{G}$"
    },
    {
        "prefix": "dbcf",
        "body": "\\$\\mathbf{F}\\$",
        "mode": "text",
        "description": "$\\mathbf{F}$"
    },
    {
        "prefix": "dbce",
        "body": "\\$\\mathbf{E}\\$",
        "mode": "text",
        "description": "$\\mathbf{E}$"
    },
    {
        "prefix": "dbcd",
        "body": "\\$\\mathbf{D}\\$",
        "mode": "text",
        "description": "$\\mathbf{D}$"
    },
    {
        "prefix": "dbcc",
        "body": "\\$\\mathbf{C}\\$",
        "mode": "text",
        "description": "$\\mathbf{C}$"
    },
    {
        "prefix": "dbcb",
        "body": "\\$\\mathbf{B}\\$",
        "mode": "text",
        "description": "$\\mathbf{B}$"
    },
    {
        "prefix": "dbca",
        "body": "\\$\\mathbf{A}\\$",
        "mode": "text",
        "description": "$\\mathbf{A}$"
    },
    {
        "prefix": "db10",
        "body": "\\$\\mathbf{10}\\$",
        "mode": "text",
        "description": "$\\mathbf{10}$"
    },
    {
        "prefix": "d03p",
        "body": "\\$(0, 0, 0)\\$",
        "mode": "text",
        "description": "$(0, 0, 0)$"
    },
    {
        "prefix": "d00p",
        "body": "\\$(0,0)\\$",
        "mode": "text",
        "description": "$(0,0)$"
    },
    {
        "prefix": "csdd",
        "body": "%================================",
        "mode": "text",
        "description": "Divider: %========="
    },
    {
        "prefix": "crlr",
        "body": [
            "%===============================================================================%",
            "%.......10........20........30........40........50........60........70........80%",
            "%________|_________|_________|_________|_________|_________|_________|_________|%",
            "%===============================================================================%"
        ],
        "mode": "text",
        "description": "Divider: %=========;%.......10;%________|;%========="
    },
    {
        "prefix": "cprt",
        "body": "\\copyright",
        "mode": "any",
        "description": "\\copyright"
    },
    {
        "prefix": "cpct",
        "body": "%%%%%%%%%%%%%%%%%%%%%%%%%%%%%%%%%%%%%%%%%%%%%%%%%%%%%%%%%%%%%%%%%%%%%%%%%%%%%%%%%",
        "mode": "text",
        "description": "Divider: %%========"
    },
    {
        "prefix": "coth",
        "body": "\\cos \\theta",
        "mode": "maths",
        "description": "\\cos \\theta"
    },
    {
        "prefix": "coph",
        "body": "\\cos \\phi",
        "mode": "maths",
        "description": "\\cos \\phi"
    },
    {
        "prefix": "clin",
        "body": "\\centerline{$1}",
        "mode": "text",
        "description": "\\centerline{}"
    },
    {
        "prefix": "cldd",
        "body": "%================================================================================",
        "mode": "text",
        "description": "Divider: %========="
    },
    {
        "prefix": "citu",
        "body": "\\cite{",
        "mode": "text",
        "description": "\\cite{"
    },
    {
        "prefix": "citp",
        "body": "(\\cite{$1})",
        "mode": "text",
        "description": "(\\cite{})"
    },
    {
        "prefix": "cdsq",
        "body": [
            "\\begin{equation*}",
            " \\begin{CD}",
            " A @>F>>B\\\\",
            " @VGVV  @VVgV \\\\",
            " C @>>f>D\\\\",
            " \\end{CD}",
            "\\end{equation*}"
        ],
        "mode": "text",
        "description": "\\begin{equation*}"
    },
    {
        "prefix": "cdli",
        "body": [
            "\\begin{equation*}",
            " \\begin{CD}",
            " 0 @>>> A @>f>>B @>g>> C @>h>> C/g(B) @>>>0",
            " \\end{CD}",
            "\\end{equation*}"
        ],
        "mode": "text",
        "description": "\\begin{equation*}"
    },
    {
        "prefix": "ccrf",
        "body": "\\Cref{$1}",
        "mode": "text",
        "description": "\\Cref{}"
    },
    {
        "prefix": "capt",
        "body": "\\caption{$1}",
        "mode": "text",
        "description": "\\caption{}"
    },
    {
        "prefix": "bxcb",
        "body": "\\begin{xcb}",
        "mode": "text",
        "description": "\\begin{xcb}"
    },
    {
        "prefix": "bxca",
        "body": "\\begin{xca}",
        "mode": "text",
        "description": "\\begin{xca}"
    },
    {
        "prefix": "bvrb",
        "body": "\\begin{verbatim}",
        "mode": "text",
        "description": "\\begin{verbatim}"
    },
    {
        "prefix": "buni",
        "body": "\\bigcup",
        "mode": "maths",
        "description": "\\bigcup"
    },
    {
        "prefix": "bthm",
        "body": "\\begin{theorem}",
        "mode": "text",
        "description": "\\begin{theorem}"
    },
    {
        "prefix": "btab",
        "body": "\\begin{table}",
        "mode": "text",
        "description": "\\begin{table}"
    },
    {
        "prefix": "bsyu",
        "body": "\\boldsymbol{$1}",
        "mode": "maths",
        "description": "\\boldsymbol{}"
    },
    {
        "prefix": "bsum",
        "body": "\\begin{summary}",
        "mode": "text",
        "description": "\\begin{summary}"
    },
    {
        "prefix": "bsol",
        "body": "\\begin{solution}",
        "mode": "text",
        "description": "\\begin{solution}"
    },
    {
        "prefix": "bskp",
        "body": "\\bigskip",
        "mode": "any",
        "description": "\\bigskip"
    },
    {
        "prefix": "brmk",
        "body": "\\begin{remark}",
        "mode": "text",
        "description": "\\begin{remark}"
    },
    {
        "prefix": "bqst",
        "body": "\\begin{question}",
        "mode": "text",
        "description": "\\begin{question}"
    },
    {
<<<<<<< HEAD
=======
        "prefix": "bqas",
        "body": "\\begin{eqnarray*}",
        "mode": "text",
        "description": "\\begin{eqnarray*}"
    },
    {
        "prefix": "bqal",
        "body": "\\begin{eqnarray}\\label{$1}",
        "mode": "text",
        "description": "\\begin{eqnarray}\\label{}"
    },
    {
>>>>>>> 400ca455
        "prefix": "bprf",
        "body": "\\begin{proof}",
        "mode": "text",
        "description": "\\begin{proof}"
    },
    {
        "prefix": "bmpg",
        "body": "\\begin{minipage}{\\textwidth}",
        "mode": "text",
        "description": "\\begin{minipage}{\\textwidth}"
    },
    {
        "prefix": "bmlt",
        "body": "\\begin{multline}",
        "mode": "text",
        "description": "\\begin{multline}"
    },
    {
        "prefix": "blem",
        "body": "\\begin{lemma}",
        "mode": "text",
        "description": "\\begin{lemma}"
    },
    {
        "prefix": "bksl",
        "body": "\\",
        "mode": "any",
        "description": "\\"
    },
    {
        "prefix": "bitm",
        "body": "\\begin{itemize}",
        "mode": "text",
        "description": "\\begin{itemize}"
    },
    {
        "prefix": "bibb",
        "body": "\\item Author [year]",
        "mode": "text",
        "description": "\\item Author [year]"
    },
    {
        "prefix": "biba",
        "body": "\\item Author [year]",
        "mode": "text",
        "description": "\\item Author [year]"
    },
    {
        "prefix": "bgas",
        "body": "\\begin{gather*}",
        "mode": "text",
        "description": "\\begin{gather*}"
    },
    {
        "prefix": "bgad",
        "body": "\\begin{gathered}",
        "mode": "maths",
        "description": "\\begin{gathered}"
    },
    {
        "prefix": "bflr",
        "body": "\\begin{flushright}",
        "mode": "text",
        "description": "\\begin{flushright}"
    },
    {
        "prefix": "bfll",
        "body": "\\begin{flushleft}",
        "mode": "text",
        "description": "\\begin{flushleft}"
    },
    {
        "prefix": "bfiu",
        "body": "{\\bfi ",
        "mode": "any",
        "description": "{\\bfi "
    },
    {
        "prefix": "bfig",
        "body": "\\begin{figure}",
        "mode": "text",
        "description": "\\begin{figure}"
    },
    {
        "prefix": "besp",
        "body": "\\begin{Sp}",
        "mode": "maths",
        "description": "\\begin{Sp}"
    },
    {
        "prefix": "besb",
        "body": "\\begin{Sb}",
        "mode": "maths",
        "description": "\\begin{Sb}"
    },
    {
        "prefix": "beql",
        "body": "\\begin{equation}\\label{$1}",
        "mode": "text",
        "description": "\\begin{equation}\\label{}"
    },
    {
        "prefix": "beln",
        "body": "\\mathbf{e}_n",
        "mode": "maths",
        "description": "\\mathbf{e}_n"
    },
    {
        "prefix": "bel3",
        "body": "\\mathbf{e}_3",
        "mode": "maths",
        "description": "\\mathbf{e}_3"
    },
    {
        "prefix": "bel2",
        "body": "\\mathbf{e}_2",
        "mode": "maths",
        "description": "\\mathbf{e}_2"
    },
    {
        "prefix": "bel1",
        "body": "\\mathbf{e}_1",
        "mode": "maths",
        "description": "\\mathbf{e}_1"
    },
    {
        "prefix": "bdma",
        "body": "\\begin{displaymath}",
        "mode": "text",
        "description": "\\begin{displaymath}"
    },
    {
        "prefix": "bdfn",
        "body": "\\begin{definition}",
        "mode": "text",
        "description": "\\begin{definition}"
    },
    {
        "prefix": "bctr",
        "body": "\\begin{center}",
        "mode": "text",
        "description": "\\begin{center}"
    },
    {
        "prefix": "bcor",
        "body": "\\begin{corollary}",
        "mode": "text",
        "description": "\\begin{corollary}"
    },
    {
        "prefix": "bcnj",
        "body": "\\begin{conjecture}",
        "mode": "text",
        "description": "\\begin{conjecture}"
    },
    {
        "prefix": "bcnd",
        "body": "\\begin{condition}",
        "mode": "text",
        "description": "\\begin{condition}"
    },
    {
        "prefix": "bclm",
        "body": "\\begin{claim}",
        "mode": "text",
        "description": "\\begin{claim}"
    },
    {
        "prefix": "bbib",
        "body": "\\begin{thebibliography}{}",
        "mode": "text",
        "description": "\\begin{thebibliography}{}"
    },
    {
        "prefix": "bbcz",
        "body": "\\mathbb{Z} ",
        "mode": "maths",
        "description": "\\mathbb{Z} "
    },
    {
        "prefix": "bbcy",
        "body": "\\mathbb{Y} ",
        "mode": "maths",
        "description": "\\mathbb{Y} "
    },
    {
        "prefix": "bbcx",
        "body": "\\mathbb{X} ",
        "mode": "maths",
        "description": "\\mathbb{X} "
    },
    {
        "prefix": "bbcw",
        "body": "\\mathbb{W} ",
        "mode": "maths",
        "description": "\\mathbb{W} "
    },
    {
        "prefix": "bbcv",
        "body": "\\mathbb{V} ",
        "mode": "maths",
        "description": "\\mathbb{V} "
    },
    {
        "prefix": "bbcu",
        "body": "\\mathbb{U} ",
        "mode": "maths",
        "description": "\\mathbb{U} "
    },
    {
        "prefix": "bbct",
        "body": "\\mathbb{T} ",
        "mode": "maths",
        "description": "\\mathbb{T} "
    },
    {
        "prefix": "bbcs",
        "body": "\\mathbb{S} ",
        "mode": "maths",
        "description": "\\mathbb{S} "
    },
    {
        "prefix": "bbcr",
        "body": "\\mathbb{R} ",
        "mode": "maths",
        "description": "\\mathbb{R} "
    },
    {
        "prefix": "bbcq",
        "body": "\\mathbb{Q} ",
        "mode": "maths",
        "description": "\\mathbb{Q} "
    },
    {
        "prefix": "bbcp",
        "body": "\\mathbb{P} ",
        "mode": "maths",
        "description": "\\mathbb{P} "
    },
    {
        "prefix": "bbco",
        "body": "\\mathbb{O} ",
        "mode": "maths",
        "description": "\\mathbb{O} "
    },
    {
        "prefix": "bbcn",
        "body": "\\mathbb{N} ",
        "mode": "maths",
        "description": "\\mathbb{N} "
    },
    {
        "prefix": "bbcm",
        "body": "\\mathbb{M} ",
        "mode": "maths",
        "description": "\\mathbb{M} "
    },
    {
        "prefix": "bbcl",
        "body": "\\mathbb{L} ",
        "mode": "maths",
        "description": "\\mathbb{L} "
    },
    {
        "prefix": "bbck",
        "body": "\\mathbb{K} ",
        "mode": "maths",
        "description": "\\mathbb{K} "
    },
    {
        "prefix": "bbcj",
        "body": "\\mathbb{J} ",
        "mode": "maths",
        "description": "\\mathbb{J} "
    },
    {
        "prefix": "bbci",
        "body": "\\mathbb{I} ",
        "mode": "maths",
        "description": "\\mathbb{I} "
    },
    {
        "prefix": "bbch",
        "body": "\\mathbb{H} ",
        "mode": "maths",
        "description": "\\mathbb{H} "
    },
    {
        "prefix": "bbcg",
        "body": "\\mathbb{G} ",
        "mode": "maths",
        "description": "\\mathbb{G} "
    },
    {
        "prefix": "bbcf",
        "body": "\\mathbb{F} ",
        "mode": "maths",
        "description": "\\mathbb{F} "
    },
    {
        "prefix": "bbce",
        "body": "\\mathbb{E} ",
        "mode": "maths",
        "description": "\\mathbb{E} "
    },
    {
        "prefix": "bbcd",
        "body": "\\mathbb{D} ",
        "mode": "maths",
        "description": "\\mathbb{D} "
    },
    {
        "prefix": "bbcc",
        "body": "\\mathbb{C} ",
        "mode": "maths",
        "description": "\\mathbb{C} "
    },
    {
        "prefix": "bbcb",
        "body": "\\mathbb{B} ",
        "mode": "maths",
        "description": "\\mathbb{B} "
    },
    {
        "prefix": "bbca",
        "body": "\\mathbb{A} ",
        "mode": "maths",
        "description": "\\mathbb{A} "
    },
    {
        "prefix": "bals",
        "body": "\\begin{align*}",
        "mode": "text",
        "description": "\\begin{align*}"
    },
    {
        "prefix": "balg",
        "body": "\\begin{algorithm}",
        "mode": "text",
        "description": "\\begin{algorithm}"
    },
    {
        "prefix": "bald",
        "body": "\\begin{aligned}",
        "mode": "maths",
        "description": "\\begin{aligned}"
    },
    {
        "prefix": "bala",
        "body": "\\begin{alignat}{$1}",
        "mode": "text",
        "description": "\\begin{alignat}{}"
    },
    {
        "prefix": "babs",
        "body": "\\begin{abstract}",
        "mode": "text",
        "description": "\\begin{abstract}"
    },
    {
        "prefix": "atib",
        "body": "\\mathbf{a} \\times \\mathbf{b}",
        "mode": "maths",
        "description": "\\mathbf{a} \\times \\mathbf{b}"
    },
    {
        "prefix": "artl",
        "body": "\\mapsto",
        "mode": "maths",
        "description": "\\mapsto"
    },
    {
        "prefix": "aplb",
        "body": "\\mathbf{a} + \\mathbf{b}",
        "mode": "maths",
        "description": "\\mathbf{a} + \\mathbf{b}"
    },
    {
        "prefix": "angl",
        "body": "\\angle",
        "mode": "maths",
        "description": "\\angle"
    },
    {
        "prefix": "zln",
        "body": "z_n",
        "mode": "maths",
        "description": "z_n"
    },
    {
        "prefix": "yln",
        "body": "y_n",
        "mode": "maths",
        "description": "y_n"
    },
    {
        "prefix": "xyp",
        "body": "(x, y)",
        "mode": "maths",
        "description": "(x, y)"
    },
    {
        "prefix": "xvs",
        "body": "\\varsigma",
        "mode": "maths",
        "description": "\\varsigma"
    },
    {
        "prefix": "xvr",
        "body": "\\varrho",
        "mode": "maths",
        "description": "\\varrho"
    },
    {
        "prefix": "xvp",
        "body": "\\varpi",
        "mode": "maths",
        "description": "\\varpi"
    },
    {
        "prefix": "xve",
        "body": "\\varepsilon",
        "mode": "maths",
        "description": "\\varepsilon"
    },
    {
        "prefix": "xth",
        "body": "\\theta",
        "mode": "maths",
        "description": "\\theta"
    },
    {
        "prefix": "xps",
        "body": "\\psi",
        "mode": "maths",
        "description": "\\psi"
    },
    {
        "prefix": "xph",
        "body": "\\phi",
        "mode": "maths",
        "description": "\\phi"
    },
    {
        "prefix": "xln",
        "body": "x_n",
        "mode": "maths",
        "description": "x_n"
    },
    {
        "prefix": "xet",
        "body": "\\eta",
        "mode": "maths",
        "description": "\\eta"
    },
    {
        "prefix": "xcx",
        "body": "\\Xi",
        "mode": "maths",
        "description": "\\Xi"
    },
    {
        "prefix": "xcu",
        "body": "\\Upsilon",
        "mode": "maths",
        "description": "\\Upsilon"
    },
    {
        "prefix": "xcs",
        "body": "\\Sigma",
        "mode": "maths",
        "description": "\\Sigma"
    },
    {
        "prefix": "xcp",
        "body": "\\Pi",
        "mode": "maths",
        "description": "\\Pi"
    },
    {
        "prefix": "xco",
        "body": "\\Omega",
        "mode": "maths",
        "description": "\\Omega"
    },
    {
        "prefix": "xcl",
        "body": "\\Lambda",
        "mode": "maths",
        "description": "\\Lambda"
    },
    {
        "prefix": "xcg",
        "body": "\\Gamma",
        "mode": "maths",
        "description": "\\Gamma"
    },
    {
        "prefix": "xcd",
        "body": "\\Delta",
        "mode": "maths",
        "description": "\\Delta"
    },
    {
        "prefix": "wvs",
        "body": "vectors",
        "mode": "text",
        "description": "vectors"
    },
    {
        "prefix": "wve",
        "body": "vector",
        "mode": "text",
        "description": "vector"
    },
    {
        "prefix": "wun",
        "body": "university",
        "mode": "text",
        "description": "university"
    },
    {
        "prefix": "wty",
        "body": "theory",
        "mode": "text",
        "description": "theory"
    },
    {
        "prefix": "wtu",
        "body": "\\widetilde{$1}",
        "mode": "maths",
        "description": "\\widetilde{}"
    },
    {
        "prefix": "wtm",
        "body": "theorem",
        "mode": "text",
        "description": "theorem"
    },
    {
        "prefix": "wsn",
        "body": "solution",
        "mode": "text",
        "description": "solution"
    },
    {
        "prefix": "wpf",
        "body": "\\wp",
        "mode": "maths",
        "description": "\\wp"
    },
    {
        "prefix": "wnl",
        "body": "nonlinear",
        "mode": "text",
        "description": "nonlinear"
    },
    {
        "prefix": "wmx",
        "body": "matrix",
        "mode": "text",
        "description": "matrix"
    },
    {
        "prefix": "wig",
        "body": "integral",
        "mode": "text",
        "description": "integral"
    },
    {
        "prefix": "wie",
        "body": "i.e.,",
        "mode": "text",
        "description": "i.e.,"
    },
    {
        "prefix": "whu",
        "body": "\\widehat{$1}",
        "mode": "maths",
        "description": "\\widehat{}"
    },
    {
        "prefix": "wgm",
        "body": "geometry",
        "mode": "text",
        "description": "geometry"
    },
    {
        "prefix": "wex",
        "body": "example",
        "mode": "text",
        "description": "example"
    },
    {
        "prefix": "wep",
        "body": "Euler-Poincar\\'e",
        "mode": "text",
        "description": "Euler-Poincar\\'e"
    },
    {
        "prefix": "wed",
        "body": "\\wedge",
        "mode": "maths",
        "description": "\\wedge"
    },
    {
        "prefix": "wdp",
        "body": "department of physics",
        "mode": "text",
        "description": "department of physics"
    },
    {
        "prefix": "wdm",
        "body": "department of mathematics",
        "mode": "text",
        "description": "department of mathematics"
    },
    {
        "prefix": "vsp",
        "body": "\\vspace{$1}",
        "mode": "any",
        "description": "\\vspace{}"
    },
    {
        "prefix": "vrb",
        "body": "\\verb",
        "mode": "any",
        "description": "\\verb"
    },
    {
        "prefix": "vfi",
        "body": "\\vfill",
        "mode": "any",
        "description": "\\vfill"
    },
    {
        "prefix": "vds",
        "body": "\\vdots",
        "mode": "any",
        "description": "\\vdots"
    },
    {
        "prefix": "van",
        "body": "v^A{}_\\nu",
        "mode": "maths",
        "description": "v^A{}_\\nu"
    },
    {
        "prefix": "upa",
        "body": "\\uparrow",
        "mode": "maths",
        "description": "\\uparrow"
    },
    {
        "prefix": "uni",
        "body": "\\cup",
        "mode": "maths",
        "description": "\\cup"
    },
    {
        "prefix": "uhr",
        "body": "\\upharpoonright",
        "mode": "maths",
        "description": "\\upharpoonright"
    },
    {
        "prefix": "ucu",
        "body": "\\\"{U}",
        "mode": "any",
        "description": "\\\"{U}"
    },
    {
        "prefix": "uco",
        "body": "\\\"{O}",
        "mode": "any",
        "description": "\\\"{O}"
    },
    {
        "prefix": "uca",
        "body": "\\\"{A}",
        "mode": "any",
        "description": "\\\"{A}"
    },
    {
        "prefix": "txt",
        "body": "\\text{$1}",
        "mode": "text",
        "description": "\\text{}"
    },
    {
        "prefix": "ttu",
        "body": "\\texttt{$1}",
        "mode": "text",
        "description": "\\texttt{}"
    },
    {
        "prefix": "tsz",
        "body": " \\textstyle",
        "mode": "maths",
        "description": " \\textstyle"
    },
    {
        "prefix": "tsq",
        "body": "T^\\ast Q",
        "mode": "maths",
        "description": "T^\\ast Q"
    },
    {
        "prefix": "tsp",
        "body": "\\;",
        "mode": "maths",
        "description": "\\;"
    },
    {
        "prefix": "trv",
        "body": "\\pitchfork",
        "mode": "maths",
        "description": "\\pitchfork"
    },
    {
        "prefix": "tnh",
        "body": "\\tanh",
        "mode": "maths",
        "description": "\\tanh"
    },
    {
        "prefix": "tgu",
        "body": "\\tag{$1}",
        "mode": "maths",
        "description": "\\tag{}"
    },
    {
        "prefix": "tgs",
        "body": "\\tag*{$1}",
        "mode": "maths",
        "description": "\\tag*{}"
    },
    {
        "prefix": "sur",
        "body": "\\nearrow",
        "mode": "maths",
        "description": "\\nearrow"
    },
    {
        "prefix": "ssz",
        "body": " \\scriptstyle",
        "mode": "maths",
        "description": " \\scriptstyle"
    },
    {
        "prefix": "sst",
        "body": "\\sideset{$1}{$2}",
        "mode": "maths",
        "description": "\\sideset{}{}"
    },
    {
        "prefix": "ssp",
        "body": "\\,",
        "mode": "maths",
        "description": "\\,"
    },
    {
        "prefix": "ssn",
        "body": "\\subsection{$1}",
        "mode": "text",
        "description": "\\subsection{}"
    },
    {
        "prefix": "ssn",
        "body": "\\paragraph{$1}",
        "mode": "text",
        "description": "\\paragraph{}"
    },
    {
        "prefix": "squ",
        "body": "\\sqrt{$1}",
        "mode": "maths",
        "description": "\\sqrt{}"
    },
    {
        "prefix": "sq7",
        "body": "\\sqrt{7}",
        "mode": "maths",
        "description": "\\sqrt{7}"
    },
    {
        "prefix": "sq5",
        "body": "\\sqrt{5}",
        "mode": "maths",
        "description": "\\sqrt{5}"
    },
    {
        "prefix": "sq3",
        "body": "\\sqrt{3}",
        "mode": "maths",
        "description": "\\sqrt{3}"
    },
    {
        "prefix": "sq2",
        "body": "\\sqrt{2}",
        "mode": "maths",
        "description": "\\sqrt{2}"
    },
    {
        "prefix": "sps",
        "body": "\\setlength{\\parskip1.5ex plus 0.5ex minus 0.5ex}",
        "mode": "text",
        "description": "\\setlength{\\parskip1.5ex plus 0.5ex minus 0.5ex}"
    },
    {
        "prefix": "spn",
        "body": "\\setcounter{page}{$1}",
        "mode": "text",
        "description": "\\setcounter{page}{}"
    },
    {
        "prefix": "spi",
        "body": "\\setlength{\\parindent}{0em}",
        "mode": "text",
        "description": "\\setlength{\\parindent}{0em}"
    },
    {
        "prefix": "sns",
        "body": "\\section*{$1}",
        "mode": "text",
        "description": "\\section*{}"
    },
    {
        "prefix": "smt",
        "body": "\\smash[t$1]{}",
        "mode": "any",
        "description": "\\smash[t]{}"
    },
    {
        "prefix": "smb",
        "body": "\\smash[b$1]{}",
        "mode": "any",
        "description": "\\smash[b]{}"
    },
    {
        "prefix": "slu",
        "body": "{\\sl ",
        "mode": "any",
        "description": "{\\sl"
    },
    {
        "prefix": "sln",
        "body": "\\setlength{$1}{$2}",
        "mode": "text",
        "description": "\\setlength{}{}"
    },
    {
        "prefix": "siq",
        "body": "\\sin^2",
        "mode": "maths",
        "description": "\\sin^2"
    },
    {
        "prefix": "sih",
        "body": "\\sinh",
        "mode": "maths",
        "description": "\\sinh"
    },
    {
        "prefix": "shp",
        "body": "\\sharp",
        "mode": "any",
        "description": "\\sharp"
    },
    {
        "prefix": "shl",
        "body": "A^i_{\\;a}",
        "mode": "maths",
        "description": "A^i_{\\;a}"
    },
    {
        "prefix": "sfu",
        "body": "{\\sf ",
        "mode": "any",
        "description": "{\\sf"
    },
    {
        "prefix": "sdz",
        "body": "\\,dz",
        "mode": "maths",
        "description": "\\,dz"
    },
    {
        "prefix": "sdy",
        "body": "\\,dy",
        "mode": "maths",
        "description": "\\,dy"
    },
    {
        "prefix": "sdx",
        "body": "\\,dx",
        "mode": "maths",
        "description": "\\,dx"
    },
    {
        "prefix": "sdw",
        "body": "\\,dw",
        "mode": "maths",
        "description": "\\,dw"
    },
    {
        "prefix": "sdv",
        "body": "\\,dv",
        "mode": "maths",
        "description": "\\,dv"
    },
    {
        "prefix": "sdu",
        "body": "\\,du",
        "mode": "maths",
        "description": "\\,du"
    },
    {
        "prefix": "sdt",
        "body": "\\,dt",
        "mode": "maths",
        "description": "\\,dt"
    },
    {
        "prefix": "sds",
        "body": "\\,ds",
        "mode": "maths",
        "description": "\\,ds"
    },
    {
        "prefix": "sdr",
        "body": "\\searrow",
        "mode": "maths",
        "description": "\\searrow"
    },
    {
        "prefix": "sdp",
        "body": "\\,\\circledS\\,",
        "mode": "maths",
        "description": "\\,\\circledS\\,"
    },
    {
        "prefix": "scu",
        "body": "{\\sc ",
        "mode": "any",
        "description": "{\\sc"
    },
    {
        "prefix": "scl",
        "body": "\\ell",
        "mode": "any",
        "description": "\\ell"
    },
    {
        "prefix": "rrd",
        "body": "\\right\\rangle \\! \\right\\rangle",
        "mode": "maths",
        "description": "\\right\\rangle \\! \\right\\rangle"
    },
    {
        "prefix": "rmu",
        "body": "{\\rm ",
        "mode": "maths",
        "description": "{\\rm"
    },
    {
        "prefix": "rle",
        "body": "\\rangle",
        "mode": "maths",
        "description": "\\rangle"
    },
    {
        "prefix": "rlb",
        "body": "\\}",
        "mode": "maths",
        "description": "\\}"
    },
    {
        "prefix": "rir",
        "body": "\\right\\rangle",
        "mode": "maths",
        "description": "\\right\\rangle"
    },
    {
        "prefix": "rip",
        "body": "\\right)",
        "mode": "maths",
        "description": "\\right)"
    },
    {
        "prefix": "reo",
        "body": "\\ni",
        "mode": "maths",
        "description": "\\ni"
    },
    {
        "prefix": "rea",
        "body": "\\Re",
        "mode": "maths",
        "description": "\\Re"
    },
    {
        "prefix": "rdo",
        "body": "\\right.",
        "mode": "maths",
        "description": "\\right."
    },
    {
        "prefix": "qqd",
        "body": "\\qquad",
        "mode": "any",
        "description": "\\qquad"
    },
    {
        "prefix": "qed",
        "body": "\\qed",
        "mode": "any",
        "description": "\\qed"
    },
    {
        "prefix": "prm",
        "body": "\\prime",
        "mode": "maths",
        "description": "\\prime"
    },
    {
        "prefix": "ppt",
        "body": "\\propto",
        "mode": "maths",
        "description": "\\propto"
    },
    {
        "prefix": "plm",
        "body": "\\pm",
        "mode": "maths",
        "description": "\\pm"
    },
    {
        "prefix": "oxz",
        "body": "(\\zeta)",
        "mode": "maths",
        "description": "(\\zeta)"
    },
    {
        "prefix": "oxx",
        "body": "(\\xi)",
        "mode": "maths",
        "description": "(\\xi)"
    },
    {
        "prefix": "oxu",
        "body": "(\\upsilon)",
        "mode": "maths",
        "description": "(\\upsilon)"
    },
    {
        "prefix": "oxt",
        "body": "(\\tau)",
        "mode": "maths",
        "description": "(\\tau)"
    },
    {
        "prefix": "oxs",
        "body": "(\\sigma)",
        "mode": "maths",
        "description": "(\\sigma)"
    },
    {
        "prefix": "oxr",
        "body": "(\\rho)",
        "mode": "maths",
        "description": "(\\rho)"
    },
    {
        "prefix": "oxp",
        "body": "(\\pi)",
        "mode": "maths",
        "description": "(\\pi)"
    },
    {
        "prefix": "oxo",
        "body": "(\\omega)",
        "mode": "maths",
        "description": "(\\omega)"
    },
    {
        "prefix": "oxn",
        "body": "(\\nu)",
        "mode": "maths",
        "description": "(\\nu)"
    },
    {
        "prefix": "oxm",
        "body": "(\\mu)",
        "mode": "maths",
        "description": "(\\mu)"
    },
    {
        "prefix": "oxl",
        "body": "(\\lambda)",
        "mode": "maths",
        "description": "(\\lambda)"
    },
    {
        "prefix": "oxk",
        "body": "(\\kappa)",
        "mode": "maths",
        "description": "(\\kappa)"
    },
    {
        "prefix": "oxi",
        "body": "(\\iota)",
        "mode": "maths",
        "description": "(\\iota)"
    },
    {
        "prefix": "oxg",
        "body": "(\\gamma)",
        "mode": "maths",
        "description": "(\\gamma)"
    },
    {
        "prefix": "oxe",
        "body": "(\\epsilon)",
        "mode": "maths",
        "description": "(\\epsilon)"
    },
    {
        "prefix": "oxd",
        "body": "(\\delta)",
        "mode": "maths",
        "description": "(\\delta)"
    },
    {
        "prefix": "oxc",
        "body": "(\\chi)",
        "mode": "maths",
        "description": "(\\chi)"
    },
    {
        "prefix": "oxb",
        "body": "(\\beta)",
        "mode": "maths",
        "description": "(\\beta)"
    },
    {
        "prefix": "oxa",
        "body": "(\\alpha)",
        "mode": "maths",
        "description": "(\\alpha)"
    },
    {
        "prefix": "ovw",
        "body": "\\vec{w}",
        "mode": "maths",
        "description": "\\vec{w}"
    },
    {
        "prefix": "ovv",
        "body": "\\vec{v}",
        "mode": "maths",
        "description": "\\vec{v}"
    },
    {
        "prefix": "ovu",
        "body": "\\vec{$1}",
        "mode": "maths",
        "description": "\\vec{}"
    },
    {
        "prefix": "ovc",
        "body": "\\vec{c}",
        "mode": "maths",
        "description": "\\vec{c}"
    },
    {
        "prefix": "ovb",
        "body": "\\vec{b}",
        "mode": "maths",
        "description": "\\vec{b}"
    },
    {
        "prefix": "ova",
        "body": "\\vec{a}",
        "mode": "maths",
        "description": "\\vec{a}"
    },
    {
        "prefix": "otu",
        "body": "\\tilde{$1}",
        "mode": "maths",
        "description": "\\tilde{}"
    },
    {
        "prefix": "oti",
        "body": "\\otimes",
        "mode": "maths",
        "description": "\\otimes"
    },
    {
        "prefix": "opu",
        "body": "\\mathbb{$1}",
        "mode": "maths",
        "description": "\\mathbb{}"
    },
    {
        "prefix": "opn",
        "body": "\\operatorname{$1}",
        "mode": "maths",
        "description": "\\operatorname{}"
    },
    {
        "prefix": "opl",
        "body": "\\oplus",
        "mode": "maths",
        "description": "\\oplus"
    },
    {
        "prefix": "omi",
        "body": "\\ominus",
        "mode": "maths",
        "description": "\\ominus"
    },
    {
        "prefix": "olz",
        "body": "\\overline{z}",
        "mode": "maths",
        "description": "\\overline{z}"
    },
    {
        "prefix": "oly",
        "body": "\\overline{y}",
        "mode": "maths",
        "description": "\\overline{y}"
    },
    {
        "prefix": "olx",
        "body": "\\overline{x}",
        "mode": "maths",
        "description": "\\overline{x}"
    },
    {
        "prefix": "olu",
        "body": "\\overline{$1}",
        "mode": "maths",
        "description": "\\overline{}"
    },
    {
        "prefix": "ols",
        "body": "\\overline{s}",
        "mode": "maths",
        "description": "\\overline{s}"
    },
    {
        "prefix": "olr",
        "body": "\\overline{r}",
        "mode": "maths",
        "description": "\\overline{r}"
    },
    {
        "prefix": "olq",
        "body": "\\overline{q}",
        "mode": "maths",
        "description": "\\overline{q}"
    },
    {
        "prefix": "olp",
        "body": "\\overline{p}",
        "mode": "maths",
        "description": "\\overline{p}"
    },
    {
        "prefix": "ohz",
        "body": "\\hat{z}",
        "mode": "maths",
        "description": "\\hat{z}"
    },
    {
        "prefix": "ohy",
        "body": "\\hat{y}",
        "mode": "maths",
        "description": "\\hat{y}"
    },
    {
        "prefix": "ohx",
        "body": "\\hat{x}",
        "mode": "maths",
        "description": "\\hat{x}"
    },
    {
        "prefix": "ohu",
        "body": "\\hat{$1}",
        "mode": "maths",
        "description": "\\hat{}"
    },
    {
        "prefix": "ohs",
        "body": "\\hat{s}",
        "mode": "maths",
        "description": "\\hat{s}"
    },
    {
        "prefix": "ohr",
        "body": "\\hat{r}",
        "mode": "maths",
        "description": "\\hat{r}"
    },
    {
        "prefix": "ohq",
        "body": "\\hat{q}",
        "mode": "maths",
        "description": "\\hat{q}"
    },
    {
        "prefix": "ohp",
        "body": "\\hat{p}",
        "mode": "maths",
        "description": "\\hat{p}"
    },
    {
        "prefix": "oer",
        "body": "(r)",
        "mode": "maths",
        "description": "(r)"
    },
    {
        "prefix": "oep",
        "body": "(p)",
        "mode": "maths",
        "description": "(p)"
    },
    {
        "prefix": "oen",
        "body": "(n)",
        "mode": "maths",
        "description": "(n)"
    },
    {
        "prefix": "oef",
        "body": "(f)",
        "mode": "maths",
        "description": "(f)"
    },
    {
        "prefix": "oeb",
        "body": "(b)",
        "mode": "maths",
        "description": "(b)"
    },
    {
        "prefix": "odz",
        "body": "\\dot{z}",
        "mode": "maths",
        "description": "\\dot{z}"
    },
    {
        "prefix": "ody",
        "body": "\\dot{y}",
        "mode": "maths",
        "description": "\\dot{y}"
    },
    {
        "prefix": "odx",
        "body": "\\dot{x}",
        "mode": "maths",
        "description": "\\dot{x}"
    },
    {
        "prefix": "odu",
        "body": "\\dot{$1}",
        "mode": "maths",
        "description": "\\dot{}"
    },
    {
        "prefix": "ods",
        "body": "\\dot{s}",
        "mode": "maths",
        "description": "\\dot{s}"
    },
    {
        "prefix": "odr",
        "body": "\\dot{r}",
        "mode": "maths",
        "description": "\\dot{r}"
    },
    {
        "prefix": "odq",
        "body": "\\dot{q}",
        "mode": "maths",
        "description": "\\dot{q}"
    },
    {
        "prefix": "odp",
        "body": "\\dot{p}",
        "mode": "maths",
        "description": "\\dot{p}"
    },
    {
        "prefix": "ocz",
        "body": "(Z)",
        "mode": "maths",
        "description": "(Z)"
    },
    {
        "prefix": "ocy",
        "body": "(Y)",
        "mode": "maths",
        "description": "(Y)"
    },
    {
        "prefix": "ocx",
        "body": "(X)",
        "mode": "maths",
        "description": "(X)"
    },
    {
        "prefix": "ocw",
        "body": "(W)",
        "mode": "maths",
        "description": "(W)"
    },
    {
        "prefix": "ocv",
        "body": "(V)",
        "mode": "maths",
        "description": "(V)"
    },
    {
        "prefix": "ocu",
        "body": "\\check{$1}",
        "mode": "any",
        "description": "\\check{}"
    },
    {
        "prefix": "oct",
        "body": "(T)",
        "mode": "maths",
        "description": "(T)"
    },
    {
        "prefix": "ocs",
        "body": "(S)",
        "mode": "maths",
        "description": "(S)"
    },
    {
        "prefix": "ocr",
        "body": "(R)",
        "mode": "maths",
        "description": "(R)"
    },
    {
        "prefix": "ocq",
        "body": "(Q)",
        "mode": "maths",
        "description": "(Q)"
    },
    {
        "prefix": "ocp",
        "body": "(P)",
        "mode": "maths",
        "description": "(P)"
    },
    {
        "prefix": "oco",
        "body": "(O)",
        "mode": "maths",
        "description": "(O)"
    },
    {
        "prefix": "ocn",
        "body": "(N)",
        "mode": "maths",
        "description": "(N)"
    },
    {
        "prefix": "ocm",
        "body": "(M)",
        "mode": "maths",
        "description": "(M)"
    },
    {
        "prefix": "ocl",
        "body": "(L)",
        "mode": "maths",
        "description": "(L)"
    },
    {
        "prefix": "ock",
        "body": "(K)",
        "mode": "maths",
        "description": "(K)"
    },
    {
        "prefix": "ocj",
        "body": "(J)",
        "mode": "maths",
        "description": "(J)"
    },
    {
        "prefix": "oci",
        "body": "(I)",
        "mode": "maths",
        "description": "(I)"
    },
    {
        "prefix": "och",
        "body": "(H)",
        "mode": "maths",
        "description": "(H)"
    },
    {
        "prefix": "ocg",
        "body": "(G)",
        "mode": "maths",
        "description": "(G)"
    },
    {
        "prefix": "ocf",
        "body": "(F)",
        "mode": "maths",
        "description": "(F)"
    },
    {
        "prefix": "oce",
        "body": "(E)",
        "mode": "maths",
        "description": "(E)"
    },
    {
        "prefix": "ocd",
        "body": "(D)",
        "mode": "maths",
        "description": "(D)"
    },
    {
        "prefix": "occ",
        "body": "(C)",
        "mode": "maths",
        "description": "(C)"
    },
    {
        "prefix": "ocb",
        "body": "(B)",
        "mode": "maths",
        "description": "(B)"
    },
    {
        "prefix": "oca",
        "body": "(A)",
        "mode": "maths",
        "description": "(A)"
    },
    {
        "prefix": "obz",
        "body": "\\bar{z}",
        "mode": "maths",
        "description": "\\bar{z}"
    },
    {
        "prefix": "oby",
        "body": "\\bar{y}",
        "mode": "maths",
        "description": "\\bar{y}"
    },
    {
        "prefix": "obx",
        "body": "\\bar{x}",
        "mode": "maths",
        "description": "\\bar{x}"
    },
    {
        "prefix": "obu",
        "body": "\\bar{$1}",
        "mode": "maths",
        "description": "\\bar{}"
    },
    {
        "prefix": "obs",
        "body": "\\bar{s}",
        "mode": "maths",
        "description": "\\bar{s}"
    },
    {
        "prefix": "obr",
        "body": "\\bar{r}",
        "mode": "maths",
        "description": "\\bar{r}"
    },
    {
        "prefix": "obq",
        "body": "\\bar{q}",
        "mode": "maths",
        "description": "\\bar{q}"
    },
    {
        "prefix": "obp",
        "body": "\\bar{p}",
        "mode": "maths",
        "description": "\\bar{p}"
    },
    {
        "prefix": "obk",
        "body": "[",
        "mode": "any",
        "description": "["
    },
    {
        "prefix": "ntg",
        "body": "\\notag",
        "mode": "maths",
        "description": "\\notag"
    },
    {
        "prefix": "nsp",
        "body": "\\!",
        "mode": "maths",
        "description": "\\!"
    },
    {
        "prefix": "nrm",
        "body": "\\|",
        "mode": "maths",
        "description": "\\|"
    },
    {
        "prefix": "nr2",
        "body": "\\sqrt[n]{2}",
        "mode": "maths",
        "description": "\\sqrt[n]{2}"
    },
    {
        "prefix": "noi",
        "body": "\\noindent",
        "mode": "text",
        "description": "\\noindent"
    },
    {
        "prefix": "nll",
        "body": "\\null",
        "mode": "any",
        "description": "\\null"
    },
    {
        "prefix": "neo",
        "body": "\\not\\in",
        "mode": "maths",
        "description": "\\not\\in"
    },
    {
        "prefix": "mxu",
        "body": [
            "\\begin{matrix}",
            "...&...\\\\",
            "...&...",
            "\\end{matrix}"
        ],
        "mode": "maths",
        "description": "\\begin{matrix}"
    },
    {
        "prefix": "mxc",
        "body": [
            "\\begin{pmatrix}",
            " x_1  \\\\",
            " x_2  \\\\",
            " x_3",
            "\\end{pmatrix}"
        ],
        "mode": "maths",
        "description": "\\begin{pmatrix}"
    },
    {
        "prefix": "mvb",
        "body": "{\\mathversion{bold} \\$ $1\\$}",
        "mode": "text",
        "description": "{\\mathversion{bold} $ $1$}"
    },
    {
        "prefix": "mtt",
        "body": "\\mathtt{$1}",
        "mode": "maths",
        "description": "\\mathtt{}"
    },
    {
        "prefix": "msp",
        "body": "\\:",
        "mode": "maths",
        "description": "\\:"
    },
    {
        "prefix": "msf",
        "body": "\\mathsf{$1}",
        "mode": "maths",
        "description": "\\mathsf{}"
    },
    {
        "prefix": "mrm",
        "body": "\\mathrm{$1}",
        "mode": "maths",
        "description": "\\mathrm{}"
    },
    {
        "prefix": "mlt",
        "body": "\\ll",
        "mode": "maths",
        "description": "\\ll"
    },
    {
        "prefix": "mit",
        "body": "\\mathit{$1}",
        "mode": "maths",
        "description": "\\mathit{}"
    },
    {
        "prefix": "mip",
        "body": "\\mp",
        "mode": "maths",
        "description": "\\mp"
    },
    {
        "prefix": "mgt",
        "body": "\\gg",
        "mode": "maths",
        "description": "\\gg"
    },
    {
        "prefix": "mbx",
        "body": "\\mbox{$1}",
        "mode": "any",
        "description": "\\mbox{}"
    },
    {
        "prefix": "mbf",
        "body": "\\mathbf{$1}",
        "mode": "maths",
        "description": "\\mathbf{}"
    },
    {
        "prefix": "lxz",
        "body": "_\\zeta",
        "mode": "maths",
        "description": "_\\zeta"
    },
    {
        "prefix": "lxx",
        "body": "_\\xi",
        "mode": "maths",
        "description": "_\\xi"
    },
    {
        "prefix": "lxu",
        "body": "_\\upsilon",
        "mode": "maths",
        "description": "_\\upsilon"
    },
    {
        "prefix": "lxt",
        "body": "_\\tau",
        "mode": "maths",
        "description": "_\\tau"
    },
    {
        "prefix": "lxs",
        "body": "_\\sigma",
        "mode": "maths",
        "description": "_\\sigma"
    },
    {
        "prefix": "lxr",
        "body": "_\\rho",
        "mode": "maths",
        "description": "_\\rho"
    },
    {
        "prefix": "lxp",
        "body": "_\\pi",
        "mode": "maths",
        "description": "_\\pi"
    },
    {
        "prefix": "lxo",
        "body": "_\\omega",
        "mode": "maths",
        "description": "_\\omega"
    },
    {
        "prefix": "lxn",
        "body": "_\\nu",
        "mode": "maths",
        "description": "_\\nu"
    },
    {
        "prefix": "lxm",
        "body": "_\\mu",
        "mode": "maths",
        "description": "_\\mu"
    },
    {
        "prefix": "lxl",
        "body": "_\\lambda",
        "mode": "maths",
        "description": "_\\lambda"
    },
    {
        "prefix": "lxk",
        "body": "_\\kappa",
        "mode": "maths",
        "description": "_\\kappa"
    },
    {
        "prefix": "lxg",
        "body": "_\\gamma",
        "mode": "maths",
        "description": "_\\gamma"
    },
    {
        "prefix": "lxe",
        "body": "_\\epsilon",
        "mode": "maths",
        "description": "_\\epsilon"
    },
    {
        "prefix": "lxd",
        "body": "_\\delta",
        "mode": "maths",
        "description": "_\\delta"
    },
    {
        "prefix": "lxc",
        "body": "_\\chi",
        "mode": "maths",
        "description": "_\\chi"
    },
    {
        "prefix": "lxb",
        "body": "_\\beta",
        "mode": "maths",
        "description": "_\\beta"
    },
    {
        "prefix": "lxa",
        "body": "_\\alpha",
        "mode": "maths",
        "description": "_\\alpha"
    },
    {
        "prefix": "luu",
        "body": "_u",
        "mode": "maths",
        "description": "_u"
    },
    {
        "prefix": "ltn",
        "body": "<",
        "mode": "maths",
        "description": "<"
    },
    {
        "prefix": "lte",
        "body": "\\leq",
        "mode": "maths",
        "description": "\\leq"
    },
    {
        "prefix": "lst",
        "body": "_\\ast",
        "mode": "maths",
        "description": "_\\ast"
    },
    {
        "prefix": "lra",
        "body": "\\leftrightarrow",
        "mode": "maths",
        "description": "\\leftrightarrow"
    },
    {
        "prefix": "lmn",
        "body": "_{mn}",
        "mode": "maths",
        "description": "_{mn}"
    },
    {
        "prefix": "lle",
        "body": "\\langle",
        "mode": "maths",
        "description": "\\langle"
    },
    {
        "prefix": "lld",
        "body": "\\left\\langle \\! \\left\\langle",
        "mode": "maths",
        "description": "\\left\\langle \\! \\left\\langle"
    },
    {
        "prefix": "llb",
        "body": "\\{",
        "mode": "maths",
        "description": "\\{"
    },
    {
        "prefix": "ljk",
        "body": "_{jk}",
        "mode": "maths",
        "description": "_{jk}"
    },
    {
        "prefix": "lin",
        "body": "\\line{$1}",
        "mode": "any",
        "description": "\\line{}"
    },
    {
        "prefix": "lij",
        "body": "_{ij}",
        "mode": "maths",
        "description": "_{ij}"
    },
    {
        "prefix": "lji",
        "body": "_{ji}",
        "mode": "maths",
        "description": "_{ji}"
    },
    {
        "prefix": "lgn",
        "body": "\\ln",
        "mode": "maths",
        "description": "\\ln"
    },
    {
        "prefix": "lep",
        "body": "\\left(",
        "mode": "maths",
        "description": "\\left("
    },
    {
        "prefix": "lel",
        "body": "\\left\\langle",
        "mode": "maths",
        "description": "\\left\\langle"
    },
    {
        "prefix": "lea",
        "body": "\\leftarrow",
        "mode": "maths",
        "description": "\\leftarrow"
    },
    {
        "prefix": "lds",
        "body": "\\ldots",
        "mode": "any",
        "description": "\\ldots"
    },
    {
        "prefix": "ldo",
        "body": "\\left.",
        "mode": "maths",
        "description": "\\left."
    },
    {
        "prefix": "lcz",
        "body": "_Z",
        "mode": "maths",
        "description": "_Z"
    },
    {
        "prefix": "lcy",
        "body": "_Y",
        "mode": "maths",
        "description": "_Y"
    },
    {
        "prefix": "lcx",
        "body": "_X",
        "mode": "maths",
        "description": "_X"
    },
    {
        "prefix": "lcw",
        "body": "_W",
        "mode": "maths",
        "description": "_W"
    },
    {
        "prefix": "lcv",
        "body": "_V",
        "mode": "maths",
        "description": "_V"
    },
    {
        "prefix": "lcu",
        "body": "_U",
        "mode": "maths",
        "description": "_U"
    },
    {
        "prefix": "lct",
        "body": "_T",
        "mode": "maths",
        "description": "_T"
    },
    {
        "prefix": "lcs",
        "body": "_S",
        "mode": "maths",
        "description": "_S"
    },
    {
        "prefix": "lcr",
        "body": "_R",
        "mode": "maths",
        "description": "_R"
    },
    {
        "prefix": "lcq",
        "body": "_Q",
        "mode": "maths",
        "description": "_Q"
    },
    {
        "prefix": "lcp",
        "body": "_P",
        "mode": "maths",
        "description": "_P"
    },
    {
        "prefix": "lco",
        "body": "_O",
        "mode": "maths",
        "description": "_O"
    },
    {
        "prefix": "lcn",
        "body": "_N",
        "mode": "maths",
        "description": "_N"
    },
    {
        "prefix": "lcm",
        "body": "_M",
        "mode": "maths",
        "description": "_M"
    },
    {
        "prefix": "lcl",
        "body": "_L",
        "mode": "maths",
        "description": "_L"
    },
    {
        "prefix": "lck",
        "body": "_K",
        "mode": "maths",
        "description": "_K"
    },
    {
        "prefix": "lcj",
        "body": "_J",
        "mode": "maths",
        "description": "_J"
    },
    {
        "prefix": "lci",
        "body": "_I",
        "mode": "maths",
        "description": "_I"
    },
    {
        "prefix": "lch",
        "body": "_H",
        "mode": "maths",
        "description": "_H"
    },
    {
        "prefix": "lcg",
        "body": "_G",
        "mode": "maths",
        "description": "_G"
    },
    {
        "prefix": "lcf",
        "body": "_F",
        "mode": "maths",
        "description": "_F"
    },
    {
        "prefix": "lce",
        "body": "_E",
        "mode": "maths",
        "description": "_E"
    },
    {
        "prefix": "lcd",
        "body": "_D",
        "mode": "maths",
        "description": "_D"
    },
    {
        "prefix": "lcc",
        "body": "_C",
        "mode": "maths",
        "description": "_C"
    },
    {
        "prefix": "lcb",
        "body": "_B",
        "mode": "maths",
        "description": "_B"
    },
    {
        "prefix": "lca",
        "body": "_A",
        "mode": "maths",
        "description": "_A"
    },
    {
        "prefix": "lbl",
        "body": "\\label{$1}",
        "mode": "any",
        "description": "\\label{}"
    },
    {
        "prefix": "lam",
        "body": "L_A{}^\\mu",
        "mode": "maths",
        "description": "L_A{}^\\mu"
    },
    {
        "prefix": "l10",
        "body": "_{10}",
        "mode": "maths",
        "description": "_{10}"
    },
    {
        "prefix": "itu",
        "body": "{\\it ",
        "mode": "any",
        "description": "{\\it"
    },
    {
        "prefix": "itm",
        "body": "\\item",
        "mode": "text",
        "description": "\\item"
    },
    {
        "prefix": "iso",
        "body": "\\cong",
        "mode": "maths",
        "description": "\\cong"
    },
    {
        "prefix": "ir3",
        "body": "\\int_{\\mathbb{R}^3} ",
        "mode": "maths",
        "description": "\\int_{\\mathbb{R}^3} "
    },
    {
        "prefix": "imp",
        "body": "\\implies",
        "mode": "maths",
        "description": "\\implies"
    },
    {
        "prefix": "ima",
        "body": "\\Im",
        "mode": "maths",
        "description": "\\Im"
    },
    {
        "prefix": "igr",
        "body": "\\includegraphics{$1}",
        "mode": "text",
        "description": "\\includegraphics{}"
    },
    {
        "prefix": "iqe",
        "body": "\\( $1 \\)",
        "mode": "text",
        "description": "\\(  \\)"
    },
    {
        "prefix": "idx",
        "body": "\\index{$1}",
        "mode": "text",
        "description": "\\index{}"
    },
    {
        "prefix": "iba",
        "body": "\\int^b_a",
        "mode": "maths",
        "description": "\\int^b_a"
    },
    {
        "prefix": "i10",
        "body": "\\int^1_0",
        "mode": "maths",
        "description": "\\int^1_0"
    },
    {
        "prefix": "hxz",
        "body": "^\\zeta",
        "mode": "maths",
        "description": "^\\zeta"
    },
    {
        "prefix": "hxx",
        "body": "^\\xi",
        "mode": "maths",
        "description": "^\\xi"
    },
    {
        "prefix": "hxu",
        "body": "^\\upsilon",
        "mode": "maths",
        "description": "^\\upsilon"
    },
    {
        "prefix": "hxt",
        "body": "^\\tau",
        "mode": "maths",
        "description": "^\\tau"
    },
    {
        "prefix": "hxs",
        "body": "^\\sigma",
        "mode": "maths",
        "description": "^\\sigma"
    },
    {
        "prefix": "hxr",
        "body": "^\\rho",
        "mode": "maths",
        "description": "^\\rho"
    },
    {
        "prefix": "hxp",
        "body": "^\\pi",
        "mode": "maths",
        "description": "^\\pi"
    },
    {
        "prefix": "hxo",
        "body": "^\\omega",
        "mode": "maths",
        "description": "^\\omega"
    },
    {
        "prefix": "hxn",
        "body": "^\\nu",
        "mode": "maths",
        "description": "^\\nu"
    },
    {
        "prefix": "hxm",
        "body": "^\\mu",
        "mode": "maths",
        "description": "^\\mu"
    },
    {
        "prefix": "hxmn",
        "body": "^{\\mu\\nu}",
        "mode": "maths",
        "description": "^{\\mu\\nu}"
    },
    {
        "prefix": "hxl",
        "body": "^\\lambda",
        "mode": "maths",
        "description": "^\\lambda"
    },
    {
        "prefix": "hxk",
        "body": "^\\kappa",
        "mode": "maths",
        "description": "^\\kappa"
    },
    {
        "prefix": "hxg",
        "body": "^\\gamma",
        "mode": "maths",
        "description": "^\\gamma"
    },
    {
        "prefix": "hxe",
        "body": "^\\epsilon",
        "mode": "maths",
        "description": "^\\epsilon"
    },
    {
        "prefix": "hxd",
        "body": "^\\delta",
        "mode": "maths",
        "description": "^\\delta"
    },
    {
        "prefix": "hxc",
        "body": "^\\chi",
        "mode": "maths",
        "description": "^\\chi"
    },
    {
        "prefix": "hxb",
        "body": "^\\beta",
        "mode": "maths",
        "description": "^\\beta"
    },
    {
        "prefix": "hxa",
        "body": "^\\alpha",
        "mode": "maths",
        "description": "^\\alpha"
    },
    {
        "prefix": "huu",
        "body": "^u",
        "mode": "maths",
        "description": "^u"
    },
    {
        "prefix": "hup",
        "body": "^{$1}",
        "mode": "maths",
        "description": "^{}"
    },
    {
        "prefix": "hst",
        "body": "^\\ast",
        "mode": "maths",
        "description": "^\\ast"
    },
    {
        "prefix": "hsp",
        "body": "\\hspace{$1}",
        "mode": "any",
        "description": "\\hspace{}"
    },
    {
        "prefix": "hpr",
        "body": "^\\prime",
        "mode": "maths",
        "description": "^\\prime"
    },
    {
        "prefix": "hmo",
        "body": "^{-1}",
        "mode": "maths",
        "description": "^{-1}"
    },
    {
        "prefix": "hjk",
        "body": "^{jk}",
        "mode": "maths",
        "description": "^{jk}"
    },
    {
        "prefix": "hij",
        "body": "^{ij}",
        "mode": "maths",
        "description": "^{ij}"
    },
    {
        "prefix": "hfi",
        "body": "\\hfill",
        "mode": "any",
        "description": "\\hfill"
    },
    {
        "prefix": "hee",
        "body": "^e",
        "mode": "maths",
        "description": "^e"
    },
    {
        "prefix": "hdg",
        "body": "^\\dag",
        "mode": "maths",
        "description": "^\\dag"
    },
    {
        "prefix": "hcz",
        "body": "^Z",
        "mode": "maths",
        "description": "^Z"
    },
    {
        "prefix": "hcy",
        "body": "^Y",
        "mode": "maths",
        "description": "^Y"
    },
    {
        "prefix": "hcx",
        "body": "^X",
        "mode": "maths",
        "description": "^X"
    },
    {
        "prefix": "hcw",
        "body": "^W",
        "mode": "maths",
        "description": "^W"
    },
    {
        "prefix": "hcv",
        "body": "^V",
        "mode": "maths",
        "description": "^V"
    },
    {
        "prefix": "hcu",
        "body": "^U",
        "mode": "maths",
        "description": "^U"
    },
    {
        "prefix": "hct",
        "body": "^T",
        "mode": "maths",
        "description": "^T"
    },
    {
        "prefix": "hcs",
        "body": "^S",
        "mode": "maths",
        "description": "^S"
    },
    {
        "prefix": "hcr",
        "body": "^R",
        "mode": "maths",
        "description": "^R"
    },
    {
        "prefix": "hcq",
        "body": "^Q",
        "mode": "maths",
        "description": "^Q"
    },
    {
        "prefix": "hcp",
        "body": "^P",
        "mode": "maths",
        "description": "^P"
    },
    {
        "prefix": "hco",
        "body": "^O",
        "mode": "maths",
        "description": "^O"
    },
    {
        "prefix": "hcn",
        "body": "^N",
        "mode": "maths",
        "description": "^N"
    },
    {
        "prefix": "hcm",
        "body": "^M",
        "mode": "maths",
        "description": "^M"
    },
    {
        "prefix": "hcl",
        "body": "^L",
        "mode": "maths",
        "description": "^L"
    },
    {
        "prefix": "hck",
        "body": "^K",
        "mode": "maths",
        "description": "^K"
    },
    {
        "prefix": "hcj",
        "body": "^J",
        "mode": "maths",
        "description": "^J"
    },
    {
        "prefix": "hci",
        "body": "^I",
        "mode": "maths",
        "description": "^I"
    },
    {
        "prefix": "hch",
        "body": "^H",
        "mode": "maths",
        "description": "^H"
    },
    {
        "prefix": "hcg",
        "body": "^G",
        "mode": "maths",
        "description": "^G"
    },
    {
        "prefix": "hcf",
        "body": "^F",
        "mode": "maths",
        "description": "^F"
    },
    {
        "prefix": "hce",
        "body": "^E",
        "mode": "maths",
        "description": "^E"
    },
    {
        "prefix": "hcd",
        "body": "^D",
        "mode": "maths",
        "description": "^D"
    },
    {
        "prefix": "hcc",
        "body": "^C",
        "mode": "maths",
        "description": "^C"
    },
    {
        "prefix": "hcb",
        "body": "^B",
        "mode": "maths",
        "description": "^B"
    },
    {
        "prefix": "hca",
        "body": "^A",
        "mode": "maths",
        "description": "^A"
    },
    {
        "prefix": "hba",
        "body": "\\hbar",
        "mode": "maths",
        "description": "\\hbar"
    },
    {
        "prefix": "haf",
        "body": "\\frac{1}{2}",
        "mode": "maths",
        "description": "\\frac{1}{2}"
    },
    {
        "prefix": "h10",
        "body": "^{10}",
        "mode": "maths",
        "description": "^{10}"
    },
    {
        "prefix": "gtn",
        "body": ">",
        "mode": "maths",
        "description": ">"
    },
    {
        "prefix": "gte",
        "body": "\\geq",
        "mode": "maths",
        "description": "\\geq"
    },
    {
        "prefix": "gss",
        "body": "\\ss",
        "mode": "any",
        "description": "\\ss"
    },
    {
        "prefix": "gmu",
        "body": "\\mathfrak{$1}",
        "mode": "maths",
        "description": "\\mathfrak{}"
    },
    {
        "prefix": "gmt",
        "body": "\\mathfrak{t} ",
        "mode": "maths",
        "description": "\\mathfrak{t} "
    },
    {
        "prefix": "gmp",
        "body": "\\mathfrak{p} ",
        "mode": "maths",
        "description": "\\mathfrak{p} "
    },
    {
        "prefix": "gmk",
        "body": "\\mathfrak{k} ",
        "mode": "maths",
        "description": "\\mathfrak{k} "
    },
    {
        "prefix": "gmh",
        "body": "\\mathfrak{h} ",
        "mode": "maths",
        "description": "\\mathfrak{h} "
    },
    {
        "prefix": "gmg",
        "body": "\\mathfrak{g} ",
        "mode": "maths",
        "description": "\\mathfrak{g} "
    },
    {
        "prefix": "gmb",
        "body": "\\mathfrak{b} ",
        "mode": "maths",
        "description": "\\mathfrak{b} "
    },
    {
        "prefix": "gij",
        "body": "g_{ij}",
        "mode": "maths",
        "description": "g_{ij}"
    },
    {
        "prefix": "gce",
        "body": "\\`{E}",
        "mode": "any",
        "description": "\\`{E}"
    },
    {
        "prefix": "ftn",
        "body": "\\footnote{$1}",
        "mode": "any",
        "description": "\\footnote{}"
    },
    {
        "prefix": "fpy",
        "body": "\\frac{\\partial}{\\partial y}",
        "mode": "maths",
        "description": "\\frac{\\partial}{\\partial y}"
    },
    {
        "prefix": "fpx",
        "body": "\\frac{\\partial}{\\partial x}",
        "mode": "maths",
        "description": "\\frac{\\partial}{\\partial x}"
    },
    {
        "prefix": "fpt",
        "body": "\\frac{\\partial^3}{\\partial x \\partial y \\partial z}",
        "mode": "maths",
        "description": "\\frac{\\partial^3}{\\partial x \\partial y \\partial z}"
    },
    {
        "prefix": "fps",
        "body": "\\frac{\\partial^2}{\\partial x \\partial y}",
        "mode": "maths",
        "description": "\\frac{\\partial^2}{\\partial x \\partial y}"
    },
    {
        "prefix": "fof",
        "body": "}{",
        "mode": "maths",
        "description": "}{"
    },
    {
        "prefix": "flt",
        "body": "\\flat",
        "mode": "any",
        "description": "\\flat"
    },
    {
        "prefix": "f14",
        "body": "\\frac{1}{4}",
        "mode": "maths",
        "description": "\\frac{1}{4}"
    },
    {
        "prefix": "f13",
        "body": "\\frac{1}{3}",
        "mode": "maths",
        "description": "\\frac{1}{3}"
    },
    {
        "prefix": "f12",
        "body": "\\frac{1}{2}",
        "mode": "maths",
        "description": "\\frac{1}{2}"
    },
    {
        "prefix": "etr",
        "body": "\\end{tabular}",
        "mode": "text",
        "description": "\\end{tabular}"
    },
    {
        "prefix": "etb",
        "body": "\\end{tabbing}",
        "mode": "text",
        "description": "\\end{tabbing}"
    },
    {
        "prefix": "eqv",
        "body": "\\equiv",
        "mode": "maths",
        "description": "\\equiv"
    },
    {
        "prefix": "eqt",
        "body": "\\end{quotation}",
        "mode": "text",
        "description": "\\end{quotation}"
    },
    {
        "prefix": "eqm",
        "body": "''",
        "mode": "text",
        "description": "''"
    },
    {
        "prefix": "emu",
        "body": "\\emph{$1}",
        "mode": "text",
        "description": "\\emph{}"
    },
    {
        "prefix": "emp",
        "body": "\\varnothing",
        "mode": "maths",
        "description": "\\varnothing"
    },
    {
        "prefix": "ema",
        "body": "\\end{math}",
        "mode": "any",
        "description": "\\end{math}"
    },
    {
        "prefix": "eit",
        "body": "\\/}",
        "mode": "any",
        "description": "\\/}"
    },
    {
        "prefix": "ega",
        "body": "\\end{gather}",
        "mode": "any",
        "description": "\\end{gather}"
    },
    {
        "prefix": "endu",
        "body": "\\end{",
        "mode": "any",
        "description": "\\end{"
    },
    {
        "prefix": "eeq",
        "body": "\\end{equation}",
        "mode": "any",
        "description": "\\end{equation}"
    },
    {
        "prefix": "een",
        "body": "\\end{enumerate}",
        "mode": "text",
        "description": "\\end{enumerate}"
    },
    {
        "prefix": "eea",
        "body": "\\end{array}",
        "mode": "any",
        "description": "\\end{array}"
    },
    {
        "prefix": "eds",
        "body": "\\end{description}",
        "mode": "text",
        "description": "\\end{description}"
    },
    {
        "prefix": "edp",
        "body": "\\end{equation*}",
        "mode": "any",
        "description": "\\end{equation*}"
    },
    {
        "prefix": "edo",
        "body": "\\end{document}",
        "mode": "text",
        "description": "\\end{document}"
    },
    {
        "prefix": "ebk",
        "body": "]",
        "mode": "any",
        "description": "]"
    },
    {
        "prefix": "eal",
        "body": "\\end{align}",
        "mode": "any",
        "description": "\\end{align}"
    },
    {
        "prefix": "eac",
        "body": "\\end{acknowledgment}",
        "mode": "text",
        "description": "\\end{acknowledgment}"
    },
    {
        "prefix": "dxz",
        "body": "\\$\\zeta\\$",
        "mode": "text",
        "description": "$\\zeta$"
    },
    {
        "prefix": "dxx",
        "body": "\\$\\xi\\$",
        "mode": "text",
        "description": "$\\xi$"
    },
    {
        "prefix": "dxu",
        "body": "\\$\\upsilon\\$",
        "mode": "text",
        "description": "$\\upsilon$"
    },
    {
        "prefix": "dxt",
        "body": "\\$\\tau\\$",
        "mode": "text",
        "description": "$\\tau$"
    },
    {
        "prefix": "dxs",
        "body": "\\$\\sigma\\$",
        "mode": "text",
        "description": "$\\sigma$"
    },
    {
        "prefix": "dxr",
        "body": "\\$\\rho\\$",
        "mode": "text",
        "description": "$\\rho$"
    },
    {
        "prefix": "dxp",
        "body": "\\$\\pi\\$",
        "mode": "text",
        "description": "$\\pi$"
    },
    {
        "prefix": "dxo",
        "body": "\\$\\omega\\$",
        "mode": "text",
        "description": "$\\omega$"
    },
    {
        "prefix": "dxn",
        "body": "\\$\\nu\\$",
        "mode": "text",
        "description": "$\\nu$"
    },
    {
        "prefix": "dxm",
        "body": "\\$\\mu\\$",
        "mode": "text",
        "description": "$\\mu$"
    },
    {
        "prefix": "dxl",
        "body": "\\$\\lambda\\$",
        "mode": "text",
        "description": "$\\lambda$"
    },
    {
        "prefix": "dxk",
        "body": "\\$\\kappa\\$",
        "mode": "text",
        "description": "$\\kappa$"
    },
    {
        "prefix": "dxg",
        "body": "\\$\\gamma\\$",
        "mode": "text",
        "description": "$\\gamma$"
    },
    {
        "prefix": "dxe",
        "body": "\\$\\epsilon\\$",
        "mode": "text",
        "description": "$\\epsilon$"
    },
    {
        "prefix": "dxd",
        "body": "\\$\\delta\\$",
        "mode": "text",
        "description": "$\\delta$"
    },
    {
        "prefix": "dxc",
        "body": "\\$\\chi\\$",
        "mode": "text",
        "description": "$\\chi$"
    },
    {
        "prefix": "dxb",
        "body": "\\$\\beta\\$",
        "mode": "text",
        "description": "$\\beta$"
    },
    {
        "prefix": "dxa",
        "body": "\\$\\alpha\\$",
        "mode": "text",
        "description": "$\\alpha$"
    },
    {
        "prefix": "dtt",
        "body": "\\det",
        "mode": "maths",
        "description": "\\det"
    },
    {
        "prefix": "dsz",
        "body": " \\displaystyle",
        "mode": "maths",
        "description": " \\displaystyle"
    },
    {
        "prefix": "dsp",
        "body": "\\qquad",
        "mode": "any",
        "description": "\\qquad"
    },
    {
        "prefix": "doo",
        "body": "\\$o\\$",
        "mode": "text",
        "description": "$o$"
    },
    {
        "prefix": "dmn",
        "body": "\\dim",
        "mode": "maths",
        "description": "\\dim"
    },
    {
        "prefix": "dlr",
        "body": "\\$\\$",
        "mode": "text",
        "description": "$$"
    },
    {
        "prefix": "dds",
        "body": "\\ddots",
        "mode": "maths",
        "description": "\\ddots"
    },
    {
        "prefix": "dcz",
        "body": "\\$Z\\$",
        "mode": "text",
        "description": "$Z$"
    },
    {
        "prefix": "dcy",
        "body": "\\$Y\\$",
        "mode": "text",
        "description": "$Y$"
    },
    {
        "prefix": "dcx",
        "body": "\\$X\\$",
        "mode": "text",
        "description": "$X$"
    },
    {
        "prefix": "dcw",
        "body": "\\$W\\$",
        "mode": "text",
        "description": "$W$"
    },
    {
        "prefix": "dcv",
        "body": "\\$V\\$",
        "mode": "text",
        "description": "$V$"
    },
    {
        "prefix": "dcu",
        "body": "\\$U\\$",
        "mode": "text",
        "description": "$U$"
    },
    {
        "prefix": "dct",
        "body": "\\$T\\$",
        "mode": "text",
        "description": "$T$"
    },
    {
        "prefix": "dcs",
        "body": "\\$S\\$",
        "mode": "text",
        "description": "$S$"
    },
    {
        "prefix": "dcr",
        "body": "\\$R\\$",
        "mode": "text",
        "description": "$R$"
    },
    {
        "prefix": "dcq",
        "body": "\\$Q\\$",
        "mode": "text",
        "description": "$Q$"
    },
    {
        "prefix": "dcp",
        "body": "\\$P\\$",
        "mode": "text",
        "description": "$P$"
    },
    {
        "prefix": "dco",
        "body": "\\$O\\$",
        "mode": "text",
        "description": "$O$"
    },
    {
        "prefix": "dcn",
        "body": "\\$N\\$",
        "mode": "text",
        "description": "$N$"
    },
    {
        "prefix": "dcm",
        "body": "\\$M\\$",
        "mode": "text",
        "description": "$M$"
    },
    {
        "prefix": "dcl",
        "body": "\\$L\\$",
        "mode": "text",
        "description": "$L$"
    },
    {
        "prefix": "dck",
        "body": "\\$K\\$",
        "mode": "text",
        "description": "$K$"
    },
    {
        "prefix": "dcj",
        "body": "\\$J\\$",
        "mode": "text",
        "description": "$J$"
    },
    {
        "prefix": "dci",
        "body": "\\$I\\$",
        "mode": "text",
        "description": "$I$"
    },
    {
        "prefix": "dch",
        "body": "\\$H\\$",
        "mode": "text",
        "description": "$H$"
    },
    {
        "prefix": "dcg",
        "body": "\\$G\\$",
        "mode": "text",
        "description": "$G$"
    },
    {
        "prefix": "dcf",
        "body": "\\$F\\$",
        "mode": "text",
        "description": "$F$"
    },
    {
        "prefix": "dce",
        "body": "\\$E\\$",
        "mode": "text",
        "description": "$E$"
    },
    {
        "prefix": "dcd",
        "body": "\\$D\\$",
        "mode": "text",
        "description": "$D$"
    },
    {
        "prefix": "dcc",
        "body": "\\$C\\$",
        "mode": "text",
        "description": "$C$"
    },
    {
        "prefix": "dcb",
        "body": "\\$B\\$",
        "mode": "text",
        "description": "$B$"
    },
    {
        "prefix": "dca",
        "body": "\\$A\\$",
        "mode": "text",
        "description": "$A$"
    },
    {
        "prefix": "dbz",
        "body": "\\$\\mathbf{z}\\$",
        "mode": "text",
        "description": "$\\mathbf{z}$"
    },
    {
        "prefix": "dby",
        "body": "\\$\\mathbf{y}\\$",
        "mode": "text",
        "description": "$\\mathbf{y}$"
    },
    {
        "prefix": "dbx",
        "body": "\\$\\mathbf{x}\\$",
        "mode": "text",
        "description": "$\\mathbf{x}$"
    },
    {
        "prefix": "dbw",
        "body": "\\$\\mathbf{w}\\$",
        "mode": "text",
        "description": "$\\mathbf{w}$"
    },
    {
        "prefix": "dbv",
        "body": "\\$\\mathbf{v}\\$",
        "mode": "text",
        "description": "$\\mathbf{v}$"
    },
    {
        "prefix": "dbu",
        "body": "\\$\\mathbf{u}\\$",
        "mode": "text",
        "description": "$\\mathbf{u}$"
    },
    {
        "prefix": "dbt",
        "body": "\\$\\mathbf{t}\\$",
        "mode": "text",
        "description": "$\\mathbf{t}$"
    },
    {
        "prefix": "dbs",
        "body": "\\$\\mathbf{s}\\$",
        "mode": "text",
        "description": "$\\mathbf{s}$"
    },
    {
        "prefix": "dbr",
        "body": "\\$\\mathbf{r}\\$",
        "mode": "text",
        "description": "$\\mathbf{r}$"
    },
    {
        "prefix": "dbq",
        "body": "\\$\\mathbf{q}\\$",
        "mode": "text",
        "description": "$\\mathbf{q}$"
    },
    {
        "prefix": "dbp",
        "body": "\\$\\mathbf{p}\\$",
        "mode": "text",
        "description": "$\\mathbf{p}$"
    },
    {
        "prefix": "dbo",
        "body": "\\$\\mathbf{o}\\$",
        "mode": "text",
        "description": "$\\mathbf{o}$"
    },
    {
        "prefix": "dbn",
        "body": "\\$\\mathbf{n}\\$",
        "mode": "text",
        "description": "$\\mathbf{n}$"
    },
    {
        "prefix": "dbm",
        "body": "\\$\\mathbf{m}\\$",
        "mode": "text",
        "description": "$\\mathbf{m}$"
    },
    {
        "prefix": "dbl",
        "body": "\\$\\mathbf{l}\\$",
        "mode": "text",
        "description": "$\\mathbf{l}$"
    },
    {
        "prefix": "dbk",
        "body": "\\$\\mathbf{k}\\$",
        "mode": "text",
        "description": "$\\mathbf{k}$"
    },
    {
        "prefix": "dbj",
        "body": "\\$\\mathbf{j}\\$",
        "mode": "text",
        "description": "$\\mathbf{j}$"
    },
    {
        "prefix": "dbi",
        "body": "\\$\\mathbf{i}\\$",
        "mode": "text",
        "description": "$\\mathbf{i}$"
    },
    {
        "prefix": "dbh",
        "body": "\\$\\mathbf{h}\\$",
        "mode": "text",
        "description": "$\\mathbf{h}$"
    },
    {
        "prefix": "dbg",
        "body": "\\$\\mathbf{g}\\$",
        "mode": "text",
        "description": "$\\mathbf{g}$"
    },
    {
        "prefix": "dbf",
        "body": "\\$\\mathbf{f}\\$",
        "mode": "text",
        "description": "$\\mathbf{f}$"
    },
    {
        "prefix": "dbe",
        "body": "\\$\\mathbf{e}\\$",
        "mode": "text",
        "description": "$\\mathbf{e}$"
    },
    {
        "prefix": "dbd",
        "body": "\\$\\mathbf{d}\\$",
        "mode": "text",
        "description": "$\\mathbf{d}$"
    },
    {
        "prefix": "dbc",
        "body": "\\$\\mathbf{c}\\$",
        "mode": "text",
        "description": "$\\mathbf{c}$"
    },
    {
        "prefix": "dbb",
        "body": "\\$\\mathbf{b}\\$",
        "mode": "text",
        "description": "$\\mathbf{b}$"
    },
    {
        "prefix": "dba",
        "body": "\\$\\mathbf{a}\\$",
        "mode": "text",
        "description": "$\\mathbf{a}$"
    },
    {
        "prefix": "db9",
        "body": "\\$\\mathbf{9}\\$",
        "mode": "text",
        "description": "$\\mathbf{9}$"
    },
    {
        "prefix": "db8",
        "body": "\\$\\mathbf{8}\\$",
        "mode": "text",
        "description": "$\\mathbf{8}$"
    },
    {
        "prefix": "db7",
        "body": "\\$\\mathbf{7}\\$",
        "mode": "text",
        "description": "$\\mathbf{7}$"
    },
    {
        "prefix": "db6",
        "body": "\\$\\mathbf{6}\\$",
        "mode": "text",
        "description": "$\\mathbf{6}$"
    },
    {
        "prefix": "db5",
        "body": "\\$\\mathbf{5}\\$",
        "mode": "text",
        "description": "$\\mathbf{5}$"
    },
    {
        "prefix": "db4",
        "body": "\\$\\mathbf{4}\\$",
        "mode": "text",
        "description": "$\\mathbf{4}$"
    },
    {
        "prefix": "db3",
        "body": "\\$\\mathbf{3}\\$",
        "mode": "text",
        "description": "$\\mathbf{3}$"
    },
    {
        "prefix": "db2",
        "body": "\\$\\mathbf{2}\\$",
        "mode": "text",
        "description": "$\\mathbf{2}$"
    },
    {
        "prefix": "db1",
        "body": "\\$\\mathbf{1}\\$",
        "mode": "text",
        "description": "$\\mathbf{1}$"
    },
    {
        "prefix": "db0",
        "body": "\\$\\mathbf{0}\\$",
        "mode": "text",
        "description": "$\\mathbf{0}$"
    },
    {
        "prefix": "d10",
        "body": "\\$10\\$",
        "mode": "text",
        "description": "$10$"
    },
    {
        "prefix": "d0p",
        "body": "\\$(0)\\$",
        "mode": "text",
        "description": "$(0)$"
    },
    {
        "prefix": "csp",
        "body": "\\quad",
        "mode": "any",
        "description": "\\quad"
    },
    {
        "prefix": "csd",
        "body": "%--------------------------------",
        "mode": "text",
        "description": "Divider: %---------"
    },
    {
        "prefix": "crf",
        "body": "\\cref{$1}",
        "mode": "maths",
        "description": "\\cref{}"
    },
    {
        "prefix": "cr2",
        "body": "\\sqrt[3]{2}",
        "mode": "maths",
        "description": "\\sqrt[3]{2}"
    },
    {
        "prefix": "cpg",
        "body": "\\clearpage",
        "mode": "text",
        "description": "\\clearpage"
    },
    {
        "prefix": "coq",
        "body": "\\cos^2",
        "mode": "maths",
        "description": "\\cos^2"
    },
    {
        "prefix": "coh",
        "body": "\\cosh",
        "mode": "maths",
        "description": "\\cosh"
    },
    {
        "prefix": "cld",
        "body": "%--------------------------------------------------------------------------------",
        "mode": "text",
        "description": "Divider: %---------"
    },
    {
        "prefix": "cit",
        "body": "\\cite{",
        "mode": "text",
        "description": "\\cite{"
    },
    {
        "prefix": "cir",
        "body": "\\circ",
        "mode": "maths",
        "description": "\\circ"
    },
    {
        "prefix": "cdu",
        "body": [
            "\\begin{equation*}",
            "\\begin{CD}",
            "\\end{CD}",
            "\\end{equation*}"
        ],
        "mode": "text",
        "description": "\\begin{CD}"
    },
    {
        "prefix": "cds",
        "body": "\\cdots",
        "mode": "any",
        "description": "\\cdots"
    },
    {
        "prefix": "cdp",
        "body": "\\cleardoublepage",
        "mode": "text",
        "description": "\\cleardoublepage"
    },
    {
        "prefix": "cdo",
        "body": "\\cdot",
        "mode": "any",
        "description": "\\cdot"
    },
    {
        "prefix": "ccz",
        "body": "\\mathcal{Z}",
        "mode": "maths",
        "description": "\\mathcal{Z}"
    },
    {
        "prefix": "ccy",
        "body": "\\mathcal{Y}",
        "mode": "maths",
        "description": "\\mathcal{Y}"
    },
    {
        "prefix": "ccx",
        "body": "\\mathcal{X}",
        "mode": "maths",
        "description": "\\mathcal{X}"
    },
    {
        "prefix": "ccw",
        "body": "\\mathcal{W}",
        "mode": "maths",
        "description": "\\mathcal{W}"
    },
    {
        "prefix": "ccv",
        "body": "\\mathcal{V}",
        "mode": "maths",
        "description": "\\mathcal{V}"
    },
    {
        "prefix": "ccu",
        "body": "\\mathcal{U}",
        "mode": "maths",
        "description": "\\mathcal{U}"
    },
    {
        "prefix": "cct",
        "body": "\\mathcal{T}",
        "mode": "maths",
        "description": "\\mathcal{T}"
    },
    {
        "prefix": "ccs",
        "body": "\\mathcal{S}",
        "mode": "maths",
        "description": "\\mathcal{S}"
    },
    {
        "prefix": "ccr",
        "body": "\\mathcal{R}",
        "mode": "maths",
        "description": "\\mathcal{R}"
    },
    {
        "prefix": "ccq",
        "body": "\\mathcal{Q}",
        "mode": "maths",
        "description": "\\mathcal{Q}"
    },
    {
        "prefix": "ccp",
        "body": "\\mathcal{P}",
        "mode": "maths",
        "description": "\\mathcal{P}"
    },
    {
        "prefix": "cco",
        "body": "\\mathcal{O}",
        "mode": "maths",
        "description": "\\mathcal{O}"
    },
    {
        "prefix": "ccn",
        "body": "\\mathcal{N}",
        "mode": "maths",
        "description": "\\mathcal{N}"
    },
    {
        "prefix": "ccm",
        "body": "\\mathcal{M}",
        "mode": "maths",
        "description": "\\mathcal{M}"
    },
    {
        "prefix": "ccl",
        "body": "\\mathcal{L}",
        "mode": "maths",
        "description": "\\mathcal{L}"
    },
    {
        "prefix": "cck",
        "body": "\\mathcal{K}",
        "mode": "maths",
        "description": "\\mathcal{K}"
    },
    {
        "prefix": "ccj",
        "body": "\\mathcal{J}",
        "mode": "maths",
        "description": "\\mathcal{J}"
    },
    {
        "prefix": "cci",
        "body": "\\mathcal{I}",
        "mode": "maths",
        "description": "\\mathcal{I}"
    },
    {
        "prefix": "cch",
        "body": "\\mathcal{H}",
        "mode": "maths",
        "description": "\\mathcal{H}"
    },
    {
        "prefix": "ccg",
        "body": "\\mathcal{G}",
        "mode": "maths",
        "description": "\\mathcal{G}"
    },
    {
        "prefix": "ccf",
        "body": "\\mathcal{F}",
        "mode": "maths",
        "description": "\\mathcal{F}"
    },
    {
        "prefix": "cce",
        "body": "\\mathcal{E}",
        "mode": "maths",
        "description": "\\mathcal{E}"
    },
    {
        "prefix": "ccd",
        "body": "\\mathcal{D}",
        "mode": "maths",
        "description": "\\mathcal{D}"
    },
    {
        "prefix": "ccc",
        "body": "\\mathcal{C}",
        "mode": "maths",
        "description": "\\mathcal{C}"
    },
    {
        "prefix": "ccb",
        "body": "\\mathcal{B}",
        "mode": "maths",
        "description": "\\mathcal{B}"
    },
    {
        "prefix": "cca",
        "body": "\\mathcal{A}",
        "mode": "maths",
        "description": "\\mathcal{A}"
    },
    {
        "prefix": "cbx",
        "body": [
            "%========================================================%",
            "%                                                        %",
            "%========================================================%"
        ],
        "mode": "text",
        "description": "Divider: %=========;%         ;%========="
    },
    {
        "prefix": "cau",
        "body": "\\mathcal{$1}",
        "mode": "maths",
        "description": "\\mathcal{}"
    },
    {
        "prefix": "byy",
        "body": "\\mathbf{y}",
        "mode": "maths",
        "description": "\\mathbf{y}"
    },
    {
        "prefix": "btr",
        "body": "\\begin{tabular}{|c|c|}",
        "mode": "text",
        "description": "\\begin{tabular}{|c|c|}"
    },
    {
        "prefix": "btb",
        "body": "\\begin{tabbing}",
        "mode": "text",
        "description": "\\begin{tabbing}"
    },
    {
        "prefix": "bsy",
        "body": "\\boldsymbol{$1}",
        "mode": "maths",
        "description": "\\boldsymbol{}"
    },
    {
        "prefix": "bqt",
        "body": "\\begin{quotation}",
        "mode": "text",
        "description": "\\begin{quotation}"
    },
    {
        "prefix": "bqm",
        "body": "``",
        "mode": "text",
        "description": "``"
    },
    {
<<<<<<< HEAD
=======
        "prefix": "bqa",
        "body": "\\begin{eqnarray}",
        "mode": "text",
        "description": "\\begin{eqnarray}"
    },
    {
>>>>>>> 400ca455
        "prefix": "bma",
        "body": "\\begin{math}",
        "mode": "text",
        "description": "\\begin{math}"
    },
    {
        "prefix": "blt",
        "body": "\\bullet",
        "mode": "maths",
        "description": "\\bullet"
    },
    {
        "prefix": "bga",
        "body": "\\begin{gather}",
        "mode": "text",
        "description": "\\begin{gather}"
    },
    {
        "prefix": "bfu",
        "body": "{\\bf ",
        "mode": "any",
        "description": "{\\bf"
    },
    {
        "prefix": "bff",
        "body": "\\mathbf{f}",
        "mode": "maths",
        "description": "\\mathbf{f}"
    },
    {
        "prefix": "beu",
        "body": "\\begin{",
        "mode": "any",
        "description": "\\begin{"
    },
    {
        "prefix": "beq",
        "body": "\\begin{equation}",
        "mode": "text",
        "description": "\\begin{equation}"
    },
    {
        "prefix": "ben",
        "body": "\\begin{enumerate}",
        "mode": "text",
        "description": "\\begin{enumerate}"
    },
    {
        "prefix": "bee",
        "body": "\\mathbf{e}",
        "mode": "maths",
        "description": "\\mathbf{e}"
    },
    {
        "prefix": "bea",
        "body": "\\begin{array}{ccc}",
        "mode": "any",
        "description": "\\begin{array}{ccc}"
    },
    {
        "prefix": "bds",
        "body": "\\begin{description}",
        "mode": "text",
        "description": "\\begin{description}"
    },
    {
        "prefix": "bdp",
<<<<<<< HEAD
        "body": "\\begin{equation*}",
        "mode": "any",
        "description": "\\begin{equation*}"
=======
        "body": "\\[",
        "mode": "text",
        "description": "\\["
>>>>>>> 400ca455
    },
    {
        "prefix": "bdo",
        "body": "\\begin{document}",
        "mode": "text",
        "description": "\\begin{document}"
    },
    {
        "prefix": "bcz",
        "body": "\\mathbf{Z}",
        "mode": "maths",
        "description": "\\mathbf{Z}"
    },
    {
        "prefix": "bcy",
        "body": "\\mathbf{Y}",
        "mode": "maths",
        "description": "\\mathbf{Y}"
    },
    {
        "prefix": "bcx",
        "body": "\\mathbf{X}",
        "mode": "maths",
        "description": "\\mathbf{X}"
    },
    {
        "prefix": "bcw",
        "body": "\\mathbf{W}",
        "mode": "maths",
        "description": "\\mathbf{W}"
    },
    {
        "prefix": "bcv",
        "body": "\\mathbf{V}",
        "mode": "maths",
        "description": "\\mathbf{V}"
    },
    {
        "prefix": "bcu",
        "body": "\\mathbf{U}",
        "mode": "maths",
        "description": "\\mathbf{U}"
    },
    {
        "prefix": "bct",
        "body": "\\mathbf{T}",
        "mode": "maths",
        "description": "\\mathbf{T}"
    },
    {
        "prefix": "bcs",
        "body": "\\mathbf{S}",
        "mode": "maths",
        "description": "\\mathbf{S}"
    },
    {
        "prefix": "bcr",
        "body": "\\mathbf{R}",
        "mode": "maths",
        "description": "\\mathbf{R}"
    },
    {
        "prefix": "bcq",
        "body": "\\mathbf{Q}",
        "mode": "maths",
        "description": "\\mathbf{Q}"
    },
    {
        "prefix": "bcp",
        "body": "\\mathbf{P}",
        "mode": "maths",
        "description": "\\mathbf{P}"
    },
    {
        "prefix": "bco",
        "body": "\\mathbf{O}",
        "mode": "maths",
        "description": "\\mathbf{O}"
    },
    {
        "prefix": "bcn",
        "body": "\\mathbf{N}",
        "mode": "maths",
        "description": "\\mathbf{N}"
    },
    {
        "prefix": "bcm",
        "body": "\\mathbf{M}",
        "mode": "maths",
        "description": "\\mathbf{M}"
    },
    {
        "prefix": "bcl",
        "body": "\\mathbf{L}",
        "mode": "maths",
        "description": "\\mathbf{L}"
    },
    {
        "prefix": "bck",
        "body": "\\mathbf{K}",
        "mode": "maths",
        "description": "\\mathbf{K}"
    },
    {
        "prefix": "bcj",
        "body": "\\mathbf{J}",
        "mode": "maths",
        "description": "\\mathbf{J}"
    },
    {
        "prefix": "bci",
        "body": "\\mathbf{I}",
        "mode": "maths",
        "description": "\\mathbf{I}"
    },
    {
        "prefix": "bch",
        "body": "\\mathbf{H}",
        "mode": "maths",
        "description": "\\mathbf{H}"
    },
    {
        "prefix": "bcg",
        "body": "\\mathbf{G}",
        "mode": "maths",
        "description": "\\mathbf{G}"
    },
    {
        "prefix": "bcf",
        "body": "\\mathbf{F}",
        "mode": "maths",
        "description": "\\mathbf{F}"
    },
    {
        "prefix": "bce",
        "body": "\\mathbf{E}",
        "mode": "maths",
        "description": "\\mathbf{E}"
    },
    {
        "prefix": "bcd",
        "body": "\\mathbf{D}",
        "mode": "maths",
        "description": "\\mathbf{D}"
    },
    {
        "prefix": "bcc",
        "body": "\\mathbf{C}",
        "mode": "maths",
        "description": "\\mathbf{C}"
    },
    {
        "prefix": "bcb",
        "body": "\\mathbf{B}",
        "mode": "maths",
        "description": "\\mathbf{B}"
    },
    {
        "prefix": "bca",
        "body": "\\mathbf{A}",
        "mode": "maths",
        "description": "\\mathbf{A}"
    },
    {
        "prefix": "bbu",
        "body": "\\mathbb{$1}",
        "mode": "maths",
        "description": "\\mathbb{}"
    },
    {
        "prefix": "bal",
        "body": "\\begin{align}",
        "mode": "text",
        "description": "\\begin{align}"
    },
    {
        "prefix": "bac",
        "body": "\\begin{acknowledgment}",
        "mode": "text",
        "description": "\\begin{acknowledgment}"
    },
    {
        "prefix": "b10",
        "body": "\\mathbf{10}",
        "mode": "maths",
        "description": "\\mathbf{10}"
    },
    {
        "prefix": "avz",
        "body": "|z|",
        "mode": "maths",
        "description": "|z|"
    },
    {
        "prefix": "avy",
        "body": "|y|",
        "mode": "maths",
        "description": "|y|"
    },
    {
        "prefix": "avx",
        "body": "|x|",
        "mode": "maths",
        "description": "|x|"
    },
    {
        "prefix": "avc",
        "body": "|c|",
        "mode": "maths",
        "description": "|c|"
    },
    {
        "prefix": "avb",
        "body": "|b|",
        "mode": "maths",
        "description": "|b|"
    },
    {
        "prefix": "ava",
        "body": "|a|",
        "mode": "maths",
        "description": "|a|"
    },
    {
        "prefix": "ats",
        "body": "@",
        "mode": "any",
        "description": "@"
    },
    {
        "prefix": "apx",
        "body": "\\approx",
        "mode": "maths",
        "description": "\\approx"
    },
    {
        "prefix": "ale",
        "body": "\\aleph",
        "mode": "maths",
        "description": "\\aleph"
    },
    {
        "prefix": "ada",
        "body": "& = &",
        "mode": "maths",
        "description": "& = &"
    },
    {
        "prefix": "ace",
        "body": "\\'{E}",
        "mode": "any",
        "description": "\\'{E}"
    },
    {
        "prefix": "03p",
        "body": "(0, 0, 0)",
        "mode": "maths",
        "description": "(0, 0, 0)"
    },
    {
        "prefix": "00p",
        "body": "(0,0)",
        "mode": "maths",
        "description": "(0,0)"
    },
    {
        "prefix": "zq",
        "body": "z^2",
        "mode": "maths",
        "description": "z^2"
    },
    {
        "prefix": "yq",
        "body": "y^2",
        "mode": "maths",
        "description": "y^2"
    },
    {
        "prefix": "xz",
        "body": "\\zeta",
        "mode": "maths",
        "description": "\\zeta"
    },
    {
        "prefix": "xx",
        "body": "\\xi",
        "mode": "maths",
        "description": "\\xi"
    },
    {
        "prefix": "xu",
        "body": "\\upsilon",
        "mode": "maths",
        "description": "\\upsilon"
    },
    {
        "prefix": "xt",
        "body": "\\tau",
        "mode": "maths",
        "description": "\\tau"
    },
    {
        "prefix": "xs",
        "body": "\\sigma",
        "mode": "maths",
        "description": "\\sigma"
    },
    {
        "prefix": "xr",
        "body": "\\rho",
        "mode": "maths",
        "description": "\\rho"
    },
    {
        "prefix": "xq",
        "body": "x^2",
        "mode": "maths",
        "description": "x^2"
    },
    {
        "prefix": "xp",
        "body": "\\pi",
        "mode": "maths",
        "description": "\\pi"
    },
    {
        "prefix": "xo",
        "body": "\\omega",
        "mode": "maths",
        "description": "\\omega"
    },
    {
        "prefix": "xn",
        "body": "\\nu",
        "mode": "maths",
        "description": "\\nu"
    },
    {
        "prefix": "xm",
        "body": "\\mu",
        "mode": "maths",
        "description": "\\mu"
    },
    {
        "prefix": "xl",
        "body": "\\lambda",
        "mode": "maths",
        "description": "\\lambda"
    },
    {
        "prefix": "xk",
        "body": "\\kappa",
        "mode": "maths",
        "description": "\\kappa"
    },
    {
        "prefix": "xi",
        "body": "\\iota",
        "mode": "maths",
        "description": "\\iota"
    },
    {
        "prefix": "xg",
        "body": "\\gamma",
        "mode": "maths",
        "description": "\\gamma"
    },
    {
        "prefix": "xe",
        "body": "\\epsilon",
        "mode": "maths",
        "description": "\\epsilon"
    },
    {
        "prefix": "xd",
        "body": "\\delta",
        "mode": "maths",
        "description": "\\delta"
    },
    {
        "prefix": "xc",
        "body": "\\chi",
        "mode": "maths",
        "description": "\\chi"
    },
    {
        "prefix": "xb",
        "body": "\\beta",
        "mode": "maths",
        "description": "\\beta"
    },
    {
        "prefix": "xa",
        "body": "\\alpha",
        "mode": "maths",
        "description": "\\alpha"
    },
    {
        "prefix": "uu",
        "body": "\\\"{u}",
        "mode": "any",
        "description": "\\\"{u}"
    },
    {
        "prefix": "uo",
        "body": "\\\"{o}",
        "mode": "any",
        "description": "\\\"{o}"
    },
    {
        "prefix": "ua",
        "body": "\\\"{a}",
        "mode": "any",
        "description": "\\\"{a}"
    },
    {
        "prefix": "tn",
        "body": "\\tan",
        "mode": "maths",
        "description": "\\tan"
    },
    {
        "prefix": "ti",
        "body": "\\times",
        "mode": "maths",
        "description": "\\times"
    },
    {
        "prefix": "tg",
        "body": "\\tag{$1}",
        "mode": "maths",
        "description": "\\tag{}"
    },
    {
        "prefix": "te",
        "body": "\\exists",
        "mode": "maths",
        "description": "\\exists"
    },
    {
        "prefix": "tb",
        "body": "\\>",
        "mode": "text",
        "description": "\\>"
    },
    {
        "prefix": "ss",
        "body": "\\S",
        "mode": "any",
        "description": "\\S"
    },
    {
        "prefix": "sq",
        "body": "^2",
        "mode": "maths",
        "description": "^2"
    },
    {
        "prefix": "sn",
        "body": "\\section{$1}",
        "mode": "text",
        "description": "\\section{}"
    },
    {
        "prefix": "si",
        "body": "\\sin",
        "mode": "maths",
        "description": "\\sin"
    },
    {
        "prefix": "sh",
        "body": "\\heartsuit",
        "mode": "any",
        "description": "\\heartsuit"
    },
    {
        "prefix": "sd",
        "body": "d",
        "mode": "any",
        "description": "d"
    },
    {
        "prefix": "ra",
        "body": "\\rightarrow",
        "mode": "maths",
        "description": "\\rightarrow"
    },
    {
        "prefix": "qd",
        "body": "\\quad",
        "mode": "any",
        "description": "\\quad"
    },
    {
        "prefix": "pt",
        "body": "%",
        "mode": "any",
        "description": "%"
    },
    {
        "prefix": "ps",
        "body": "\\P",
        "mode": "any",
        "description": "\\P"
    },
    {
        "prefix": "pl",
        "body": "+",
        "mode": "maths",
        "description": "+"
    },
    {
        "prefix": "pd",
        "body": "\\partial",
        "mode": "maths",
        "description": "\\partial"
    },
    {
        "prefix": "oz",
        "body": "(z)",
        "mode": "maths",
        "description": "(z)"
    },
    {
        "prefix": "oy",
        "body": "(y)",
        "mode": "maths",
        "description": "(y)"
    },
    {
        "prefix": "ox",
        "body": "(x)",
        "mode": "maths",
        "description": "(x)"
    },
    {
        "prefix": "ow",
        "body": "(w)",
        "mode": "maths",
        "description": "(w)"
    },
    {
        "prefix": "ov",
        "body": "(v)",
        "mode": "maths",
        "description": "(v)"
    },
    {
        "prefix": "ou",
        "body": "(u)",
        "mode": "maths",
        "description": "(u)"
    },
    {
        "prefix": "ot",
        "body": "(t)",
        "mode": "maths",
        "description": "(t)"
    },
    {
        "prefix": "os",
        "body": "(s)",
        "mode": "maths",
        "description": "(s)"
    },
    {
        "prefix": "oq",
        "body": "(q)",
        "mode": "maths",
        "description": "(q)"
    },
    {
        "prefix": "op",
        "body": "(",
        "mode": "maths",
        "description": "("
    },
    {
        "prefix": "oo",
        "body": "(o)",
        "mode": "maths",
        "description": "(o)"
    },
    {
        "prefix": "om",
        "body": "(m)",
        "mode": "maths",
        "description": "(m)"
    },
    {
        "prefix": "ol",
        "body": "(l)",
        "mode": "maths",
        "description": "(l)"
    },
    {
        "prefix": "ok",
        "body": "(k)",
        "mode": "maths",
        "description": "(k)"
    },
    {
        "prefix": "oj",
        "body": "(j)",
        "mode": "maths",
        "description": "(j)"
    },
    {
        "prefix": "oi",
        "body": "(i)",
        "mode": "maths",
        "description": "(i)"
    },
    {
        "prefix": "oh",
        "body": "(h)",
        "mode": "maths",
        "description": "(h)"
    },
    {
        "prefix": "og",
        "body": "(g)",
        "mode": "maths",
        "description": "(g)"
    },
    {
        "prefix": "oe",
        "body": "(e)",
        "mode": "maths",
        "description": "(e)"
    },
    {
        "prefix": "od",
        "body": "(d)",
        "mode": "maths",
        "description": "(d)"
    },
    {
        "prefix": "oc",
        "body": "(c)",
        "mode": "maths",
        "description": "(c)"
    },
    {
        "prefix": "ob",
        "body": "{",
        "mode": "any",
        "description": "{"
    },
    {
        "prefix": "oa",
        "body": "(a)",
        "mode": "maths",
        "description": "(a)"
    },
    {
        "prefix": "o9",
        "body": "(9)",
        "mode": "maths",
        "description": "(9)"
    },
    {
        "prefix": "o8",
        "body": "(8)",
        "mode": "maths",
        "description": "(8)"
    },
    {
        "prefix": "o7",
        "body": "(7)",
        "mode": "maths",
        "description": "(7)"
    },
    {
        "prefix": "o6",
        "body": "(6)",
        "mode": "maths",
        "description": "(6)"
    },
    {
        "prefix": "o5",
        "body": "(5)",
        "mode": "maths",
        "description": "(5)"
    },
    {
        "prefix": "o4",
        "body": "(4)",
        "mode": "maths",
        "description": "(4)"
    },
    {
        "prefix": "o3",
        "body": "(3)",
        "mode": "maths",
        "description": "(3)"
    },
    {
        "prefix": "o2",
        "body": "(2)",
        "mode": "maths",
        "description": "(2)"
    },
    {
        "prefix": "o1",
        "body": "(1)",
        "mode": "maths",
        "description": "(1)"
    },
    {
        "prefix": "o0",
        "body": "(0)",
        "mode": "maths",
        "description": "(0)"
    },
    {
        "prefix": "np",
        "body": "\\newpage",
        "mode": "text",
        "description": "\\newpage"
    },
    {
        "prefix": "nl",
        "body": "\\\\",
        "mode": "any",
        "description": "\\\\"
    },
    {
        "prefix": "ne",
        "body": "\\neq",
        "mode": "maths",
        "description": "\\neq"
    },
    {
        "prefix": "na",
        "body": "\\nabla",
        "mode": "maths",
        "description": "\\nabla"
    },
    {
        "prefix": "mx",
        "body": "\\max",
        "mode": "maths",
        "description": "\\max"
    },
    {
        "prefix": "mo",
        "body": "-1",
        "mode": "any",
        "description": "-1"
    },
    {
        "prefix": "mn",
        "body": "\\min",
        "mode": "maths",
        "description": "\\min"
    },
    {
        "prefix": "mi",
        "body": "-",
        "mode": "maths",
        "description": "-"
    },
    {
        "prefix": "lz",
        "body": "_z",
        "mode": "maths",
        "description": "_z"
    },
    {
        "prefix": "ly",
        "body": "_y",
        "mode": "maths",
        "description": "_y"
    },
    {
        "prefix": "lx",
        "body": "_x",
        "mode": "maths",
        "description": "_x"
    },
    {
        "prefix": "lw",
        "body": "_w",
        "mode": "maths",
        "description": "_w"
    },
    {
        "prefix": "lv",
        "body": "_v",
        "mode": "maths",
        "description": "_v"
    },
    {
        "prefix": "lu",
        "body": "_{",
        "mode": "maths",
        "description": "_{"
    },
    {
        "prefix": "lt",
        "body": "_t",
        "mode": "maths",
        "description": "_t"
    },
    {
        "prefix": "ls",
        "body": "_s",
        "mode": "maths",
        "description": "_s"
    },
    {
        "prefix": "lr",
        "body": "_r",
        "mode": "maths",
        "description": "_r"
    },
    {
        "prefix": "lq",
        "body": "_q",
        "mode": "maths",
        "description": "_q"
    },
    {
        "prefix": "lp",
        "body": "_p",
        "mode": "maths",
        "description": "_p"
    },
    {
        "prefix": "lo",
        "body": "_o",
        "mode": "maths",
        "description": "_o"
    },
    {
        "prefix": "ln",
        "body": "_n",
        "mode": "maths",
        "description": "_n"
    },
    {
        "prefix": "lm",
        "body": "_m",
        "mode": "maths",
        "description": "_m"
    },
    {
        "prefix": "ll",
        "body": "_l",
        "mode": "maths",
        "description": "_l"
    },
    {
        "prefix": "lk",
        "body": "_k",
        "mode": "maths",
        "description": "_k"
    },
    {
        "prefix": "lj",
        "body": "_j",
        "mode": "maths",
        "description": "_j"
    },
    {
        "prefix": "li",
        "body": "_i",
        "mode": "maths",
        "description": "_i"
    },
    {
        "prefix": "lh",
        "body": "_h",
        "mode": "maths",
        "description": "_h"
    },
    {
        "prefix": "lg",
        "body": "_g",
        "mode": "maths",
        "description": "_g"
    },
    {
        "prefix": "lf",
        "body": "_f",
        "mode": "maths",
        "description": "_f"
    },
    {
        "prefix": "le",
        "body": "_e",
        "mode": "maths",
        "description": "_e"
    },
    {
        "prefix": "ld",
        "body": "_d",
        "mode": "maths",
        "description": "_d"
    },
    {
        "prefix": "lc",
        "body": "_c",
        "mode": "maths",
        "description": "_c"
    },
    {
        "prefix": "lb",
        "body": "_b",
        "mode": "maths",
        "description": "_b"
    },
    {
        "prefix": "la",
        "body": "_a",
        "mode": "maths",
        "description": "_a"
    },
    {
        "prefix": "l9",
        "body": "_9",
        "mode": "maths",
        "description": "_9"
    },
    {
        "prefix": "l8",
        "body": "_8",
        "mode": "maths",
        "description": "_8"
    },
    {
        "prefix": "l7",
        "body": "_7",
        "mode": "maths",
        "description": "_7"
    },
    {
        "prefix": "l6",
        "body": "_6",
        "mode": "maths",
        "description": "_6"
    },
    {
        "prefix": "l5",
        "body": "_5",
        "mode": "maths",
        "description": "_5"
    },
    {
        "prefix": "l4",
        "body": "_4",
        "mode": "maths",
        "description": "_4"
    },
    {
        "prefix": "l3",
        "body": "_3",
        "mode": "maths",
        "description": "_3"
    },
    {
        "prefix": "l2",
        "body": "_2",
        "mode": "maths",
        "description": "_2"
    },
    {
        "prefix": "l1",
        "body": "_1",
        "mode": "maths",
        "description": "_1"
    },
    {
        "prefix": "l0",
        "body": "_0",
        "mode": "maths",
        "description": "_0"
    },
    {
        "prefix": "kr",
        "body": "\\ker",
        "mode": "maths",
        "description": "\\ker"
    },
    {
        "prefix": "hz",
        "body": "^z",
        "mode": "maths",
        "description": "^z"
    },
    {
        "prefix": "hy",
        "body": "^y",
        "mode": "maths",
        "description": "^y"
    },
    {
        "prefix": "hx",
        "body": "^x",
        "mode": "maths",
        "description": "^x"
    },
    {
        "prefix": "hw",
        "body": "^w",
        "mode": "maths",
        "description": "^w"
    },
    {
        "prefix": "hv",
        "body": "^v",
        "mode": "maths",
        "description": "^v"
    },
    {
        "prefix": "hu",
        "body": "^{",
        "mode": "maths",
        "description": "^{"
    },
    {
        "prefix": "ht",
        "body": "^t",
        "mode": "maths",
        "description": "^t"
    },
    {
        "prefix": "hs",
        "body": "^s",
        "mode": "maths",
        "description": "^s"
    },
    {
        "prefix": "hr",
        "body": "^r",
        "mode": "maths",
        "description": "^r"
    },
    {
        "prefix": "hq",
        "body": "^q",
        "mode": "maths",
        "description": "^q"
    },
    {
        "prefix": "hp",
        "body": "^p",
        "mode": "maths",
        "description": "^p"
    },
    {
        "prefix": "ho",
        "body": "^o",
        "mode": "maths",
        "description": "^o"
    },
    {
        "prefix": "hn",
        "body": "^n",
        "mode": "maths",
        "description": "^n"
    },
    {
        "prefix": "hm",
        "body": "^m",
        "mode": "maths",
        "description": "^m"
    },
    {
        "prefix": "hl",
        "body": "^l",
        "mode": "maths",
        "description": "^l"
    },
    {
        "prefix": "hk",
        "body": "^k",
        "mode": "maths",
        "description": "^k"
    },
    {
        "prefix": "hj",
        "body": "^j",
        "mode": "maths",
        "description": "^j"
    },
    {
        "prefix": "hi",
        "body": "^i",
        "mode": "maths",
        "description": "^i"
    },
    {
        "prefix": "hh",
        "body": "^h",
        "mode": "maths",
        "description": "^h"
    },
    {
        "prefix": "hg",
        "body": "^g",
        "mode": "maths",
        "description": "^g"
    },
    {
        "prefix": "hf",
        "body": "^f",
        "mode": "maths",
        "description": "^f"
    },
    {
        "prefix": "hd",
        "body": "^d",
        "mode": "maths",
        "description": "^d"
    },
    {
        "prefix": "hc",
        "body": "^c",
        "mode": "maths",
        "description": "^c"
    },
    {
        "prefix": "hb",
        "body": "^b",
        "mode": "maths",
        "description": "^b"
    },
    {
        "prefix": "ha",
        "body": "^a",
        "mode": "maths",
        "description": "^a"
    },
    {
        "prefix": "h9",
        "body": "^9",
        "mode": "maths",
        "description": "^9"
    },
    {
        "prefix": "h8",
        "body": "^8",
        "mode": "maths",
        "description": "^8"
    },
    {
        "prefix": "h7",
        "body": "^7",
        "mode": "maths",
        "description": "^7"
    },
    {
        "prefix": "h6",
        "body": "^6",
        "mode": "maths",
        "description": "^6"
    },
    {
        "prefix": "h5",
        "body": "^5",
        "mode": "maths",
        "description": "^5"
    },
    {
        "prefix": "h4",
        "body": "^4",
        "mode": "maths",
        "description": "^4"
    },
    {
        "prefix": "h3",
        "body": "^3",
        "mode": "maths",
        "description": "^3"
    },
    {
        "prefix": "h2",
        "body": "^2",
        "mode": "maths",
        "description": "^2"
    },
    {
        "prefix": "h1",
        "body": "^1",
        "mode": "maths",
        "description": "^1"
    },
    {
        "prefix": "h0",
        "body": "^0",
        "mode": "maths",
        "description": "^0"
    },
    {
        "prefix": "ge",
        "body": "\\`{e}",
        "mode": "any",
        "description": "\\`{e}"
    },
    {
        "prefix": "gc",
        "body": "\\gcd",
        "mode": "maths",
        "description": "\\gcd"
    },
    {
        "prefix": "fu",
        "body": "\\frac{",
        "mode": "maths",
        "description": "\\frac{"
    },
    {
        "prefix": "fa",
        "body": "\\forall",
        "mode": "maths",
        "description": "\\forall"
    },
    {
        "prefix": "f1",
        "body": "\\frac{1}{",
        "mode": "maths",
        "description": "\\frac{1}{"
    },
    {
        "prefix": "f2",
        "body": "\\frac{$1}{2}",
        "mode": "maths",
        "description": "\\frac{}{2}"
    },
    {
        "prefix": "ez",
        "body": "= 0",
        "mode": "any",
        "description": "= 0"
    },
    {
        "prefix": "ex",
        "body": "\\exp",
        "mode": "maths",
        "description": "\\exp"
    },
    {
        "prefix": "eq",
        "body": "=",
        "mode": "maths",
        "description": "="
    },
    {
        "prefix": "ep",
        "body": ")",
        "mode": "any",
        "description": ")"
    },
    {
        "prefix": "eo",
        "body": "\\in",
        "mode": "maths",
        "description": "\\in"
    },
    {
        "prefix": "eb",
        "body": "}",
        "mode": "any",
        "description": "}"
    },
    {
        "prefix": "dz",
        "body": "\\$z\\$",
        "mode": "text",
        "description": "$z$"
    },
    {
        "prefix": "dy",
        "body": "\\$y\\$",
        "mode": "text",
        "description": "$y$"
    },
    {
        "prefix": "dx",
        "body": "\\$x\\$",
        "mode": "text",
        "description": "$x$"
    },
    {
        "prefix": "dw",
        "body": "\\$w\\$",
        "mode": "text",
        "description": "$w$"
    },
    {
        "prefix": "dv",
        "body": "\\$v\\$",
        "mode": "text",
        "description": "$v$"
    },
    {
        "prefix": "du",
        "body": "\\$u\\$",
        "mode": "text",
        "description": "$u$"
    },
    {
        "prefix": "dt",
        "body": "\\$t\\$",
        "mode": "text",
        "description": "$t$"
    },
    {
        "prefix": "ds",
        "body": "\\$s\\$",
        "mode": "text",
        "description": "$s$"
    },
    {
        "prefix": "dr",
        "body": "\\$r\\$",
        "mode": "text",
        "description": "$r$"
    },
    {
        "prefix": "dq",
        "body": "\\$q\\$",
        "mode": "text",
        "description": "$q$"
    },
    {
        "prefix": "dp",
        "body": "\\$p\\$",
        "mode": "text",
        "description": "$p$"
    },
    {
        "prefix": "dn",
        "body": "\\$n\\$",
        "mode": "text",
        "description": "$n$"
    },
    {
        "prefix": "dm",
        "body": "\\$m\\$",
        "mode": "text",
        "description": "$m$"
    },
    {
        "prefix": "dl",
        "body": "\\$l\\$",
        "mode": "text",
        "description": "$l$"
    },
    {
        "prefix": "dk",
        "body": "\\$k\\$",
        "mode": "text",
        "description": "$k$"
    },
    {
        "prefix": "dj",
        "body": "\\$j\\$",
        "mode": "text",
        "description": "$j$"
    },
    {
        "prefix": "di",
        "body": "\\$i\\$",
        "mode": "text",
        "description": "$i$"
    },
    {
        "prefix": "dh",
        "body": "\\$h\\$",
        "mode": "text",
        "description": "$h$"
    },
    {
        "prefix": "dg",
        "body": "\\$g\\$",
        "mode": "text",
        "description": "$g$"
    },
    {
        "prefix": "df",
        "body": "\\$f\\$",
        "mode": "text",
        "description": "$f$"
    },
    {
        "prefix": "de",
        "body": "\\$e\\$",
        "mode": "text",
        "description": "$e$"
    },
    {
        "prefix": "dd",
        "body": "\\$d\\$",
        "mode": "text",
        "description": "$d$"
    },
    {
        "prefix": "dc",
        "body": "\\$c\\$",
        "mode": "text",
        "description": "$c$"
    },
    {
        "prefix": "db",
        "body": "\\$b\\$",
        "mode": "text",
        "description": "$b$"
    },
    {
        "prefix": "da",
        "body": "\\$a\\$",
        "mode": "text",
        "description": "$a$"
    },
    {
        "prefix": "d9",
        "body": "\\$9\\$",
        "mode": "text",
        "description": "$9$"
    },
    {
        "prefix": "d8",
        "body": "\\$8\\$",
        "mode": "text",
        "description": "$8$"
    },
    {
        "prefix": "d7",
        "body": "\\$7\\$",
        "mode": "text",
        "description": "$7$"
    },
    {
        "prefix": "d6",
        "body": "\\$6\\$",
        "mode": "text",
        "description": "$6$"
    },
    {
        "prefix": "d5",
        "body": "\\$5\\$",
        "mode": "text",
        "description": "$5$"
    },
    {
        "prefix": "d4",
        "body": "\\$4\\$",
        "mode": "text",
        "description": "$4$"
    },
    {
        "prefix": "d3",
        "body": "\\$3\\$",
        "mode": "text",
        "description": "$3$"
    },
    {
        "prefix": "d2",
        "body": "\\$2\\$",
        "mode": "text",
        "description": "$2$"
    },
    {
        "prefix": "d1",
        "body": "\\$1\\$",
        "mode": "text",
        "description": "$1$"
    },
    {
        "prefix": "d0",
        "body": "\\$0\\$",
        "mode": "text",
        "description": "$0$"
    },
    {
        "prefix": "cu",
        "body": "^3",
        "mode": "maths",
        "description": "^3"
    },
    {
        "prefix": "co",
        "body": "\\cos",
        "mode": "maths",
        "description": "\\cos"
    },
    {
        "prefix": "cl",
        "body": "\\centerline{$1}",
        "mode": "text",
        "description": "\\centerline{}"
    },
    {
        "prefix": "cd",
        "body": "D",
        "mode": "any",
        "description": "D"
    },
    {
        "prefix": "bz",
        "body": "\\mathbf{z}",
        "mode": "maths",
        "description": "\\mathbf{z}"
    },
    {
        "prefix": "bx",
        "body": "\\mathbf{x}",
        "mode": "maths",
        "description": "\\mathbf{x}"
    },
    {
        "prefix": "bw",
        "body": "\\mathbf{w}",
        "mode": "maths",
        "description": "\\mathbf{w}"
    },
    {
        "prefix": "bv",
        "body": "\\mathbf{v}",
        "mode": "maths",
        "description": "\\mathbf{v}"
    },
    {
        "prefix": "bu",
        "body": "\\mathbf{u}",
        "mode": "maths",
        "description": "\\mathbf{u}"
    },
    {
        "prefix": "bt",
        "body": "\\mathbf{t}",
        "mode": "maths",
        "description": "\\mathbf{t}"
    },
    {
        "prefix": "bs",
        "body": "\\mathbf{s}",
        "mode": "maths",
        "description": "\\mathbf{s}"
    },
    {
        "prefix": "br",
        "body": "\\mathbf{r}",
        "mode": "maths",
        "description": "\\mathbf{r}"
    },
    {
        "prefix": "bq",
        "body": "\\mathbf{q}",
        "mode": "maths",
        "description": "\\mathbf{q}"
    },
    {
        "prefix": "bp",
        "body": "\\mathbf{p}",
        "mode": "maths",
        "description": "\\mathbf{p}"
    },
    {
        "prefix": "bo",
        "body": "\\mathbf{o}",
        "mode": "maths",
        "description": "\\mathbf{o}"
    },
    {
        "prefix": "bn",
        "body": "\\mathbf{n}",
        "mode": "maths",
        "description": "\\mathbf{n}"
    },
    {
        "prefix": "bm",
        "body": "\\mathbf{m}",
        "mode": "maths",
        "description": "\\mathbf{m}"
    },
    {
        "prefix": "bl",
        "body": "\\mathbf{l}",
        "mode": "maths",
        "description": "\\mathbf{l}"
    },
    {
        "prefix": "bk",
        "body": "\\mathbf{k}",
        "mode": "maths",
        "description": "\\mathbf{k}"
    },
    {
        "prefix": "bj",
        "body": "\\mathbf{j}",
        "mode": "maths",
        "description": "\\mathbf{j}"
    },
    {
        "prefix": "bi",
        "body": "\\mathbf{i}",
        "mode": "maths",
        "description": "\\mathbf{i}"
    },
    {
        "prefix": "bh",
        "body": "\\mathbf{h}",
        "mode": "maths",
        "description": "\\mathbf{h}"
    },
    {
        "prefix": "bg",
        "body": "\\mathbf{g}",
        "mode": "maths",
        "description": "\\mathbf{g}"
    },
    {
        "prefix": "bd",
        "body": "\\mathbf{d}",
        "mode": "maths",
        "description": "\\mathbf{d}"
    },
    {
        "prefix": "bc",
        "body": "\\mathbf{c}",
        "mode": "maths",
        "description": "\\mathbf{c}"
    },
    {
        "prefix": "bb",
        "body": "\\mathbf{b}",
        "mode": "maths",
        "description": "\\mathbf{b}"
    },
    {
        "prefix": "ba",
        "body": "\\mathbf{a}",
        "mode": "maths",
        "description": "\\mathbf{a}"
    },
    {
        "prefix": "b9",
        "body": "\\mathbf{9}",
        "mode": "maths",
        "description": "\\mathbf{9}"
    },
    {
        "prefix": "b8",
        "body": "\\mathbf{8}",
        "mode": "maths",
        "description": "\\mathbf{8}"
    },
    {
        "prefix": "b7",
        "body": "\\mathbf{7}",
        "mode": "maths",
        "description": "\\mathbf{7}"
    },
    {
        "prefix": "b6",
        "body": "\\mathbf{6}",
        "mode": "maths",
        "description": "\\mathbf{6}"
    },
    {
        "prefix": "b5",
        "body": "\\mathbf{5}",
        "mode": "maths",
        "description": "\\mathbf{5}"
    },
    {
        "prefix": "b4",
        "body": "\\mathbf{4}",
        "mode": "maths",
        "description": "\\mathbf{4}"
    },
    {
        "prefix": "b3",
        "body": "\\mathbf{3}",
        "mode": "maths",
        "description": "\\mathbf{3}"
    },
    {
        "prefix": "b2",
        "body": "\\mathbf{2}",
        "mode": "maths",
        "description": "\\mathbf{2}"
    },
    {
        "prefix": "b1",
        "body": "\\mathbf{1}",
        "mode": "maths",
        "description": "\\mathbf{1}"
    },
    {
        "prefix": "b0",
        "body": "\\mathbf{0}",
        "mode": "maths",
        "description": "\\mathbf{0}"
    },
    {
        "prefix": "ag",
        "body": "\\arg",
        "mode": "maths",
        "description": "\\arg"
    },
    {
        "prefix": "ae",
        "body": "\\'{e}",
        "mode": "any",
        "description": "\\'{e}"
    },
    {
        "prefix": "ad",
        "body": "&",
        "mode": "any",
        "description": "&"
    },
    {
        "prefix": "0p",
        "body": "(0)",
        "mode": "maths",
        "description": "(0)"
    },
    {
        "prefix": "d",
        "body": "\\$",
        "mode": "any",
        "description": "$"
    }
]<|MERGE_RESOLUTION|>--- conflicted
+++ resolved
@@ -4197,21 +4197,6 @@
         "description": "\\begin{question}"
     },
     {
-<<<<<<< HEAD
-=======
-        "prefix": "bqas",
-        "body": "\\begin{eqnarray*}",
-        "mode": "text",
-        "description": "\\begin{eqnarray*}"
-    },
-    {
-        "prefix": "bqal",
-        "body": "\\begin{eqnarray}\\label{$1}",
-        "mode": "text",
-        "description": "\\begin{eqnarray}\\label{}"
-    },
-    {
->>>>>>> 400ca455
         "prefix": "bprf",
         "body": "\\begin{proof}",
         "mode": "text",
@@ -7850,15 +7835,6 @@
         "description": "``"
     },
     {
-<<<<<<< HEAD
-=======
-        "prefix": "bqa",
-        "body": "\\begin{eqnarray}",
-        "mode": "text",
-        "description": "\\begin{eqnarray}"
-    },
-    {
->>>>>>> 400ca455
         "prefix": "bma",
         "body": "\\begin{math}",
         "mode": "text",
@@ -7926,15 +7902,9 @@
     },
     {
         "prefix": "bdp",
-<<<<<<< HEAD
         "body": "\\begin{equation*}",
         "mode": "any",
         "description": "\\begin{equation*}"
-=======
-        "body": "\\[",
-        "mode": "text",
-        "description": "\\["
->>>>>>> 400ca455
     },
     {
         "prefix": "bdo",
