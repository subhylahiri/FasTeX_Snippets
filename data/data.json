[
    {
        "prefix": "teletter",
        "body": [
            "%&latex2e--te2letter",
            "\\documentclass{letter}",
            "\\begin{document}",
            "\\signature{yourName}",
            "\\telephone{phone (TTT) EEE-LLLL}",
            "\\begin{letter}{Addressee\\\\",
            "               Address\\\\",
            "               More Address\\\\",
            "               More and more lines separated by double backslashes",
            "               }",
            "\\opening{Dear Whoever,}",
            "The Text",
            "\\closing{Sincerely yours,}",
            "\\end{letter}",
            "\\end{document}"
        ],
        "mode": "text",
        "description": "latex2e--te2letter"
    },
    {
        "prefix": "opcpcgcl",
        "body": "\\operatorname{PGL}",
        "mode": "maths",
        "description": "\\operatorname{PGL}"
    },
    {
        "prefix": "mx3b35pt",
        "body": [
            "\\begin{bmatrix}",
            "a & b & c \\\\ [35pt]",
            "d & e & f \\\\ [35pt]",
            "g & h & i",
            "\\end{bmatrix}"
        ],
        "mode": "maths",
        "description": "\\begin{bmatrix}"
    },
    {
        "prefix": "dovstcpq",
        "body": "\\$\\overset{\\longrightarrow}{\\text{PQ}}\\$",
        "mode": "text",
        "description": "$\\overset{\\longrightarrow}{\\text{PQ}}$"
    },
    {
        "prefix": "dovstcpp",
        "body": "\\$\\overset{\\longrightarrow}{\\text{PP}}\\$",
        "mode": "text",
        "description": "$\\overset{\\longrightarrow}{\\text{PP}}$"
    },
    {
        "prefix": "upkgvrb",
        "body": "\\usepackage{verbatim}",
        "mode": "text",
        "description": "\\usepackage{verbatim}"
    },
    {
        "prefix": "upkgeuf",
        "body": "\\usepackage{eufrak}",
        "mode": "text",
        "description": "\\usepackage{eufrak}"
    },
    {
        "prefix": "upkgeuc",
        "body": "\\usepackage{eucal}",
        "mode": "text",
        "description": "\\usepackage{eucal}"
    },
    {
        "prefix": "upkgclr",
        "body": "\\usepackage{color}",
        "mode": "text",
        "description": "\\usepackage{color}"
    },
    {
        "prefix": "upkgams",
        "body": "\\usepackage{amsmath,amssymb,eufrak,amsthm,amscd}",
        "mode": "text",
        "description": "\\usepackage{amsmath,amssymb,eufrak,amsthm,amscd}"
    },
    {
        "prefix": "txtstyu",
        "body": "\\textstyle{$1}",
        "mode": "maths",
        "description": "\\textstyle{}"
    },
    {
        "prefix": "ovstcpq",
        "body": "\\overset{\\longrightarrow}{\\text{PQ}}",
        "mode": "maths",
        "description": "\\overset{\\longrightarrow}{\\text{PQ}}"
    },
    {
        "prefix": "ovstcpp",
        "body": "\\overset{\\longrightarrow}{\\text{PP}}",
        "mode": "maths",
        "description": "\\overset{\\longrightarrow}{\\text{PP}}"
    },
    {
        "prefix": "opdcso3",
        "body": "\\$\\operatorname{SO(3)}\\$",
        "mode": "text",
        "description": "$\\operatorname{SO(3)}$"
    },
    {
        "prefix": "opcrank",
        "body": "\\operatorname{Rank}",
        "mode": "maths",
        "description": "\\operatorname{Rank}"
    },
    {
        "prefix": "opcprym",
        "body": "\\operatorname{Prym}",
        "mode": "maths",
        "description": "\\operatorname{Prym}"
    },
    {
        "prefix": "opcdiff",
        "body": "\\operatorname{Diff}",
        "mode": "maths",
        "description": "\\operatorname{Diff}"
    },
    {
        "prefix": "opccorr",
        "body": "\\operatorname{Corr}",
        "mode": "maths",
        "description": "\\operatorname{Corr}"
    },
    {
        "prefix": "opccard",
        "body": "\\operatorname{Card}",
        "mode": "maths",
        "description": "\\operatorname{Card}"
    },
    {
        "prefix": "dcarta4",
        "body": "\\documentclass[a4paper]{article}",
        "mode": "text",
        "description": "\\documentclass[a4paper]{article}"
    },
    {
        "prefix": "dblackl",
        "body": "\\quad \\$\\blacklozenge\\$",
        "mode": "text",
        "description": "\\quad $\\blacklozenge$"
    },
    {
        "prefix": "upkggr",
        "body": "\\usepackage{graphicx}",
        "mode": "text",
        "description": "\\usepackage{graphicx}"
    },
    {
        "prefix": "txtupu",
        "body": "\\textup{$1}",
        "mode": "text",
        "description": "\\textup{}"
    },
    {
        "prefix": "txtttu",
        "body": "\\texttt{$1}",
        "mode": "text",
        "description": "\\texttt{}"
    },
    {
        "prefix": "txtsty",
        "body": "\\textstyle{$1}",
        "mode": "maths",
        "description": "\\textstyle{}"
    },
    {
        "prefix": "txtslu",
        "body": "\\textsl{$1}",
        "mode": "text",
        "description": "\\textsl{}"
    },
    {
        "prefix": "txtsfu",
        "body": "\\textsf{$1}",
        "mode": "text",
        "description": "\\textsf{}"
    },
    {
        "prefix": "txtscu",
        "body": "\\textsc{$1}",
        "mode": "text",
        "description": "\\textsc{}"
    },
    {
        "prefix": "txtrmu",
        "body": "\\textrm{$1}",
        "mode": "text",
        "description": "\\textrm{}"
    },
    {
        "prefix": "txtitu",
        "body": "\\textit{$1}",
        "mode": "text",
        "description": "\\textit{}"
    },
    {
        "prefix": "txtbfu",
        "body": "\\textbf{$1}",
        "mode": "text",
        "description": "\\textbf{}"
    },
    {
        "prefix": "thmsty",
        "body": [
            "\\theoremstyle{plain} %--default",
            "\\newtheorem{theorem}             {Theorem}  [section]",
            "\\newtheorem{lemma}      [theorem]{Lemma}",
            "\\newtheorem{corollary}  [theorem]{Corollary}",
            "\\newtheorem{proposition}[theorem]{Proposition}",
            "\\newtheorem{algorithm}  [theorem]{Algorithm}",
            "\\newtheorem{criterion}  [theorem]{Criterion}",
            "\\newtheorem{conjecture} [theorem]{Conjecture}",
            "\\newtheorem{question}   [theorem]{Question}",
            "\\theoremstyle{definition}",
            "\\newtheorem{definition} [theorem]{Definition}",
            "\\newtheorem{condition}  [theorem]{Condition}",
            "\\newtheorem{example}    [theorem]{Example}",
            "\\newtheorem{problem}    [theorem]{Problem}",
            "\\newtheorem{solution}   [theorem]{Solution}",
            "\\theoremstyle{remark}",
            "\\newtheorem{remark}              {Remark}",
            "\\newtheorem{note}                {Note}",
            "\\newtheorem{claim}               {Claim}",
            "\\newtheorem{summary}             {Summary}",
            "\\newtheorem{case}                {Case}",
            "\\newtheorem{acknowledgment}      {Acknowledgments}",
            "\\newtheorem{conclusion}          {Conclusion}",
            "\\newtheorem{notation}            {Notation}"
        ],
        "mode": "text",
        "description": "\\theoremstyle{plain} %--default"
    },
    {
        "prefix": "tgqeds",
        "body": "\\tag*{\\qedsymbol}",
        "mode": "any",
        "description": "\\tag*{\\qedsymbol}"
    },
    {
        "prefix": "tabex1",
        "body": [
            "\\begin{center}",
            "\\begin{tabular}{ccccc}",
            "                   & & \\multicolumn{3}{c}{Definition}    \\\\",
            "                   & & \\multicolumn{3}{c}{of derivative} \\\\",
            "                   & & & \\$\\downarrow\\$",
            "                   &                                     \\\\",
            "Partials exist and & \\$\\Longrightarrow\\$",
            "                   & Differentiable",
            "                   & \\$\\Longrightarrow\\$",
            "                   & Partials exist                       \\\\",
            "are continuous     & & & &",
            "\\end{tabular}",
            "\\end{center}"
        ],
        "mode": "text",
        "description": "\\begin{center}"
    },
    {
        "prefix": "sumlij",
        "body": "\\sum_{ij}",
        "mode": "maths",
        "description": "\\sum_{ij}"
    },
    {
        "prefix": "snsref",
        "body": "\\section*{References}",
        "mode": "text",
        "description": "\\section*{References}"
    },
    {
        "prefix": "rcqeds",
        "body": "\\renewcommand{qedsymbol}{}",
        "mode": "text",
        "description": "\\renewcommand{qedsymbol}{}"
    },
    {
        "prefix": "opsech",
        "body": "\\operatorname{sech}",
        "mode": "maths",
        "description": "\\operatorname{sech}"
    },
    {
        "prefix": "oprank",
        "body": "\\operatorname{rank}",
        "mode": "maths",
        "description": "\\operatorname{rank}"
    },
    {
        "prefix": "opcsym",
        "body": "\\operatorname{Sym}",
        "mode": "maths",
        "description": "\\operatorname{Sym}"
    },
    {
        "prefix": "opcso3",
        "body": "\\operatorname{SO(3)}",
        "mode": "maths",
        "description": "\\operatorname{SO(3)}"
    },
    {
        "prefix": "opcscu",
        "body": "\\operatorname{SU}",
        "mode": "maths",
        "description": "\\operatorname{SU}"
    },
    {
        "prefix": "opcscp",
        "body": "\\operatorname{SP}",
        "mode": "maths",
        "description": "\\operatorname{SP}"
    },
    {
        "prefix": "opcsco",
        "body": "\\operatorname{SO}",
        "mode": "maths",
        "description": "\\operatorname{SO}"
    },
    {
        "prefix": "opcscl",
        "body": "\\operatorname{SL}",
        "mode": "maths",
        "description": "\\operatorname{SL}"
    },
    {
        "prefix": "opcrez",
        "body": "\\operatorname{Re}(z)",
        "mode": "maths",
        "description": "\\operatorname{Re}(z)"
    },
    {
        "prefix": "opcreu",
        "body": "\\operatorname{Re}(",
        "mode": "maths",
        "description": "\\operatorname{Re}("
    },
    {
        "prefix": "opcres",
        "body": "\\operatorname{Res}",
        "mode": "maths",
        "description": "\\operatorname{Res}"
    },
    {
        "prefix": "opcram",
        "body": "\\operatorname{Ram}",
        "mode": "maths",
        "description": "\\operatorname{Ram}"
    },
    {
        "prefix": "opcpic",
        "body": "\\operatorname{Pic}",
        "mode": "maths",
        "description": "\\operatorname{Pic}"
    },
    {
        "prefix": "opclie",
        "body": "\\operatorname{Lie}",
        "mode": "maths",
        "description": "\\operatorname{Lie}"
    },
    {
        "prefix": "opcjac",
        "body": "\\operatorname{Jac}",
        "mode": "maths",
        "description": "\\operatorname{Jac}"
    },
    {
        "prefix": "opcimz",
        "body": "\\operatorname{Im}(z)",
        "mode": "maths",
        "description": "\\operatorname{Im}(z)"
    },
    {
        "prefix": "opcimu",
        "body": "\\operatorname{Im}(",
        "mode": "maths",
        "description": "\\operatorname{Im}("
    },
    {
        "prefix": "opchom",
        "body": "\\operatorname{Hom}",
        "mode": "maths",
        "description": "\\operatorname{Hom}"
    },
    {
        "prefix": "opchar",
        "body": "\\operatorname{char}",
        "mode": "maths",
        "description": "\\operatorname{char}"
    },
    {
        "prefix": "opcgcl",
        "body": "\\operatorname{GL}",
        "mode": "maths",
        "description": "\\operatorname{GL}"
    },
    {
        "prefix": "opcfcl",
        "body": "\\operatorname{FL}",
        "mode": "maths",
        "description": "\\operatorname{FL}"
    },
    {
        "prefix": "opcext",
        "body": "\\operatorname{Ext}",
        "mode": "maths",
        "description": "\\operatorname{Ext}"
    },
    {
        "prefix": "opcaut",
        "body": "\\operatorname{Aut}",
        "mode": "maths",
        "description": "\\operatorname{Aut}"
    },
    {
        "prefix": "intxtu",
        "body": "\\intertext{$1}",
        "mode": "any",
        "description": "\\intertext{}"
    },
    {
        "prefix": "frboxn",
        "body": "\\fbox{\\parbox{2.0in}{{\\large \\bf Note: \\,} text }}",
        "mode": "text",
        "description": "\\fbox{\\parbox{2.0in}{{\\large \\bf Note: \\,} text }}"
    },
    {
        "prefix": "dxdydz",
        "body": "\\,dx\\,dy\\,dz",
        "mode": "any",
        "description": "\\,dx\\,dy\\,dz"
    },
    {
        "prefix": "dtriap",
        "body": "\\$(a_1, a_2, a_3)\\$",
        "mode": "text",
        "description": "$(a_1, a_2, a_3)$"
    },
    {
        "prefix": "dopso3",
        "body": "\\$\\operatorname{so(3)}\\$",
        "mode": "text",
        "description": "$\\operatorname{so(3)}$"
    },
    {
        "prefix": "dopcrn",
        "body": "\\$\\mathbb{R}^n\\$ ",
        "mode": "text",
        "description": "$\\mathbb{R}^n$ "
    },
    {
        "prefix": "dopcrm",
        "body": "\\$\\mathbb{R}^m\\$ ",
        "mode": "text",
        "description": "$\\mathbb{R}^m$ "
    },
    {
        "prefix": "dopcr3",
        "body": "\\$\\mathbb{R}^3\\$ ",
        "mode": "text",
        "description": "$\\mathbb{R}^3$ "
    },
    {
        "prefix": "dopcr2",
        "body": "\\$\\mathbb{R}^2\\$ ",
        "mode": "text",
        "description": "$\\mathbb{R}^2$ "
    },
    {
        "prefix": "dopcr1",
        "body": "\\$\\mathbb{R}^1\\$ ",
        "mode": "text",
        "description": "$\\mathbb{R}^1$ "
    },
    {
        "prefix": "dfrbox",
        "body": "\\fbox{\\fbox{\\parbox{2.0in}{\\centerline{\\large \\bf type header} text}}}",
        "mode": "text",
        "description": "\\fbox{\\fbox{\\parbox{2.0in}{\\centerline{\\large \\bf type header} text}}}"
    },
    {
        "prefix": "dfrbox",
        "body": [
            "\\fbox{\\fbox{\\parbox{2.0in}{",
            "\\centerline{\\large \\bf type header} text }}}"
        ],
        "mode": "text",
        "description": "\\fbox{\\fbox{\\parbox{2.0in}{"
    },
    {
        "prefix": "dcbook",
        "body": "\\documentclass{book}",
        "mode": "text",
        "description": "\\documentclass{book}"
    },
    {
        "prefix": "dbbcrn",
        "body": "\\$\\mathbb{R}^n\\$ ",
        "mode": "text",
        "description": "$\\mathbb{R}^n$ "
    },
    {
        "prefix": "dbbcrm",
        "body": "\\$\\mathbb{R}^m\\$ ",
        "mode": "text",
        "description": "$\\mathbb{R}^m$ "
    },
    {
        "prefix": "dbbcr3",
        "body": "\\$\\mathbb{R}^3\\$ ",
        "mode": "text",
        "description": "$\\mathbb{R}^3$ "
    },
    {
        "prefix": "dbbcr2",
        "body": "\\$\\mathbb{R}^2\\$ ",
        "mode": "text",
        "description": "$\\mathbb{R}^2$ "
    },
    {
        "prefix": "dbbcr1",
        "body": "\\$\\mathbb{R}^1\\$ ",
        "mode": "text",
        "description": "$\\mathbb{R}^1$ "
    },
    {
        "prefix": "blackl",
        "body": "\\quad\\blacklozenge",
        "mode": "any",
        "description": "\\quad\\blacklozenge"
    },
    {
        "prefix": "wrtns",
        "body": "rotations",
        "mode": "text",
        "description": "rotations"
    },
    {
        "prefix": "wligs",
        "body": "line integrals",
        "mode": "text",
        "description": "line integrals"
    },
    {
        "prefix": "wfuns",
        "body": "functions",
        "mode": "text",
        "description": "functions"
    },
    {
        "prefix": "weqns",
        "body": "equations",
        "mode": "text",
        "description": "equations"
    },
    {
        "prefix": "wders",
        "body": "derivatives",
        "mode": "text",
        "description": "derivatives"
    },
    {
        "prefix": "upkgu",
        "body": "\\usepackage{$1}",
        "mode": "text",
        "description": "\\usepackage{}"
    },
    {
        "prefix": "unstu",
        "body": "\\underset{$1}",
        "mode": "any",
        "description": "\\underset{}"
    },
    {
        "prefix": "txtup",
        "body": "\\textup{$1}",
        "mode": "text",
        "description": "\\textup{}"
    },
    {
        "prefix": "txttt",
        "body": "\\texttt{$1}",
        "mode": "text",
        "description": "\\texttt{}"
    },
    {
        "prefix": "txtsl",
        "body": "\\textsl{$1}",
        "mode": "text",
        "description": "\\textsl{}"
    },
    {
        "prefix": "txtsf",
        "body": "\\textsf{$1}",
        "mode": "text",
        "description": "\\textsf{}"
    },
    {
        "prefix": "txtsc",
        "body": "\\textsc{$1}",
        "mode": "text",
        "description": "\\textsc{}"
    },
    {
        "prefix": "txtrm",
        "body": "\\textrm{$1}",
        "mode": "text",
        "description": "\\textrm{}"
    },
    {
        "prefix": "txtqu",
        "body": "\\quad\\text{$1}\\quad",
        "mode": "any",
        "description": "\\quad\\text{}\\quad"
    },
    {
        "prefix": "txtqa",
        "body": "\\quad \\text{and}\\quad",
        "mode": "any",
        "description": "\\quad \\text{and}\\quad"
    },
    {
        "prefix": "txtit",
        "body": "\\textit{$1}",
        "mode": "text",
        "description": "\\textit{}"
    },
    {
        "prefix": "txtbf",
        "body": "\\textbf{$1}",
        "mode": "text",
        "description": "\\textbf{}"
    },
    {
        "prefix": "triap",
        "body": "(a_1, a_2, a_3)",
        "mode": "maths",
        "description": "(a_1, a_2, a_3)"
    },
    {
<<<<<<< HEAD
        "prefix": "tebtx",
=======
        "prefix": "teref",
        "body": [
            "\\section*{References}",
            "\\begin{description}",
            "\\item   %use ``biba'' to fill in ref. items",
            "\\end{description}"
        ],
        "mode": "text",
        "description": "\\section*{References}"
    },
    {
        "prefix": "temar",
        "body": [
            "\\textwidth 6.5 truein",
            "\\oddsidemargin 0 truein",
            "\\evensidemargin -0.50 truein",
            "\\topmargin -.5 truein",
            "\\textheight 8.5in"
        ],
        "mode": "text",
        "description": "\\textwidth 6.5 truein"
    },
    {
        "prefix": "tebtx",
        "body": [
            "%================================================================================",
            "\\bibliographystyle{$1}",
            "\\bibliography{$2}",
            "%================================================================================",
            "\\end{document}"
        ],
        "mode": "text",
        "description": "\\bibliographystyle{}"
    },
    {
        "prefix": "teblx",
        "body": [
            "%--------------------------------------------------------------------------------",
            "\\usepackage[style=numeric]{biblatex}",
            "\\ExecuteBibliographyOptions{sorting=none,giveninits=true,maxbibnames=99,uniquename=init}",
            "\\DeclareNameAlias{author}{default}",
            "%\\renewcommand{\\mkbibnamegiven}[1]{}",
            "\\addbibresource{$1.bib}",
            "\\setlength{\\bibitemsep}{\\parsep}",
            "%--------------------------------------------------------------------------------"
        ],
        "mode": "text",
        "description": "\\usepackage[style=numeric-links,language=british]{biblatex}"
    },
    {
        "prefix": "tebib",
>>>>>>> 8d37590c
        "body": [
            "%================================================================================",
            "\\bibliographystyle{utcaps_nat}",
            "\\bibliography{journals}",
            "%================================================================================",
            "\\end{document}"
        ],
        "mode": "text",
        "description": "\\bibliographystyle{utcaps_nat}"
    },
    {
        "prefix": "teblx",
        "body": [
            "%--------------------------------------------------------------------------------",
            "\\usepackage[style=numeric-links,language=british]{biblatex}",
            "\\ExecuteBibliographyOptions{sorting=none,giveninits=true,maxbibnames=99,uniquename=init}",
            "\\DeclareNameAlias{author}{default}",
            "%\\renewcommand{\\mkbibnamegiven}[1]{}",
            "\\addbibresource{journals.bib}",
            "\\setlength{\\bibitemsep}{\\parsep}",
            "%--------------------------------------------------------------------------------"
        ],
        "mode": "text",
        "description": "\\usepackage[style=numeric-links,language=british]{biblatex}"
    },
    {
        "prefix": "teack",
        "body": [
            "\\begin{acknowledgment}",
            "  $1",
            "\\end{acknowledgment}"
        ],
        "mode": "text",
        "description": "\\begin{acknowledgment}"
    },
    {
        "prefix": "teabs",
        "body": [
            "\\begin{abstract}",
            "  $1",
            "\\end{abstract}"
        ],
        "mode": "text",
        "description": "\\begin{abstract}"
    },
    {
        "prefix": "sumlu",
        "body": "\\sum_{",
        "mode": "maths",
        "description": "\\sum_{"
    },
    {
        "prefix": "sumli",
        "body": "\\sum_i",
        "mode": "maths",
        "description": "\\sum_i"
    },
    {
        "prefix": "sumlj",
        "body": "\\sum_j",
        "mode": "maths",
        "description": "\\sum_j"
    },
    {
        "prefix": "setlu",
        "body": "\\left\\{ \\left.  \\!\\right|\\right\\}",
        "mode": "maths",
        "description": "\\left\\{ \\left.  \\!\\right|\\right\\}"
    },
    {
        "prefix": "setcu",
        "body": "\\setcounter{",
        "mode": "any",
        "description": "\\setcounter{"
    },
    {
        "prefix": "rcmdu",
        "body": "\\renewcommand{",
        "mode": "text",
        "description": "\\renewcommand{"
    },
    {
        "prefix": "rcmdl",
        "body": "\\renewcommand{\\labelenumi}{\\em \\$(\\$\\roman{enumi}\\$)\\$}",
        "mode": "text",
        "description": "\\renewcommand{\\labelenumi}{\\em $($\\roman{enumi}$)$}"
    },
    {
        "prefix": "qdetd",
        "body": "\\quad \\$\\bigtriangledown\\$",
        "mode": "text",
        "description": "\\quad $\\bigtriangledown$"
    },
    {
        "prefix": "qdesq",
        "body": "\\quad \\$\\square\\$",
        "mode": "text",
        "description": "\\quad $\\square$"
    },
    {
        "prefix": "qdbtd",
        "body": "\\quad \\$\\blacktriangledown\\$",
        "mode": "text",
        "description": "\\quad $\\blacktriangledown$"
    },
    {
        "prefix": "qdbsq",
        "body": "\\quad \\$\\blacksquare\\$",
        "mode": "text",
        "description": "\\quad $\\blacksquare$"
    },
    {
        "prefix": "parau",
        "body": "\\paragraph{$1}",
        "mode": "any",
        "description": "\\paragraph{}"
    },
    {
        "prefix": "oxvth",
        "body": "(\\vartheta)",
        "mode": "maths",
        "description": "(\\vartheta)"
    },
    {
        "prefix": "oxvph",
        "body": "(\\varphi)",
        "mode": "maths",
        "description": "(\\varphi)"
    },
    {
        "prefix": "oxcth",
        "body": "(\\Theta)",
        "mode": "maths",
        "description": "(\\Theta)"
    },
    {
        "prefix": "oxcps",
        "body": "(\\Psi)",
        "mode": "maths",
        "description": "(\\Psi)"
    },
    {
        "prefix": "oxcph",
        "body": "(\\Phi)",
        "mode": "maths",
        "description": "(\\Phi)"
    },
    {
        "prefix": "opso3",
        "body": "\\operatorname{so(3)}",
        "mode": "maths",
        "description": "\\operatorname{so(3)}"
    },
    {
        "prefix": "opres",
        "body": "\\operatorname{res}",
        "mode": "maths",
        "description": "\\operatorname{res}"
    },
    {
        "prefix": "opreg",
        "body": "\\operatorname{reg}",
        "mode": "maths",
        "description": "\\operatorname{reg}"
    },
    {
        "prefix": "opdiv",
        "body": "\\operatorname{div}",
        "mode": "maths",
        "description": "\\operatorname{div}"
    },
    {
        "prefix": "opctr",
        "body": "\\operatorname{Tr}",
        "mode": "maths",
        "description": "\\operatorname{Tr}"
    },
    {
        "prefix": "opcsp",
        "body": "\\operatorname{Sp}",
        "mode": "maths",
        "description": "\\operatorname{Sp}"
    },
    {
        "prefix": "opcrn",
        "body": "\\mathbb{R}^n ",
        "mode": "maths",
        "description": "\\mathbb{R}^n "
    },
    {
        "prefix": "opcrm",
        "body": "\\mathbb{R}^m ",
        "mode": "maths",
        "description": "\\mathbb{R}^m "
    },
    {
        "prefix": "opcr3",
        "body": "\\mathbb{R}^3 ",
        "mode": "maths",
        "description": "\\mathbb{R}^3 "
    },
    {
        "prefix": "opcr2",
        "body": "\\mathbb{R}^2 ",
        "mode": "maths",
        "description": "\\mathbb{R}^2 "
    },
    {
        "prefix": "opcr1",
        "body": "\\mathbb{R}^1 ",
        "mode": "maths",
        "description": "\\mathbb{R}^1 "
    },
    {
        "prefix": "opcnm",
        "body": "\\operatorname{Nm}",
        "mode": "maths",
        "description": "\\operatorname{Nm}"
    },
    {
        "prefix": "opcad",
        "body": "\\operatorname{Ad}",
        "mode": "maths",
        "description": "\\operatorname{Ad}"
    },
    {
        "prefix": "oddxg",
        "body": "\\ddot{\\gamma}",
        "mode": "maths",
        "description": "\\ddot{\\gamma}"
    },
    {
        "prefix": "oddxb",
        "body": "\\ddot{\\beta}",
        "mode": "maths",
        "description": "\\ddot{\\beta}"
    },
    {
        "prefix": "oddxa",
        "body": "\\ddot{\\alpha}",
        "mode": "maths",
        "description": "\\ddot{\\alpha}"
    },
    {
        "prefix": "nolim",
        "body": "\\nolimits",
        "mode": "any",
        "description": "\\nolimits"
    },
    {
        "prefix": "ncmdu",
        "body": "\\newcommand{",
        "mode": "text",
        "description": "\\newcommand{"
    },
    {
        "prefix": "mxspu",
        "body": [
            "\\begin{psmallmatrix}",
            "...&...\\\\",
            "...&...",
            "\\end{psmallmatrix}"
        ],
        "mode": "maths",
        "description": "\\begin{psmallmatrix}"
    },
    {
        "prefix": "mxsbu",
        "body": [
            "\\begin{bsmallmatrix}",
            "...&...\\\\",
            "...&...",
            "\\end{bsmallmatrix}"
        ],
        "mode": "maths",
        "description": "\\begin{bsmallmatrix}"
    },
    {
        "prefix": "mxcvu",
        "body": [
            "\\begin{Vmatrix}",
            "...&...\\\\",
            "...&...",
            "\\end{Vmatrix}"
        ],
        "mode": "maths",
        "description": "\\begin{Vmatrix}"
    },
    {
        "prefix": "mx2bk",
        "body": [
            "\\begin{bmatrix}",
            " a & b \\\\",
            " c & d",
            "\\end{bmatrix}"
        ],
        "mode": "maths",
        "description": "\\begin{bmatrix}"
    },
    {
        "prefix": "mrkbu",
        "body": "\\markboth{",
        "mode": "any",
        "description": "\\markboth{"
    },
    {
        "prefix": "mprop",
        "body": "\\newtheorem{proposition}{Proposition}",
        "mode": "text",
        "description": "\\newtheorem{proposition}{Proposition}"
    },
    {
        "prefix": "mfrku",
        "body": "\\mathfrak{$1}",
        "mode": "maths",
        "description": "\\mathfrak{}"
    },
    {
        "prefix": "mcalu",
        "body": "\\mathcal{$1}",
        "mode": "maths",
        "description": "\\mathcal{}"
    },
    {
        "prefix": "lxvth",
        "body": "_\\vartheta",
        "mode": "maths",
        "description": "_\\vartheta"
    },
    {
        "prefix": "lxvph",
        "body": "_\\varphi",
        "mode": "maths",
        "description": "_\\varphi"
    },
    {
        "prefix": "lxcth",
        "body": "_\\Theta",
        "mode": "maths",
        "description": "_\\Theta"
    },
    {
        "prefix": "lxcps",
        "body": "_\\Psi",
        "mode": "maths",
        "description": "_\\Psi"
    },
    {
        "prefix": "lxcph",
        "body": "_\\Phi",
        "mode": "maths",
        "description": "_\\Phi"
    },
    {
        "prefix": "lixl0",
        "body": "\\lim_{x \\rightarrow x_0}",
        "mode": "maths",
        "description": "\\lim_{x \\rightarrow x_0}"
    },
    {
        "prefix": "intxt",
        "body": "\\intertext{$1}",
        "mode": "any",
        "description": "\\intertext{}"
    },
    {
        "prefix": "i2xp0",
        "body": "\\int^{2 \\pi}_0",
        "mode": "maths",
        "description": "\\int^{2 \\pi}_0"
    },
    {
        "prefix": "hxvth",
        "body": "^\\vartheta",
        "mode": "maths",
        "description": "^\\vartheta"
    },
    {
        "prefix": "hxvph",
        "body": "^\\varphi",
        "mode": "maths",
        "description": "^\\varphi"
    },
    {
        "prefix": "hxcth",
        "body": "^\\Theta",
        "mode": "maths",
        "description": "^\\Theta"
    },
    {
        "prefix": "hxcps",
        "body": "^\\Psi",
        "mode": "maths",
        "description": "^\\Psi"
    },
    {
        "prefix": "hxcph",
        "body": "^\\Phi",
        "mode": "maths",
        "description": "^\\Phi"
    },
    {
        "prefix": "gmso3",
        "body": "\\mathfrak{so}(3) ",
        "mode": "maths",
        "description": "\\mathfrak{so}(3) "
    },
    {
        "prefix": "frbox",
        "body": "\\fbox{\\parbox{2.0in}{\\centerline{\\large \\bf type header} text }}",
        "mode": "text",
        "description": "\\fbox{\\parbox{2.0in}{\\centerline{\\large \\bf type header} text }}"
    },
    {
        "prefix": "fdzdt",
        "body": "\\frac{dz}{dt}",
        "mode": "maths",
        "description": "\\frac{dz}{dt}"
    },
    {
        "prefix": "fdydt",
        "body": "\\frac{dy}{dt}",
        "mode": "maths",
        "description": "\\frac{dy}{dt}"
    },
    {
        "prefix": "fdxdt",
        "body": "\\frac{dx}{dt}",
        "mode": "maths",
        "description": "\\frac{dx}{dt}"
    },
    {
        "prefix": "fdudt",
        "body": "\\frac{du}{dt}",
        "mode": "maths",
        "description": "\\frac{du}{dt}"
    },
    {
        "prefix": "fdbfi",
        "body": "\\newcommand{\\bfi}{\\bfseries\\itshape}",
        "mode": "text",
        "description": "\\newcommand{\\bfi}{\\bfseries\\itshape}"
    },
    {
        "prefix": "esplt",
        "body": "\\end{split}",
        "mode": "any",
        "description": "\\end{split}"
    },
    {
        "prefix": "eqtxt",
        "body": [
            "\\begin{equation*}",
            "\\quad \\text{$1}",
            "\\end{equation*}"
        ],
        "mode": "text",
<<<<<<< HEAD
        "description": "\\begin{equation*}"
=======
        "description": "\\[ \\text{}"
>>>>>>> 8d37590c
    },
    {
        "prefix": "eqlbr",
        "body": [
            "\\begin{equation}",
            "\\left.",
            "\\begin{aligned}",
            "&x = y           \\\\",
            "&a = b^2 + b + 1",
            "\\end{aligned}",
            "\\right\\}",
            "\\end{equation}"
        ],
        "mode": "text",
        "description": "\\begin{equation}"
    },
    {
        "prefix": "eqbox",
        "body": [
            "\\begin{equation}",
            "\\fbox{\\parbox{.7in}{\\$\\displaystyle{\\frac{x^2 + 1}{5} = y}\\$ }}",
            "\\end{equation}"
        ],
        "mode": "text",
        "description": "\\begin{equation}"
    },
    {
        "prefix": "eqaun",
        "body": [
            "\\begin{align*}",
            "x^2   &= y+1 \\\\",
            "x^2+1 &= u+v",
            "\\end{align*}"
        ],
        "mode": "text",
        "description": "\\begin{align*}"
    },
    {
        "prefix": "eqanu",
        "body": [
            "\\begin{align}",
            "x^2   &= y+1    \\\\",
            "x^2+1 &= u+v",
            "\\end{align}"
        ],
        "mode": "text",
        "description": "\\begin{align}"
    },
    {
        "prefix": "eprop",
        "body": "\\end{proposition}",
        "mode": "any",
        "description": "\\end{proposition}"
    },
    {
        "prefix": "eprob",
        "body": "\\end{problem}",
        "mode": "any",
        "description": "\\end{problem}"
    },
    {
        "prefix": "enote",
        "body": "\\end{note}",
        "mode": "any",
        "description": "\\end{note}"
    },
    {
        "prefix": "enota",
        "body": "\\end{notation}",
        "mode": "any",
        "description": "\\end{notation}"
    },
    {
        "prefix": "emlts",
        "body": "\\end{multline*}",
        "mode": "any",
        "description": "\\end{multline*}"
    },
    {
        "prefix": "ecrit",
        "body": "\\end{criterion}",
        "mode": "any",
        "description": "\\end{criterion}"
    },
    {
        "prefix": "ecncl",
        "body": "\\end{conclusion}",
        "mode": "any",
        "description": "\\end{conclusion}"
    },
    {
        "prefix": "ecmnt",
        "body": "\\end{comment}",
        "mode": "any",
        "description": "\\end{comment}"
    },
    {
        "prefix": "ecase",
        "body": "\\end{case}",
        "mode": "any",
        "description": "\\end{case}"
    },
    {
        "prefix": "ealda",
        "body": "\\end{alignedat}",
        "mode": "any",
        "description": "\\end{alignedat}"
    },
    {
        "prefix": "ealas",
        "body": "\\end{alignat*}",
        "mode": "any",
        "description": "\\end{alignat*}"
    },
    {
        "prefix": "dxyzp",
        "body": "\\$(x, y, z)\\$",
        "mode": "text",
        "description": "$(x, y, z)$"
    },
    {
        "prefix": "dxvth",
        "body": "\\$\\vartheta\\$",
        "mode": "text",
        "description": "$\\vartheta$"
    },
    {
        "prefix": "dxvph",
        "body": "\\$\\varphi\\$",
        "mode": "text",
        "description": "$\\varphi$"
    },
    {
        "prefix": "dxpyq",
        "body": "\\$x^2 + y^2\\$",
        "mode": "text",
        "description": "$x^2 + y^2$"
    },
    {
        "prefix": "dxcth",
        "body": "\\$\\Theta\\$",
        "mode": "text",
        "description": "$\\Theta$"
    },
    {
        "prefix": "dxcps",
        "body": "\\$\\Psi\\$",
        "mode": "text",
        "description": "$\\Psi$"
    },
    {
        "prefix": "dxcph",
        "body": "\\$\\Phi\\$",
        "mode": "text",
        "description": "$\\Phi$"
    },
    {
        "prefix": "dtsqq",
        "body": "\\$T^{\\ast}_{q} Q\\$",
        "mode": "text",
        "description": "$T^{\\ast}_{q} Q$"
    },
    {
        "prefix": "dpdzy",
        "body": "\\$\\partial z/\\partial y\\$",
        "mode": "text",
        "description": "$\\partial z/\\partial y$"
    },
    {
        "prefix": "dopcz",
        "body": "\\$\\mathbb{Z}\\$ ",
        "mode": "text",
        "description": "$\\mathbb{Z}$ "
    },
    {
        "prefix": "dopct",
        "body": "\\$\\mathbb{T}\\$ ",
        "mode": "text",
        "description": "$\\mathbb{T}$ "
    },
    {
        "prefix": "dopcr",
        "body": "\\$\\mathbb{R}\\$ ",
        "mode": "text",
        "description": "$\\mathbb{R}$ "
    },
    {
        "prefix": "dopci",
        "body": "\\$\\mathbb{I}\\$ ",
        "mode": "text",
        "description": "$\\mathbb{I}$ "
    },
    {
        "prefix": "dopcc",
        "body": "\\$\\mathbb{C}\\$ ",
        "mode": "text",
        "description": "$\\mathbb{C}$ "
    },
    {
        "prefix": "dgmks",
        "body": "\\$\\mathfrak{k}^{\\ast}\\$ ",
        "mode": "text",
        "description": "$\\mathfrak{k}^{\\ast}$ "
    },
    {
        "prefix": "dgmhs",
        "body": "\\$\\mathfrak{h}^{\\ast}\\$ ",
        "mode": "text",
        "description": "$\\mathfrak{h}^{\\ast}$ "
    },
    {
        "prefix": "dgmgs",
        "body": "\\$\\mathfrak{g}^{\\ast}\\$ ",
        "mode": "text",
        "description": "$\\mathfrak{g}^{\\ast}$ "
    },
    {
        "prefix": "dgmcx",
        "body": "\\$\\mathfrak{X}\\$ ",
        "mode": "text",
        "description": "$\\mathfrak{X}$ "
    },
    {
        "prefix": "dgmct",
        "body": "\\$\\mathfrak{T}\\$ ",
        "mode": "text",
        "description": "$\\mathfrak{T}$ "
    },
    {
        "prefix": "dgmck",
        "body": "\\$\\mathfrak{K}\\$ ",
        "mode": "text",
        "description": "$\\mathfrak{K}$ "
    },
    {
        "prefix": "dgmch",
        "body": "\\$\\mathfrak{H}\\$ ",
        "mode": "text",
        "description": "$\\mathfrak{H}$ "
    },
    {
        "prefix": "dgmcg",
        "body": "\\$\\mathfrak{G}\\$ ",
        "mode": "text",
        "description": "$\\mathfrak{G}$ "
    },
    {
        "prefix": "dgmca",
        "body": "\\$\\mathfrak{A}\\$ ",
        "mode": "text",
        "description": "$\\mathfrak{A}$ "
    },
    {
        "prefix": "dcrep",
        "body": "\\documentclass{report}",
        "mode": "text",
        "description": "\\documentclass{report}"
    },
    {
        "prefix": "dclet",
        "body": "\\documentclass{letter}",
        "mode": "text",
        "description": "\\documentclass{letter}"
    },
    {
        "prefix": "dcart",
        "body": "\\documentclass{article}",
        "mode": "text",
        "description": "\\documentclass{article}"
    },
    {
        "prefix": "dbbcz",
        "body": "\\$\\mathbb{Z}\\$ ",
        "mode": "text",
        "description": "$\\mathbb{Z}$ "
    },
    {
        "prefix": "dbbct",
        "body": "\\$\\mathbb{T}\\$ ",
        "mode": "text",
        "description": "$\\mathbb{T}$ "
    },
    {
        "prefix": "dbbcr",
        "body": "\\$\\mathbb{R}\\$ ",
        "mode": "text",
        "description": "$\\mathbb{R}$ "
    },
    {
        "prefix": "dbbci",
        "body": "\\$\\mathbb{I}\\$ ",
        "mode": "text",
        "description": "$\\mathbb{I}$ "
    },
    {
        "prefix": "dbbcc",
        "body": "\\$\\mathbb{C}\\$ ",
        "mode": "text",
        "description": "$\\mathbb{C}$ "
    },
    {
        "prefix": "captu",
        "body": "\\caption{$1}",
        "mode": "any",
        "description": "\\caption{}"
    },
    {
        "prefix": "bthmt",
        "body": "\\begin{theorem}[Gauss' Theorem]",
        "mode": "any",
        "description": "\\begin{theorem}[Gauss' Theorem]"
    },
    {
        "prefix": "bsplt",
        "body": "\\begin{split}",
        "mode": "any",
        "description": "\\begin{split}"
    },
    {
        "prefix": "bprop",
        "body": "\\begin{proposition}",
        "mode": "any",
        "description": "\\begin{proposition}"
    },
    {
        "prefix": "bprob",
        "body": "\\begin{problem}",
        "mode": "any",
        "description": "\\begin{problem}"
    },
    {
        "prefix": "bnote",
        "body": "\\begin{note}",
        "mode": "any",
        "description": "\\begin{note}"
    },
    {
        "prefix": "bnota",
        "body": "\\begin{notation}",
        "mode": "any",
        "description": "\\begin{notation}"
    },
    {
        "prefix": "bmlts",
        "body": "\\begin{multline*}",
        "mode": "any",
        "description": "\\begin{multline*}"
    },
    {
        "prefix": "blstr",
        "body": "\\renewcommand{\\baselinestretch}{1.5}",
        "mode": "text",
        "description": "\\renewcommand{\\baselinestretch}{1.5}"
    },
    {
        "prefix": "blskp",
        "body": "\\baselineskip",
        "mode": "any",
        "description": "\\baselineskip"
    },
    {
        "prefix": "bints",
        "body": "\\bigcap",
        "mode": "any",
        "description": "\\bigcap"
    },
    {
        "prefix": "bcrit",
        "body": "\\begin{criterion}",
        "mode": "any",
        "description": "\\begin{criterion}"
    },
    {
        "prefix": "bcncl",
        "body": "\\begin{conclusion}",
        "mode": "any",
        "description": "\\begin{conclusion}"
    },
    {
        "prefix": "bcmnt",
        "body": "\\begin{comment}",
        "mode": "any",
        "description": "\\begin{comment}"
    },
    {
        "prefix": "bcase",
        "body": "\\begin{case}",
        "mode": "any",
        "description": "\\begin{case}"
    },
    {
        "prefix": "bbcrn",
        "body": "\\mathbb{R}^n ",
        "mode": "maths",
        "description": "\\mathbb{R}^n "
    },
    {
        "prefix": "bbcrm",
        "body": "\\mathbb{R}^m ",
        "mode": "maths",
        "description": "\\mathbb{R}^m "
    },
    {
        "prefix": "bbcr3",
        "body": "\\mathbb{R}^3 ",
        "mode": "maths",
        "description": "\\mathbb{R}^3 "
    },
    {
        "prefix": "bbcr2",
        "body": "\\mathbb{R}^2 ",
        "mode": "maths",
        "description": "\\mathbb{R}^2 "
    },
    {
        "prefix": "bbcr1",
        "body": "\\mathbb{R}^1 ",
        "mode": "maths",
        "description": "\\mathbb{R}^1 "
    },
    {
        "prefix": "balda",
        "body": "\\begin{alignedat}{$1}",
        "mode": "any",
        "description": "\\begin{alignedat}{}"
    },
    {
        "prefix": "balas",
        "body": "\\begin{alignat*}{$1}",
        "mode": "any",
        "description": "\\begin{alignat*}{}"
    },
    {
        "prefix": "atibp",
        "body": "(\\mathbf{a} \\times \\mathbf{b})",
        "mode": "any",
        "description": "(\\mathbf{a} \\times \\mathbf{b})"
    },
    {
        "prefix": "xyzp",
        "body": "(x, y, z)",
        "mode": "maths",
        "description": "(x, y, z)"
    },
    {
        "prefix": "xvth",
        "body": "\\vartheta",
        "mode": "maths",
        "description": "\\vartheta"
    },
    {
        "prefix": "xvph",
        "body": "\\varphi",
        "mode": "maths",
        "description": "\\varphi"
    },
    {
        "prefix": "xpyq",
        "body": "x^2 + y^2",
        "mode": "maths",
        "description": "x^2 + y^2"
    },
    {
        "prefix": "xcth",
        "body": "\\Theta",
        "mode": "maths",
        "description": "\\Theta"
    },
    {
        "prefix": "xcps",
        "body": "\\Psi",
        "mode": "maths",
        "description": "\\Psi"
    },
    {
        "prefix": "xcph",
        "body": "\\Phi",
        "mode": "maths",
        "description": "\\Phi"
    },
    {
        "prefix": "wvel",
        "body": "velocity",
        "mode": "text",
        "description": "velocity"
    },
    {
        "prefix": "wtms",
        "body": "theorems",
        "mode": "text",
        "description": "theorems"
    },
    {
        "prefix": "wsns",
        "body": "solutions",
        "mode": "text",
        "description": "solutions"
    },
    {
        "prefix": "wrtn",
        "body": "rotation",
        "mode": "text",
        "description": "rotation"
    },
    {
        "prefix": "wrtg",
        "body": "rotating",
        "mode": "text",
        "description": "rotating"
    },
    {
        "prefix": "wrln",
        "body": "relation",
        "mode": "text",
        "description": "relation"
    },
    {
        "prefix": "wrel",
        "body": "relative",
        "mode": "text",
        "description": "relative"
    },
    {
        "prefix": "wprp",
        "body": "perpendicular",
        "mode": "text",
        "description": "perpendicular"
    },
    {
        "prefix": "wpos",
        "body": "positive",
        "mode": "text",
        "description": "positive"
    },
    {
        "prefix": "wnly",
        "body": "nonlinearity",
        "mode": "text",
        "description": "nonlinearity"
    },
    {
        "prefix": "wneg",
        "body": "negative",
        "mode": "text",
        "description": "negative"
    },
    {
        "prefix": "wlig",
        "body": "line integral",
        "mode": "text",
        "description": "line integral"
    },
    {
        "prefix": "wiie",
        "body": "{\\it i.e.,\\/}",
        "mode": "text",
        "description": "{\\it i.e.,\\/}"
    },
    {
        "prefix": "wigs",
        "body": "integrals",
        "mode": "text",
        "description": "integrals"
    },
    {
        "prefix": "wign",
        "body": "integration",
        "mode": "text",
        "description": "integration"
    },
    {
        "prefix": "wigb",
        "body": "integrable",
        "mode": "text",
        "description": "integrable"
    },
    {
        "prefix": "wgmc",
        "body": "geometric",
        "mode": "text",
        "description": "geometric"
    },
    {
        "prefix": "wfun",
        "body": "function",
        "mode": "text",
        "description": "function"
    },
    {
        "prefix": "weqn",
        "body": "equation",
        "mode": "text",
        "description": "equation"
    },
    {
        "prefix": "wder",
        "body": "derivative",
        "mode": "text",
        "description": "derivative"
    },
    {
        "prefix": "wcls",
        "body": "calculates",
        "mode": "text",
        "description": "calculates"
    },
    {
        "prefix": "wcln",
        "body": "calculation",
        "mode": "text",
        "description": "calculation"
    },
    {
        "prefix": "wcle",
        "body": "calculate",
        "mode": "text",
        "description": "calculate"
    },
    {
        "prefix": "wcdp",
        "body": "Department of Physics",
        "mode": "text",
        "description": "Department of Physics"
    },
    {
        "prefix": "wcdm",
        "body": "Department of Mathematics",
        "mode": "text",
        "description": "Department of Mathematics"
    },
    {
        "prefix": "wacs",
        "body": "accelerates",
        "mode": "text",
        "description": "accelerates"
    },
    {
        "prefix": "wacn",
        "body": "acceleration",
        "mode": "text",
        "description": "acceleration"
    },
    {
        "prefix": "wace",
        "body": "accelerate",
        "mode": "text",
        "description": "accelerate"
    },
    {
        "prefix": "vspu",
        "body": "\\vspace{$1}",
        "mode": "any",
        "description": "\\vspace{}"
    },
    {
        "prefix": "vskp",
        "body": "\\vskip 12pt",
        "mode": "any",
        "description": "\\vskip 12pt"
    },
    {
        "prefix": "vbar",
        "body": "\\mid",
        "mode": "any",
        "description": "\\mid"
    },
    {
        "prefix": "upkg",
        "body": "\\usepackage{$1}",
        "mode": "text",
        "description": "\\usepackage{}"
    },
    {
        "prefix": "unst",
        "body": "\\underset{$1}{$2}",
        "mode": "any",
        "description": "\\underset{}{}"
    },
    {
        "prefix": "uni1",
        "body": "\\bigcup^{n}_{i = 1}",
        "mode": "maths",
        "description": "\\bigcup^{n}_{i = 1}"
    },
    {
        "prefix": "txtu",
        "body": "\\text{$1}",
        "mode": "text",
        "description": "\\text{}"
    },
    {
        "prefix": "txpf",
        "body": "\\texorpdfstring{\\$$1\\$}{$2}",
        "mode": "text",
        "description": "\\texorpdfstring{$$}{}"
    },
    {
        "prefix": "tsqq",
        "body": "T^{\\ast}_{q} Q",
        "mode": "maths",
        "description": "T^{\\ast}_{q} Q"
    },
    {
        "prefix": "tskp",
        "body": "\\topskip 24pt",
        "mode": "any",
        "description": "\\topskip 24pt"
    },
    {
        "prefix": "tgsu",
        "body": "\\tag*{$1}",
        "mode": "any",
        "description": "\\tag*{}"
    },
    {
        "prefix": "tecs",
        "body": [
            "\\begin{cases}",
            "  $1",
            "\\end{cases}"
        ],
        "mode": "maths",
        "description": "\\begin{cases}"
    },
    {
<<<<<<< HEAD
        "prefix": "tebd",
        "body": [
            "%--Article Preamble-----------------------------------------------",
            "\\documentclass[11pt]{article}",
            "% Preamble:",
            "\\usepackage{sl-preamble}",
            "\\usepackage[margin=1.5in]{geometry}",
            "%",
            "% ----------------------------------------------------------------",
            "\\vfuzz2pt % Don't report over-full v-boxes if over-edge is small",
            "\\hfuzz2pt % Don't report over-full h-boxes if over-edge is small",
            "%\\numberwithin{equation}{section}",
            "%\\renewcommand{\\baselinestretch}{1.5}",
            "% ----------------------------------------------------------------",
            "% New commands etc.",
            "%",
            "%================================================================================",
            "\\begin{document}",
            "%================================================================================"
        ],
        "mode": "text",
        "description": "--Article Preamble-----------------------------------------------"
    },
    {
=======
>>>>>>> 8d37590c
        "prefix": "tbex",
        "body": [
            "\\begin{tabbing}",
            "xxxxxxxxxxx\\= xxxxxxxxxxx\\= xxxxxxxxxxx\\= \\kill",
            "items      \\> for        \\> row        \\> one      \\\\",
            "items      \\> for        \\> row        \\> two      \\\\",
            "\\end{tabbing}"
        ],
        "mode": "text",
        "description": "\\begin{tabbing}"
    },
    {
        "prefix": "tabl",
        "body": [
            "\\begin{table}[ht]                 %optional [t, b or h];",
            "\\begin{minipage}{0.9\\textwidth}",
            "\\begin{tabular}[ccc]",
            " &  &  \\\\",
            " &  &  \\\\",
            "\\end{tabular}",
            "\\end{minipage}",
            "\\caption{}",
            "\\label{}",
            "\\end{table}"
        ],
        "mode": "text",
        "description": "\\begin{table}[ht]                 %optional [t, b or h];"
    },
    {
        "prefix": "sups",
        "body": "\\supset",
        "mode": "any",
        "description": "\\supset"
    },
    {
        "prefix": "supr",
        "body": "\\sup",
        "mode": "any",
        "description": "\\sup"
    },
    {
        "prefix": "supe",
        "body": "\\supseteq",
        "mode": "any",
        "description": "\\supseteq"
    },
    {
        "prefix": "sumu",
        "body": "\\sum",
        "mode": "any",
        "description": "\\sum"
    },
    {
        "prefix": "subs",
        "body": "\\subset",
        "mode": "any",
        "description": "\\subset"
    },
    {
        "prefix": "sube",
        "body": "\\subseteq",
        "mode": "any",
        "description": "\\subseteq"
    },
    {
        "prefix": "sstu",
        "body": "\\sideset{$1}",
        "mode": "any",
        "description": "\\sideset{}"
    },
    {
        "prefix": "sssz",
        "body": " \\scriptscriptstyle",
        "mode": "any",
        "description": " \\scriptscriptstyle"
    },
    {
        "prefix": "ssns",
        "body": "\\subsection*{$1}",
        "mode": "any",
        "description": "\\subsection*{}"
    },
    {
        "prefix": "sskp",
        "body": "\\smallskip",
        "mode": "any",
        "description": "\\smallskip"
    },
    {
        "prefix": "sqxp",
        "body": "\\sqrt{\\pi}",
        "mode": "maths",
        "description": "\\sqrt{\\pi}"
    },
    {
        "prefix": "sq10",
        "body": "\\sqrt{10}",
        "mode": "maths",
        "description": "\\sqrt{10}"
    },
    {
        "prefix": "spdt",
        "body": "\\,dt",
        "mode": "any",
        "description": "\\,dt"
    },
    {
        "prefix": "sni1",
        "body": "\\sum^{n}_{i = 1}",
        "mode": "maths",
        "description": "\\sum^{n}_{i = 1}"
    },
    {
        "prefix": "slnu",
        "body": "\\setlength{$1}",
        "mode": "any",
        "description": "\\setlength{}"
    },
    {
        "prefix": "sith",
        "body": "\\sin \\theta",
        "mode": "any",
        "description": "\\sin \\theta"
    },
    {
        "prefix": "siph",
        "body": "\\sin \\phi",
        "mode": "any",
        "description": "\\sin \\phi"
    },
    {
        "prefix": "setu",
        "body": "\\{    \\mid    \\}",
        "mode": "any",
        "description": "\\{    \\mid    \\}"
    },
    {
        "prefix": "setm",
        "body": "\\setminus",
        "mode": "any",
        "description": "\\setminus"
    },
    {
        "prefix": "setc",
        "body": "\\setcounter{$1}{$2}",
        "mode": "any",
        "description": "\\setcounter{}{}"
    },
    {
        "prefix": "rtgu",
        "body": "\\raisetag{$1}",
        "mode": "any",
        "description": "\\raisetag{}"
    },
    {
        "prefix": "rlin",
        "body": "\\rightline{$1}",
        "mode": "text",
        "description": "\\rightline{}"
    },
    {
        "prefix": "ribr",
        "body": "\\right\\}",
        "mode": "maths",
        "description": "\\right\\}"
    },
    {
        "prefix": "ribk",
        "body": "\\right]",
        "mode": "maths",
        "description": "\\right]"
    },
    {
        "prefix": "refu",
        "body": "\\ref{",
        "mode": "any",
        "description": "\\ref{"
    },
    {
        "prefix": "refp",
        "body": "(\\ref{$1})",
        "mode": "any",
        "description": "(\\ref{})"
    },
    {
        "prefix": "rcmd",
        "body": "\\renewcommand{$1}{$2}",
        "mode": "text",
        "description": "\\renewcommand{}{}"
    },
    {
        "prefix": "qetd",
        "body": "\\quad\\bigtriangledown",
        "mode": "any",
        "description": "\\quad\\bigtriangledown"
    },
    {
        "prefix": "qesq",
        "body": "\\quad\\square",
        "mode": "any",
        "description": "\\quad\\square"
    },
    {
        "prefix": "qeds",
        "body": "\\qedsymbol",
        "mode": "any",
        "description": "\\qedsymbol"
    },
    {
        "prefix": "qbtd",
        "body": "\\quad\\blacktriangledown",
        "mode": "any",
        "description": "\\quad\\blacktriangledown"
    },
    {
        "prefix": "qbsq",
        "body": "\\quad\\blacksquare",
        "mode": "any",
        "description": "\\quad\\blacksquare"
    },
    {
        "prefix": "pni1",
        "body": "\\prod^{n}_{i = 1}",
        "mode": "maths",
        "description": "\\prod^{n}_{i = 1}"
    },
    {
        "prefix": "pmbu",
        "body": "\\mathop{\\pmb{$1}}",
        "mode": "maths",
        "description": "\\mathop{\\pmb{}}"
    },
    {
        "prefix": "pidx",
        "body": "\\printindex",
        "mode": "any",
        "description": "\\printindex"
    },
    {
        "prefix": "pgsm",
        "body": "\\pagestyle{myheadings}",
        "mode": "any",
        "description": "\\pagestyle{myheadings}"
    },
    {
        "prefix": "pgse",
        "body": "\\pagestyle{empty}",
        "mode": "any",
        "description": "\\pagestyle{empty}"
    },
    {
        "prefix": "pgnr",
        "body": "\\pagenumbering{roman}",
        "mode": "any",
        "description": "\\pagenumbering{roman}"
    },
    {
        "prefix": "pgna",
        "body": "\\pagenumbering{arabic}",
        "mode": "any",
        "description": "\\pagenumbering{arabic}"
    },
    {
        "prefix": "pdzy",
        "body": "\\partial z/\\partial y",
        "mode": "any",
        "description": "\\partial z/\\partial y"
    },
    {
        "prefix": "oxvs",
        "body": "(\\varsigma)",
        "mode": "maths",
        "description": "(\\varsigma)"
    },
    {
        "prefix": "oxvr",
        "body": "(\\varrho)",
        "mode": "maths",
        "description": "(\\varrho)"
    },
    {
        "prefix": "oxvp",
        "body": "(\\varpi)",
        "mode": "maths",
        "description": "(\\varpi)"
    },
    {
        "prefix": "oxve",
        "body": "(\\varepsilon)",
        "mode": "maths",
        "description": "(\\varepsilon)"
    },
    {
        "prefix": "oxth",
        "body": "(\\theta)",
        "mode": "maths",
        "description": "(\\theta)"
    },
    {
        "prefix": "oxps",
        "body": "(\\psi)",
        "mode": "maths",
        "description": "(\\psi)"
    },
    {
        "prefix": "oxph",
        "body": "(\\phi)",
        "mode": "maths",
        "description": "(\\phi)"
    },
    {
        "prefix": "oxet",
        "body": "(\\eta)",
        "mode": "maths",
        "description": "(\\eta)"
    },
    {
        "prefix": "oxcx",
        "body": "(\\Xi)",
        "mode": "maths",
        "description": "(\\Xi)"
    },
    {
        "prefix": "oxcu",
        "body": "(\\Upsilon)",
        "mode": "maths",
        "description": "(\\Upsilon)"
    },
    {
        "prefix": "oxcs",
        "body": "(\\Sigma)",
        "mode": "maths",
        "description": "(\\Sigma)"
    },
    {
        "prefix": "oxcp",
        "body": "(\\Pi)",
        "mode": "maths",
        "description": "(\\Pi)"
    },
    {
        "prefix": "oxco",
        "body": "(\\Omega)",
        "mode": "maths",
        "description": "(\\Omega)"
    },
    {
        "prefix": "oxcl",
        "body": "(\\Lambda)",
        "mode": "maths",
        "description": "(\\Lambda)"
    },
    {
        "prefix": "oxcg",
        "body": "(\\Gamma)",
        "mode": "maths",
        "description": "(\\Gamma)"
    },
    {
        "prefix": "oxcd",
        "body": "(\\Delta)",
        "mode": "maths",
        "description": "(\\Delta)"
    },
    {
        "prefix": "ovsu",
        "body": "\\overset{$1}",
        "mode": "maths",
        "description": "\\overset{}"
    },
    {
        "prefix": "ovst",
        "body": "\\overset{$1}{$2}",
        "mode": "maths",
        "description": "\\overset{}{}"
    },
    {
        "prefix": "opsq",
        "body": "\\operatorname{sq}",
        "mode": "maths",
        "description": "\\operatorname{sq}"
    },
    {
        "prefix": "opsl",
        "body": "\\operatorname{sl}",
        "mode": "maths",
        "description": "\\operatorname{sl}"
    },
    {
        "prefix": "opnu",
        "body": "\\operatorname{",
        "mode": "maths",
        "description": "\\operatorname{"
    },
    {
        "prefix": "opcz",
        "body": "\\mathbb{Z} ",
        "mode": "maths",
        "description": "\\mathbb{Z} "
    },
    {
        "prefix": "opct",
        "body": "\\mathbb{T} ",
        "mode": "maths",
        "description": "\\mathbb{T} "
    },
    {
        "prefix": "opcr",
        "body": "\\mathbb{R} ",
        "mode": "maths",
        "description": "\\mathbb{R} "
    },
    {
        "prefix": "opci",
        "body": "\\mathbb{I} ",
        "mode": "maths",
        "description": "\\mathbb{I} "
    },
    {
        "prefix": "opcc",
        "body": "\\mathbb{C} ",
        "mode": "maths",
        "description": "\\mathbb{C} "
    },
    {
        "prefix": "opad",
        "body": "\\operatorname{ad}",
        "mode": "maths",
        "description": "\\operatorname{ad}"
    },
    {
        "prefix": "olxg",
        "body": "\\overline{\\gamma}",
        "mode": "maths",
        "description": "\\overline{\\gamma}"
    },
    {
        "prefix": "olxb",
        "body": "\\overline{\\beta}",
        "mode": "maths",
        "description": "\\overline{\\beta}"
    },
    {
        "prefix": "olxa",
        "body": "\\overline{\\alpha}",
        "mode": "maths",
        "description": "\\overline{\\alpha}"
    },
    {
        "prefix": "olra",
        "body": "\\Leftrightarrow",
        "mode": "any",
        "description": "\\Leftrightarrow"
    },
    {
        "prefix": "ohxg",
        "body": "\\hat{\\gamma}",
        "mode": "maths",
        "description": "\\hat{\\gamma}"
    },
    {
        "prefix": "ohxb",
        "body": "\\hat{\\beta}",
        "mode": "maths",
        "description": "\\hat{\\beta}"
    },
    {
        "prefix": "ohxa",
        "body": "\\hat{\\alpha}",
        "mode": "maths",
        "description": "\\hat{\\alpha}"
    },
    {
        "prefix": "odxg",
        "body": "\\dot{\\gamma}",
        "mode": "maths",
        "description": "\\dot{\\gamma}"
    },
    {
        "prefix": "odxb",
        "body": "\\dot{\\beta}",
        "mode": "maths",
        "description": "\\dot{\\beta}"
    },
    {
        "prefix": "odxa",
        "body": "\\dot{\\alpha}",
        "mode": "maths",
        "description": "\\dot{\\alpha}"
    },
    {
        "prefix": "oddz",
        "body": "\\ddot{z}",
        "mode": "maths",
        "description": "\\ddot{z}"
    },
    {
        "prefix": "oddy",
        "body": "\\ddot{y}",
        "mode": "maths",
        "description": "\\ddot{y}"
    },
    {
        "prefix": "oddx",
        "body": "\\ddot{x}",
        "mode": "maths",
        "description": "\\ddot{x}"
    },
    {
        "prefix": "oddu",
        "body": "\\ddot{$1}",
        "mode": "maths",
        "description": "\\ddot{}"
    },
    {
        "prefix": "odds",
        "body": "\\ddot{s}",
        "mode": "maths",
        "description": "\\ddot{s}"
    },
    {
        "prefix": "oddr",
        "body": "\\ddot{r}",
        "mode": "maths",
        "description": "\\ddot{r}"
    },
    {
        "prefix": "oddq",
        "body": "\\ddot{q}",
        "mode": "maths",
        "description": "\\ddot{q}"
    },
    {
        "prefix": "oddp",
        "body": "\\ddot{p}",
        "mode": "maths",
        "description": "\\ddot{p}"
    },
    {
        "prefix": "ocuu",
        "body": "(U)",
        "mode": "maths",
        "description": "(U)"
    },
    {
        "prefix": "obxg",
        "body": "\\bar{\\gamma}",
        "mode": "maths",
        "description": "\\bar{\\gamma}"
    },
    {
        "prefix": "obxb",
        "body": "\\bar{\\beta}",
        "mode": "maths",
        "description": "\\bar{\\beta}"
    },
    {
        "prefix": "obxa",
        "body": "\\bar{\\alpha}",
        "mode": "maths",
        "description": "\\bar{\\alpha}"
    },
    {
        "prefix": "nrbu",
        "body": "\\|\\mathbf{u}\\|",
        "mode": "any",
        "description": "\\|\\mathbf{u}\\|"
    },
    {
        "prefix": "nonu",
        "body": "\\nonumber",
        "mode": "any",
        "description": "\\nonumber"
    },
    {
        "prefix": "nlin",
        "body": "\\newline",
        "mode": "text",
        "description": "\\newline"
    },
    {
        "prefix": "ndsp",
        "body": "\\! \\!",
        "mode": "any",
        "description": "\\! \\!"
    },
    {
        "prefix": "ncmd",
        "body": "\\newcommand{$1}{$2}",
        "mode": "text",
        "description": "\\newcommand{}{}"
    },
    {
        "prefix": "mxvu",
        "body": [
            "\\begin{vmatrix}",
            "...&...\\\\",
            "...&...",
            "\\end{vmatrix}"
        ],
        "mode": "maths",
        "description": "\\begin{vmatrix}"
    },
    {
        "prefix": "mxsu",
        "body": [
            "\\begin{smallmatrix}",
            "...&...\\\\",
            "...&...",
            "\\end{smallmatrix}"
        ],
        "mode": "maths",
        "description": "\\begin{smallmatrix}"
    },
    {
        "prefix": "mxpu",
        "body": [
            "\\begin{pmatrix}",
            "...&...\\\\",
            "...&...",
            "\\end{pmatrix}"
        ],
        "mode": "maths",
        "description": "\\begin{pmatrix}"
    },
    {
        "prefix": "mxcb",
        "body": [
            "\\begin{bmatrix}",
            "x  \\\\",
            "y",
            "\\end{bmatrix}"
        ],
        "mode": "maths",
        "description": "\\begin{bmatrix}"
    },
    {
        "prefix": "mxbu",
        "body": [
            "\\begin{bmatrix}",
            "...&...\\\\",
            "...&...",
            "\\end{bmatrix}"
        ],
        "mode": "maths",
        "description": "\\begin{bmatrix}"
    },
    {
        "prefix": "mx3p",
        "body": [
            "\\begin{pmatrix}",
            "a & b & c \\\\",
            "d & e & f \\\\",
            "g & h & i",
            "\\end{pmatrix}"
        ],
        "mode": "maths",
        "description": "\\begin{pmatrix}"
    },
    {
        "prefix": "mx3i",
        "body": [
            "\\begin{pmatrix}",
            " 1 & 0 & 0 \\\\",
            " 0 & 1 & 0 \\\\",
            " 0 & 0 & 1",
            "\\end{pmatrix}"
        ],
        "mode": "maths",
        "description": "\\begin{pmatrix}"
    },
    {
        "prefix": "mx3d",
        "body": [
            "\\begin{vmatrix}",
            "a & b & c \\\\",
            "d & e & f \\\\",
            "g & h & i",
            "\\end{vmatrix}"
        ],
        "mode": "maths",
        "description": "\\begin{vmatrix}"
    },
    {
        "prefix": "mx3b",
        "body": [
            "\\begin{bmatrix}",
            "a & b & c \\\\",
            "d & e & f \\\\",
            "g & h & i",
            "\\end{bmatrix}"
        ],
        "mode": "maths",
        "description": "\\begin{bmatrix}"
    },
    {
        "prefix": "mx2s",
        "body": [
            "\\begin{bmatrix}",
            " 0 & 1 \\\\",
            "-1 & 0",
            "\\end{bmatrix}"
        ],
        "mode": "maths",
        "description": "\\begin{bmatrix}"
    },
    {
        "prefix": "mx2p",
        "body": [
            "\\begin{pmatrix}",
            " a & b \\\\",
            " c & d",
            "\\end{pmatrix}"
        ],
        "mode": "maths",
        "description": "\\begin{pmatrix}"
    },
    {
        "prefix": "mx2i",
        "body": [
            "\\begin{bmatrix}",
            "1 & 0 \\\\",
            "0 & 1",
            "\\end{bmatrix}"
        ],
        "mode": "maths",
        "description": "\\begin{bmatrix}"
    },
    {
        "prefix": "mttu",
        "body": "\\mathtt{$1}",
        "mode": "maths",
        "description": "\\mathtt{}"
    },
    {
        "prefix": "mthm",
        "body": "\\newtheorem{theorem}{Theorem}",
        "mode": "text",
        "description": "\\newtheorem{theorem}{Theorem}"
    },
    {
        "prefix": "mskp",
        "body": "\\medskip",
        "mode": "any",
        "description": "\\medskip"
    },
    {
        "prefix": "msfu",
        "body": "\\mathsf{$1}",
        "mode": "maths",
        "description": "\\mathsf{}"
    },
    {
        "prefix": "mrmu",
        "body": "\\mathrm{$1}",
        "mode": "maths",
        "description": "\\mathrm{}"
    },
    {
        "prefix": "mrkb",
        "body": "\\markboth{$1}{$2}",
        "mode": "any",
        "description": "\\markboth{}{}"
    },
    {
        "prefix": "mopu",
        "body": "\\mathop{$1}",
        "mode": "maths",
        "description": "\\mathop{}"
    },
    {
        "prefix": "mlem",
        "body": "\\newtheorem{lemma}{Lemma}",
        "mode": "text",
        "description": "\\newtheorem{lemma}{Lemma}"
    },
    {
        "prefix": "mitu",
        "body": "\\mathit{$1}",
        "mode": "maths",
        "description": "\\mathit{}"
    },
    {
        "prefix": "midx",
        "body": "\\makeindex",
        "mode": "any",
        "description": "\\makeindex"
    },
    {
        "prefix": "mfrk",
        "body": "\\mathfrak{$1}",
        "mode": "maths",
        "description": "\\mathfrak{}"
    },
    {
        "prefix": "mdfn",
        "body": "\\newtheorem{definition}{Definition}",
        "mode": "text",
        "description": "\\newtheorem{definition}{Definition}"
    },
    {
        "prefix": "mcor",
        "body": "\\newtheorem{corollary}{Corollary}",
        "mode": "text",
        "description": "\\newtheorem{corollary}{Corollary}"
    },
    {
        "prefix": "mcal",
        "body": "\\mathcal{$1}",
        "mode": "maths",
        "description": "\\mathcal{}"
    },
    {
        "prefix": "mbxu",
        "body": "\\mbox{$1}",
        "mode": "any",
        "description": "\\mbox{}"
    },
    {
        "prefix": "mbfu",
        "body": "\\mathbf{$1}",
        "mode": "maths",
        "description": "\\mathbf{}"
    },
    {
        "prefix": "mbbu",
        "body": "\\mathbb{$1}",
        "mode": "maths",
        "description": "\\mathbb{}"
    },
    {
        "prefix": "lxvs",
        "body": "_\\varsigma",
        "mode": "maths",
        "description": "_\\varsigma"
    },
    {
        "prefix": "lxvr",
        "body": "_\\varrho",
        "mode": "maths",
        "description": "_\\varrho"
    },
    {
        "prefix": "lxvp",
        "body": "_\\varpi",
        "mode": "maths",
        "description": "_\\varpi"
    },
    {
        "prefix": "lxve",
        "body": "_\\varepsilon",
        "mode": "maths",
        "description": "_\\varepsilon"
    },
    {
        "prefix": "lxth",
        "body": "_\\theta",
        "mode": "maths",
        "description": "_\\theta"
    },
    {
        "prefix": "lxps",
        "body": "_\\psi",
        "mode": "maths",
        "description": "_\\psi"
    },
    {
        "prefix": "lxph",
        "body": "_\\phi",
        "mode": "maths",
        "description": "_\\phi"
    },
    {
        "prefix": "lxmn",
        "body": "_{\\mu\\nu}",
        "mode": "maths",
        "description": "_{\\mu\\nu}"
    },
    {
        "prefix": "lxio",
        "body": "_\\iota",
        "mode": "maths",
        "description": "_\\iota"
    },
    {
        "prefix": "lxgd",
        "body": "_{\\gamma\\delta}",
        "mode": "maths",
        "description": "_{\\gamma\\delta}"
    },
    {
        "prefix": "lxet",
        "body": "_\\eta",
        "mode": "maths",
        "description": "_\\eta"
    },
    {
        "prefix": "lxcx",
        "body": "_\\Xi",
        "mode": "maths",
        "description": "_\\Xi"
    },
    {
        "prefix": "lxcu",
        "body": "_\\Upsilon",
        "mode": "maths",
        "description": "_\\Upsilon"
    },
    {
        "prefix": "lxcs",
        "body": "_\\Sigma",
        "mode": "maths",
        "description": "_\\Sigma"
    },
    {
        "prefix": "lxcp",
        "body": "_\\Pi",
        "mode": "maths",
        "description": "_\\Pi"
    },
    {
        "prefix": "lxco",
        "body": "_\\Omega",
        "mode": "maths",
        "description": "_\\Omega"
    },
    {
        "prefix": "lxcl",
        "body": "_\\Lambda",
        "mode": "maths",
        "description": "_\\Lambda"
    },
    {
        "prefix": "lxcg",
        "body": "_\\Gamma",
        "mode": "maths",
        "description": "_\\Gamma"
    },
    {
        "prefix": "lxcd",
        "body": "_\\Delta",
        "mode": "maths",
        "description": "_\\Delta"
    },
    {
        "prefix": "lxab",
        "body": "_{\\alpha\\beta}",
        "mode": "maths",
        "description": "_{\\alpha\\beta}"
    },
    {
        "prefix": "lvst",
        "body": "_\\star",
        "mode": "maths",
        "description": "_\\star"
    },
    {
        "prefix": "lora",
        "body": "\\longrightarrow",
        "mode": "any",
        "description": "\\longrightarrow"
    },
    {
        "prefix": "logg",
        "body": "\\log",
        "mode": "any",
        "description": "\\log"
    },
    {
        "prefix": "llin",
        "body": "\\leftline{$1}",
        "mode": "text",
        "description": "\\leftline{}"
    },
    {
        "prefix": "limu",
        "body": "\\lim{$1}",
        "mode": "any",
        "description": "\\lim{}"
    },
    {
        "prefix": "lims",
        "body": "\\limsup",
        "mode": "any",
        "description": "\\limsup"
    },
    {
        "prefix": "limm",
        "body": "\\lim",
        "mode": "any",
        "description": "\\lim"
    },
    {
        "prefix": "limi",
        "body": "\\liminf",
        "mode": "any",
        "description": "\\liminf"
    },
    {
        "prefix": "lijk",
        "body": "_{ijk}",
        "mode": "maths",
        "description": "_{ijk}"
    },
    {
        "prefix": "lied",
        "body": "\\pounds",
        "mode": "any",
        "description": "\\pounds"
    },
    {
        "prefix": "liai",
        "body": "\\lim_{a \\rightarrow \\infty}",
        "mode": "maths",
        "description": "\\lim_{a \\rightarrow \\infty}"
    },
    {
        "prefix": "li00",
        "body": "\\lim_{(x,y) \\rightarrow (0,0)}",
        "mode": "maths",
        "description": "\\lim_{(x,y) \\rightarrow (0,0)}"
    },
    {
        "prefix": "lebr",
        "body": "\\left\\{",
        "mode": "maths",
        "description": "\\left\\{"
    },
    {
        "prefix": "lebk",
        "body": "\\left[",
        "mode": "maths",
        "description": "\\left["
    },
    {
        "prefix": "lbrk",
        "body": "\\linebreak",
        "mode": "any",
        "description": "\\linebreak"
    },
    {
        "prefix": "lblu",
        "body": "\\label{$1}",
        "mode": "any",
        "description": "\\label{}"
    },
    {
        "prefix": "itmu",
        "body": "\\item[",
        "mode": "any",
        "description": "\\item["
    },
    {
        "prefix": "intu",
        "body": "\\int",
        "mode": "any",
        "description": "\\int"
    },
    {
        "prefix": "intt",
        "body": "\\int \\!\\!\\! \\int \\!\\!\\! \\int",
        "mode": "any",
        "description": "\\int \\!\\!\\! \\int \\!\\!\\! \\int"
    },
    {
        "prefix": "ints",
        "body": "\\cap",
        "mode": "any",
        "description": "\\cap"
    },
    {
        "prefix": "intd",
        "body": "\\int \\!\\!\\! \\int",
        "mode": "any",
        "description": "\\int \\!\\!\\! \\int"
    },
    {
        "prefix": "intc",
        "body": "\\oint",
        "mode": "any",
        "description": "\\oint"
    },
    {
        "prefix": "ini1",
        "body": "\\bigcap^{n}_{i = 1}",
        "mode": "maths",
        "description": "\\bigcap^{n}_{i = 1}"
    },
    {
        "prefix": "infm",
        "body": "\\inf",
        "mode": "any",
        "description": "\\inf"
    },
    {
        "prefix": "infi",
        "body": "\\infty",
        "mode": "any",
        "description": "\\infty"
    },
    {
        "prefix": "impb",
        "body": "\\Leftarrow",
        "mode": "any",
        "description": "\\Leftarrow"
    },
    {
        "prefix": "ilcd",
        "body": "\\int_D",
        "mode": "maths",
        "description": "\\int_D"
    },
    {
        "prefix": "iinf",
        "body": "\\int^\\infty_{-\\infty}",
        "mode": "maths",
        "description": "\\int^\\infty_{-\\infty}"
    },
    {
        "prefix": "igru",
        "body": "\\includegraphics{$1}",
        "mode": "any",
        "description": "\\includegraphics{}"
    },
    {
        "prefix": "idxu",
        "body": "\\index{$1}",
        "mode": "any",
        "description": "\\index{}"
    },
    {
        "prefix": "hxvs",
        "body": "^\\varsigma",
        "mode": "maths",
        "description": "^\\varsigma"
    },
    {
        "prefix": "hxvr",
        "body": "^\\varrho",
        "mode": "maths",
        "description": "^\\varrho"
    },
    {
        "prefix": "hxvp",
        "body": "^\\varpi",
        "mode": "maths",
        "description": "^\\varpi"
    },
    {
        "prefix": "hxve",
        "body": "^\\varepsilon",
        "mode": "maths",
        "description": "^\\varepsilon"
    },
    {
        "prefix": "hxth",
        "body": "^\\theta",
        "mode": "maths",
        "description": "^\\theta"
    },
    {
        "prefix": "hxps",
        "body": "^\\psi",
        "mode": "maths",
        "description": "^\\psi"
    },
    {
        "prefix": "hxph",
        "body": "^\\phi",
        "mode": "maths",
        "description": "^\\phi"
    },
    {
        "prefix": "hxio",
        "body": "^\\iota",
        "mode": "maths",
        "description": "^\\iota"
    },
    {
        "prefix": "hxet",
        "body": "^\\eta",
        "mode": "maths",
        "description": "^\\eta"
    },
    {
        "prefix": "hxcx",
        "body": "^\\Xi",
        "mode": "maths",
        "description": "^\\Xi"
    },
    {
        "prefix": "hxcu",
        "body": "^\\Upsilon",
        "mode": "maths",
        "description": "^\\Upsilon"
    },
    {
        "prefix": "hxcs",
        "body": "^\\Sigma",
        "mode": "maths",
        "description": "^\\Sigma"
    },
    {
        "prefix": "hxcp",
        "body": "^\\Pi",
        "mode": "maths",
        "description": "^\\Pi"
    },
    {
        "prefix": "hxco",
        "body": "^\\Omega",
        "mode": "maths",
        "description": "^\\Omega"
    },
    {
        "prefix": "hxcl",
        "body": "^\\Lambda",
        "mode": "maths",
        "description": "^\\Lambda"
    },
    {
        "prefix": "hxcg",
        "body": "^\\Gamma",
        "mode": "maths",
        "description": "^\\Gamma"
    },
    {
        "prefix": "hxcd",
        "body": "^\\Delta",
        "mode": "maths",
        "description": "^\\Delta"
    },
    {
        "prefix": "hvst",
        "body": "^\\star",
        "mode": "maths",
        "description": "^\\star"
    },
    {
        "prefix": "hspu",
        "body": "\\hspace{$1}",
        "mode": "any",
        "description": "\\hspace{}"
    },
    {
        "prefix": "hskp",
        "body": "\\hskip 2in",
        "mode": "any",
        "description": "\\hskip 2in"
    },
    {
        "prefix": "hshp",
        "body": "^\\sharp",
        "mode": "maths",
        "description": "^\\sharp"
    },
    {
        "prefix": "hprp",
        "body": "^\\perp",
        "mode": "maths",
        "description": "^\\perp"
    },
    {
        "prefix": "hlin",
        "body": "\\hline",
        "mode": "any",
        "description": "\\hline"
    },
    {
        "prefix": "hijk",
        "body": "^{ijk}",
        "mode": "maths",
        "description": "^{ijk}"
    },
    {
        "prefix": "hflt",
        "body": "^\\flat",
        "mode": "maths",
        "description": "^\\flat"
    },
    {
        "prefix": "gmks",
        "body": "\\mathfrak{k}^{\\ast} ",
        "mode": "maths",
        "description": "\\mathfrak{k}^{\\ast} "
    },
    {
        "prefix": "gmhs",
        "body": "\\mathfrak{h}^{\\ast} ",
        "mode": "maths",
        "description": "\\mathfrak{h}^{\\ast} "
    },
    {
        "prefix": "gmgs",
        "body": "\\mathfrak{g}^{\\ast} ",
        "mode": "maths",
        "description": "\\mathfrak{g}^{\\ast} "
    },
    {
        "prefix": "gmcx",
        "body": "\\mathfrak{X} ",
        "mode": "maths",
        "description": "\\mathfrak{X} "
    },
    {
        "prefix": "gmct",
        "body": "\\mathfrak{T} ",
        "mode": "maths",
        "description": "\\mathfrak{T} "
    },
    {
        "prefix": "gmck",
        "body": "\\mathfrak{K} ",
        "mode": "maths",
        "description": "\\mathfrak{K} "
    },
    {
        "prefix": "gmch",
        "body": "\\mathfrak{H} ",
        "mode": "maths",
        "description": "\\mathfrak{H} "
    },
    {
        "prefix": "gmcg",
        "body": "\\mathfrak{G} ",
        "mode": "maths",
        "description": "\\mathfrak{G} "
    },
    {
        "prefix": "gmca",
        "body": "\\mathfrak{A} ",
        "mode": "maths",
        "description": "\\mathfrak{A} "
    },
    {
        "prefix": "ftnu",
        "body": "\\footnote{$1}",
        "mode": "any",
        "description": "\\footnote{}"
    },
    {
        "prefix": "fpzx",
        "body": "\\frac{\\partial z}{\\partial x}",
        "mode": "maths",
        "description": "\\frac{\\partial z}{\\partial x}"
    },
    {
        "prefix": "fpdu",
        "body": "\\frac{\\partial}{\\partial ",
        "mode": "maths",
        "description": "\\frac{\\partial}{\\partial "
    },
    {
        "prefix": "figu",
        "body": [
            "\\begin{figure}[ht]",
            "\\begin{center}",
            "  \\includegraphics{$1}",
            "\\caption{\\label{}}",
            "\\end{center}",
            "\\end{figure}"
        ],
        "mode": "text",
        "description": "\\begin{figure}[ht]"
    },
    {
        "prefix": "fddt",
        "body": "\\frac{d}{dt}",
        "mode": "maths",
        "description": "\\frac{d}{dt}"
    },
    {
        "prefix": "excb",
        "body": "\\end{xcb}",
        "mode": "any",
        "description": "\\end{xcb}"
    },
    {
        "prefix": "exca",
        "body": "\\end{xca}",
        "mode": "any",
        "description": "\\end{xca}"
    },
    {
        "prefix": "evrb",
        "body": "\\end{verbatim}",
        "mode": "any",
        "description": "\\end{verbatim}"
    },
    {
        "prefix": "eval",
        "body": "\\left. f \\left(\\frac{t}{2}\\right)\\right|_{t=0}",
        "mode": "text",
<<<<<<< HEAD
        "description": "\\left. f \\right|_{t=0}"
=======
        "description": "\\[ \\left. f (t)\\right|_{t=0}"
>>>>>>> 8d37590c
    },
    {
        "prefix": "ethm",
        "body": "\\end{theorem}",
        "mode": "any",
        "description": "\\end{theorem}"
    },
    {
        "prefix": "etab",
        "body": "\\end{table}",
        "mode": "any",
        "description": "\\end{table}"
    },
    {
        "prefix": "esum",
        "body": "\\end{summary}",
        "mode": "any",
        "description": "\\end{summary}"
    },
    {
        "prefix": "esol",
        "body": "\\end{solution}",
        "mode": "any",
        "description": "\\end{solution}"
    },
    {
        "prefix": "ermk",
        "body": "\\end{remark}",
        "mode": "any",
        "description": "\\end{remark}"
    },
    {
        "prefix": "eqvt",
        "body": "\\Leftrightarrow",
        "mode": "any",
        "description": "\\Leftrightarrow"
    },
    {
        "prefix": "equn",
        "body": [
            "\\begin{equation*}",
            "F(b)-F(a)=\\int^b_af(x)\\, dx",
            "\\end{equation*}"
        ],
        "mode": "text",
        "description": "\\begin{equation*}"
    },
    {
        "prefix": "eqst",
        "body": "\\end{question}",
        "mode": "any",
        "description": "\\end{question}"
    },
    {
        "prefix": "eqsp",
        "body": [
            "\\begin{equation}",
            "\\begin{split}",
            "a  =  b &+ c + (c + d)  \\\\",
            "        &{}- e + f",
            "\\end{split}",
            "\\end{equation}"
        ],
        "mode": "text",
        "description": "\\begin{equation}"
    },
    {
        "prefix": "eqnu",
        "body": [
            "\\begin{equation}",
            "F(b)-F(a)=\\int^b_af(x)\\, dx$1",
            "\\end{equation}"
        ],
        "mode": "text",
        "description": "\\begin{equation}"
    },
    {
        "prefix": "eqad",
        "body": [
            "\\begin{equation}",
            " \\begin{aligned}",
            " {}&a = b + c \\\\",
            " {}&d = e + f + g",
            "\\end{aligned}",
            "\\end{equation}"
        ],
        "mode": "text",
        "description": "\\begin{equation}"
    },
    {
        "prefix": "eprf",
        "body": "\\end{proof}",
        "mode": "any",
        "description": "\\end{proof}"
    },
    {
        "prefix": "ensp",
        "body": "\\enspace",
        "mode": "any",
        "description": "\\enspace"
    },
    {
        "prefix": "empg",
        "body": "\\end{minipage}",
        "mode": "any",
        "description": "\\end{minipage}"
    },
    {
        "prefix": "empa",
        "body": "\\emptyset",
        "mode": "any",
        "description": "\\emptyset"
    },
    {
        "prefix": "emlt",
        "body": "\\end{multline}",
        "mode": "any",
        "description": "\\end{multline}"
    },
    {
        "prefix": "elem",
        "body": "\\end{lemma}",
        "mode": "any",
        "description": "\\end{lemma}"
    },
    {
        "prefix": "eitm",
        "body": "\\end{itemize}",
        "mode": "any",
        "description": "\\end{itemize}"
    },
    {
        "prefix": "egas",
        "body": "\\end{gather*}",
        "mode": "any",
        "description": "\\end{gather*}"
    },
    {
        "prefix": "egad",
        "body": "\\end{gathered}",
        "mode": "any",
        "description": "\\end{gathered}"
    },
    {
        "prefix": "eflr",
        "body": "\\end{flushright}",
        "mode": "any",
        "description": "\\end{flushright}"
    },
    {
        "prefix": "efll",
        "body": "\\end{flushleft}",
        "mode": "any",
        "description": "\\end{flushleft}"
    },
    {
        "prefix": "efig",
        "body": "\\end{figure}",
        "mode": "any",
        "description": "\\end{figure}"
    },
    {
        "prefix": "eesp",
        "body": "\\end{Sp}",
        "mode": "any",
        "description": "\\end{Sp}"
    },
    {
        "prefix": "eesb",
        "body": "\\end{Sb}",
        "mode": "any",
        "description": "\\end{Sb}"
    },
    {
        "prefix": "edma",
        "body": "\\end{displaymath}",
        "mode": "any",
        "description": "\\end{displaymath}"
    },
    {
        "prefix": "edfn",
        "body": "\\end{definition}",
        "mode": "any",
        "description": "\\end{definition}"
    },
    {
        "prefix": "ectr",
        "body": "\\end{center}",
        "mode": "any",
        "description": "\\end{center}"
    },
    {
        "prefix": "ecor",
        "body": "\\end{corollary}",
        "mode": "any",
        "description": "\\end{corollary}"
    },
    {
        "prefix": "ecnj",
        "body": "\\end{conjecture}",
        "mode": "any",
        "description": "\\end{conjecture}"
    },
    {
        "prefix": "ecnd",
        "body": "\\end{condition}",
        "mode": "any",
        "description": "\\end{condition}"
    },
    {
        "prefix": "eclm",
        "body": "\\end{claim}",
        "mode": "any",
        "description": "\\end{claim}"
    },
    {
        "prefix": "ebib",
        "body": "\\end{thebibliography}",
        "mode": "any",
        "description": "\\end{thebibliography}"
    },
    {
        "prefix": "eals",
        "body": "\\end{align*}",
        "mode": "any",
        "description": "\\end{align*}"
    },
    {
        "prefix": "ealg",
        "body": "\\end{algorithm}",
        "mode": "any",
        "description": "\\end{algorithm}"
    },
    {
        "prefix": "eald",
        "body": "\\end{aligned}",
        "mode": "any",
        "description": "\\end{aligned}"
    },
    {
        "prefix": "eala",
        "body": "\\end{alignat}",
        "mode": "any",
        "description": "\\end{alignat}"
    },
    {
        "prefix": "eabs",
        "body": "\\end{abstract}",
        "mode": "any",
        "description": "\\end{abstract}"
    },
    {
        "prefix": "dzdt",
        "body": "dz/dt",
        "mode": "any",
        "description": "dz/dt"
    },
    {
        "prefix": "dydt",
        "body": "dy/dt",
        "mode": "any",
        "description": "dy/dt"
    },
    {
        "prefix": "dxyp",
        "body": "\\$(x, y)\\$",
        "mode": "text",
        "description": "$(x, y)$"
    },
    {
        "prefix": "dxvs",
        "body": "\\$\\varsigma\\$",
        "mode": "text",
        "description": "$\\varsigma$"
    },
    {
        "prefix": "dxvr",
        "body": "\\$\\varrho\\$",
        "mode": "text",
        "description": "$\\varrho$"
    },
    {
        "prefix": "dxvp",
        "body": "\\$\\varpi\\$",
        "mode": "text",
        "description": "$\\varpi$"
    },
    {
        "prefix": "dxve",
        "body": "\\$\\varepsilon\\$",
        "mode": "text",
        "description": "$\\varepsilon$"
    },
    {
        "prefix": "dxth",
        "body": "\\$\\theta\\$",
        "mode": "text",
        "description": "$\\theta$"
    },
    {
        "prefix": "dxps",
        "body": "\\$\\psi\\$",
        "mode": "text",
        "description": "$\\psi$"
    },
    {
        "prefix": "dxph",
        "body": "\\$\\phi\\$",
        "mode": "text",
        "description": "$\\phi$"
    },
    {
        "prefix": "dxio",
        "body": "\\$\\iota\\$",
        "mode": "text",
        "description": "$\\iota$"
    },
    {
        "prefix": "dxet",
        "body": "\\$\\eta\\$",
        "mode": "text",
        "description": "$\\eta$"
    },
    {
        "prefix": "dxdy",
        "body": "\\,dx\\,dy",
        "mode": "any",
        "description": "\\,dx\\,dy"
    },
    {
        "prefix": "dxdt",
        "body": "dx/dt",
        "mode": "any",
        "description": "dx/dt"
    },
    {
        "prefix": "dxcx",
        "body": "\\$\\Xi\\$",
        "mode": "text",
        "description": "$\\Xi$"
    },
    {
        "prefix": "dxcu",
        "body": "\\$\\Upsilon\\$",
        "mode": "text",
        "description": "$\\Upsilon$"
    },
    {
        "prefix": "dxcs",
        "body": "\\$\\Sigma\\$",
        "mode": "text",
        "description": "$\\Sigma$"
    },
    {
        "prefix": "dxcp",
        "body": "\\$\\Pi\\$",
        "mode": "text",
        "description": "$\\Pi$"
    },
    {
        "prefix": "dxco",
        "body": "\\$\\Omega\\$",
        "mode": "text",
        "description": "$\\Omega$"
    },
    {
        "prefix": "dxcl",
        "body": "\\$\\Lambda\\$",
        "mode": "text",
        "description": "$\\Lambda$"
    },
    {
        "prefix": "dxcg",
        "body": "\\$\\Gamma\\$",
        "mode": "text",
        "description": "$\\Gamma$"
    },
    {
        "prefix": "dxcd",
        "body": "\\$\\Delta\\$",
        "mode": "text",
        "description": "$\\Delta$"
    },
    {
        "prefix": "dtsq",
        "body": "\\$T^\\ast Q\\$",
        "mode": "text",
        "description": "$T^\\ast Q$"
    },
    {
        "prefix": "divi",
        "body": "\\div",
        "mode": "any",
        "description": "\\div"
    },
    {
        "prefix": "disu",
        "body": "{\\displaystyle",
        "mode": "any",
        "description": "{\\displaystyle"
    },
    {
        "prefix": "dgmu",
        "body": "\\$\\mathfrak{}$1\\$",
        "mode": "text",
        "description": "$\\mathfrak{}$"
    },
    {
        "prefix": "dgmt",
        "body": "\\$\\mathfrak{t}\\$ ",
        "mode": "text",
        "description": "$\\mathfrak{t}$ "
    },
    {
        "prefix": "dgmp",
        "body": "\\$\\mathfrak{p}\\$ ",
        "mode": "text",
        "description": "$\\mathfrak{p}$ "
    },
    {
        "prefix": "dgmk",
        "body": "\\$\\mathfrak{k}\\$ ",
        "mode": "text",
        "description": "$\\mathfrak{k}$ "
    },
    {
        "prefix": "dgmh",
        "body": "\\$\\mathfrak{h}\\$ ",
        "mode": "text",
        "description": "$\\mathfrak{h}$ "
    },
    {
        "prefix": "dgmg",
        "body": "\\$\\mathfrak{g}\\$ ",
        "mode": "text",
        "description": "$\\mathfrak{g}$ "
    },
    {
        "prefix": "dgmb",
        "body": "\\$\\mathfrak{b}\\$ ",
        "mode": "text",
        "description": "$\\mathfrak{b}$ "
    },
    {
        "prefix": "dccz",
        "body": "\\$\\mathcal{Z}\\$",
        "mode": "text",
        "description": "$\\mathcal{Z}$"
    },
    {
        "prefix": "dccy",
        "body": "\\$\\mathcal{Y}\\$",
        "mode": "text",
        "description": "$\\mathcal{Y}$"
    },
    {
        "prefix": "dccx",
        "body": "\\$\\mathcal{X}\\$",
        "mode": "text",
        "description": "$\\mathcal{X}$"
    },
    {
        "prefix": "dccw",
        "body": "\\$\\mathcal{W}\\$",
        "mode": "text",
        "description": "$\\mathcal{W}$"
    },
    {
        "prefix": "dccv",
        "body": "\\$\\mathcal{V}\\$",
        "mode": "text",
        "description": "$\\mathcal{V}$"
    },
    {
        "prefix": "dccu",
        "body": "\\$\\mathcal{U}\\$",
        "mode": "text",
        "description": "$\\mathcal{U}$"
    },
    {
        "prefix": "dcct",
        "body": "\\$\\mathcal{T}\\$",
        "mode": "text",
        "description": "$\\mathcal{T}$"
    },
    {
        "prefix": "dccs",
        "body": "\\$\\mathcal{S}\\$",
        "mode": "text",
        "description": "$\\mathcal{S}$"
    },
    {
        "prefix": "dccr",
        "body": "\\$\\mathcal{R}\\$",
        "mode": "text",
        "description": "$\\mathcal{R}$"
    },
    {
        "prefix": "dccq",
        "body": "\\$\\mathcal{Q}\\$",
        "mode": "text",
        "description": "$\\mathcal{Q}$"
    },
    {
        "prefix": "dccp",
        "body": "\\$\\mathcal{P}\\$",
        "mode": "text",
        "description": "$\\mathcal{P}$"
    },
    {
        "prefix": "dcco",
        "body": "\\$\\mathcal{O}\\$",
        "mode": "text",
        "description": "$\\mathcal{O}$"
    },
    {
        "prefix": "dccn",
        "body": "\\$\\mathcal{N}\\$",
        "mode": "text",
        "description": "$\\mathcal{N}$"
    },
    {
        "prefix": "dccm",
        "body": "\\$\\mathcal{M}\\$",
        "mode": "text",
        "description": "$\\mathcal{M}$"
    },
    {
        "prefix": "dccl",
        "body": "\\$\\mathcal{L}\\$",
        "mode": "text",
        "description": "$\\mathcal{L}$"
    },
    {
        "prefix": "dcck",
        "body": "\\$\\mathcal{K}\\$",
        "mode": "text",
        "description": "$\\mathcal{K}$"
    },
    {
        "prefix": "dccj",
        "body": "\\$\\mathcal{J}\\$",
        "mode": "text",
        "description": "$\\mathcal{J}$"
    },
    {
        "prefix": "dcci",
        "body": "\\$\\mathcal{I}\\$",
        "mode": "text",
        "description": "$\\mathcal{I}$"
    },
    {
        "prefix": "dcch",
        "body": "\\$\\mathcal{H}\\$",
        "mode": "text",
        "description": "$\\mathcal{H}$"
    },
    {
        "prefix": "dccg",
        "body": "\\$\\mathcal{G}\\$",
        "mode": "text",
        "description": "$\\mathcal{G}$"
    },
    {
        "prefix": "dccf",
        "body": "\\$\\mathcal{F}\\$",
        "mode": "text",
        "description": "$\\mathcal{F}$"
    },
    {
        "prefix": "dcce",
        "body": "\\$\\mathcal{E}\\$",
        "mode": "text",
        "description": "$\\mathcal{E}$"
    },
    {
        "prefix": "dccd",
        "body": "\\$\\mathcal{D}\\$",
        "mode": "text",
        "description": "$\\mathcal{D}$"
    },
    {
        "prefix": "dccc",
        "body": "\\$\\mathcal{C}\\$",
        "mode": "text",
        "description": "$\\mathcal{C}$"
    },
    {
        "prefix": "dccb",
        "body": "\\$\\mathcal{B}\\$",
        "mode": "text",
        "description": "$\\mathcal{B}$"
    },
    {
        "prefix": "dcca",
        "body": "\\$\\mathcal{A}\\$",
        "mode": "text",
        "description": "$\\mathcal{A}$"
    },
    {
        "prefix": "dbcz",
        "body": "\\$\\mathbf{Z}\\$",
        "mode": "text",
        "description": "$\\mathbf{Z}$"
    },
    {
        "prefix": "dbcy",
        "body": "\\$\\mathbf{Y}\\$",
        "mode": "text",
        "description": "$\\mathbf{Y}$"
    },
    {
        "prefix": "dbcx",
        "body": "\\$\\mathbf{X}\\$",
        "mode": "text",
        "description": "$\\mathbf{X}$"
    },
    {
        "prefix": "dbcw",
        "body": "\\$\\mathbf{W}\\$",
        "mode": "text",
        "description": "$\\mathbf{W}$"
    },
    {
        "prefix": "dbcv",
        "body": "\\$\\mathbf{V}\\$",
        "mode": "text",
        "description": "$\\mathbf{V}$"
    },
    {
        "prefix": "dbcu",
        "body": "\\$\\mathbf{U}\\$",
        "mode": "text",
        "description": "$\\mathbf{U}$"
    },
    {
        "prefix": "dbct",
        "body": "\\$\\mathbf{T}\\$",
        "mode": "text",
        "description": "$\\mathbf{T}$"
    },
    {
        "prefix": "dbcs",
        "body": "\\$\\mathbf{S}\\$",
        "mode": "text",
        "description": "$\\mathbf{S}$"
    },
    {
        "prefix": "dbcr",
        "body": "\\$\\mathbf{R}\\$",
        "mode": "text",
        "description": "$\\mathbf{R}$"
    },
    {
        "prefix": "dbcq",
        "body": "\\$\\mathbf{Q}\\$",
        "mode": "text",
        "description": "$\\mathbf{Q}$"
    },
    {
        "prefix": "dbcp",
        "body": "\\$\\mathbf{P}\\$",
        "mode": "text",
        "description": "$\\mathbf{P}$"
    },
    {
        "prefix": "dbco",
        "body": "\\$\\mathbf{O}\\$",
        "mode": "text",
        "description": "$\\mathbf{O}$"
    },
    {
        "prefix": "dbcn",
        "body": "\\$\\mathbf{N}\\$",
        "mode": "text",
        "description": "$\\mathbf{N}$"
    },
    {
        "prefix": "dbcm",
        "body": "\\$\\mathbf{M}\\$",
        "mode": "text",
        "description": "$\\mathbf{M}$"
    },
    {
        "prefix": "dbcl",
        "body": "\\$\\mathbf{L}\\$",
        "mode": "text",
        "description": "$\\mathbf{L}$"
    },
    {
        "prefix": "dbck",
        "body": "\\$\\mathbf{K}\\$",
        "mode": "text",
        "description": "$\\mathbf{K}$"
    },
    {
        "prefix": "dbcj",
        "body": "\\$\\mathbf{J}\\$",
        "mode": "text",
        "description": "$\\mathbf{J}$"
    },
    {
        "prefix": "dbci",
        "body": "\\$\\mathbf{I}\\$",
        "mode": "text",
        "description": "$\\mathbf{I}$"
    },
    {
        "prefix": "dbch",
        "body": "\\$\\mathbf{H}\\$",
        "mode": "text",
        "description": "$\\mathbf{H}$"
    },
    {
        "prefix": "dbcg",
        "body": "\\$\\mathbf{G}\\$",
        "mode": "text",
        "description": "$\\mathbf{G}$"
    },
    {
        "prefix": "dbcf",
        "body": "\\$\\mathbf{F}\\$",
        "mode": "text",
        "description": "$\\mathbf{F}$"
    },
    {
        "prefix": "dbce",
        "body": "\\$\\mathbf{E}\\$",
        "mode": "text",
        "description": "$\\mathbf{E}$"
    },
    {
        "prefix": "dbcd",
        "body": "\\$\\mathbf{D}\\$",
        "mode": "text",
        "description": "$\\mathbf{D}$"
    },
    {
        "prefix": "dbcc",
        "body": "\\$\\mathbf{C}\\$",
        "mode": "text",
        "description": "$\\mathbf{C}$"
    },
    {
        "prefix": "dbcb",
        "body": "\\$\\mathbf{B}\\$",
        "mode": "text",
        "description": "$\\mathbf{B}$"
    },
    {
        "prefix": "dbca",
        "body": "\\$\\mathbf{A}\\$",
        "mode": "text",
        "description": "$\\mathbf{A}$"
    },
    {
        "prefix": "db10",
        "body": "\\$\\mathbf{10}\\$",
        "mode": "text",
        "description": "$\\mathbf{10}$"
    },
    {
        "prefix": "d03p",
        "body": "\\$(0, 0, 0)\\$",
        "mode": "text",
        "description": "$(0, 0, 0)$"
    },
    {
        "prefix": "d00p",
        "body": "\\$(0,0)\\$",
        "mode": "text",
        "description": "$(0,0)$"
    },
    {
        "prefix": "csdd",
        "body": "%================================",
        "mode": "text",
        "description": "Divider: %========="
    },
    {
        "prefix": "crlr",
        "body": [
            "%===============================================================================%",
            "%.......10........20........30........40........50........60........70........80%",
            "%________|_________|_________|_________|_________|_________|_________|_________|%",
            "%===============================================================================%"
        ],
        "mode": "text",
        "description": "Divider: %=========;%.......10;%________|;%========="
    },
    {
        "prefix": "cprt",
        "body": "\\copyright",
        "mode": "any",
        "description": "\\copyright"
    },
    {
        "prefix": "cpct",
        "body": "%%%%%%%%%%%%%%%%%%%%%%%%%%%%%%%%%%%%%%%%%%%%%%%%%%%%%%%%%%%%%%%%%%%%%%%%%%%%%%%%%",
        "mode": "text",
        "description": "Divider: %%========"
    },
    {
        "prefix": "coth",
        "body": "\\cos \\theta",
        "mode": "any",
        "description": "\\cos \\theta"
    },
    {
        "prefix": "coph",
        "body": "\\cos \\phi",
        "mode": "any",
        "description": "\\cos \\phi"
    },
    {
        "prefix": "clin",
        "body": "\\centerline{$1}",
        "mode": "any",
        "description": "\\centerline{}"
    },
    {
        "prefix": "cldd",
        "body": "%================================================================================",
        "mode": "text",
        "description": "Divider: %========="
    },
    {
        "prefix": "citu",
        "body": "\\cite{",
        "mode": "any",
        "description": "\\cite{"
    },
    {
        "prefix": "citp",
        "body": "(\\cite{$1})",
        "mode": "any",
        "description": "(\\cite{})"
    },
    {
        "prefix": "cdsq",
        "body": [
            "\\begin{equation*}",
            " \\begin{CD}",
            " A @>F>>B\\\\",
            " @VGVV  @VVgV \\\\",
            " C @>>f>D\\\\",
            " \\end{CD}",
            "\\end{equation*}"
        ],
        "mode": "text",
        "description": "\\begin{equation*}"
    },
    {
        "prefix": "cdli",
        "body": [
            "\\begin{equation*}",
            " \\begin{CD}",
            " 0 @>>> A @>f>>B @>g>> C @>h>> C/g(B) @>>>0",
            " \\end{CD}",
            "\\end{equation*}"
        ],
        "mode": "text",
        "description": "\\begin{equation*}"
    },
    {
        "prefix": "ccrf",
        "body": "\\Cref{$1}",
        "mode": "text",
        "description": "\\Cref{}"
    },
    {
        "prefix": "capt",
        "body": "\\caption{$1}",
        "mode": "text",
        "description": "\\caption{}"
    },
    {
        "prefix": "bxcb",
        "body": "\\begin{xcb}",
        "mode": "any",
        "description": "\\begin{xcb}"
    },
    {
        "prefix": "bxca",
        "body": "\\begin{xca}",
        "mode": "any",
        "description": "\\begin{xca}"
    },
    {
        "prefix": "bvrb",
        "body": "\\begin{verbatim}",
        "mode": "any",
        "description": "\\begin{verbatim}"
    },
    {
        "prefix": "buni",
        "body": "\\bigcup",
        "mode": "any",
        "description": "\\bigcup"
    },
    {
        "prefix": "bthm",
        "body": "\\begin{theorem}",
        "mode": "any",
        "description": "\\begin{theorem}"
    },
    {
        "prefix": "btab",
        "body": "\\begin{table}",
        "mode": "any",
        "description": "\\begin{table}"
    },
    {
        "prefix": "bsyu",
        "body": "\\boldsymbol{$1}",
        "mode": "any",
        "description": "\\boldsymbol{}"
    },
    {
        "prefix": "bsum",
        "body": "\\begin{summary}",
        "mode": "any",
        "description": "\\begin{summary}"
    },
    {
        "prefix": "bsol",
        "body": "\\begin{solution}",
        "mode": "any",
        "description": "\\begin{solution}"
    },
    {
        "prefix": "bskp",
        "body": "\\bigskip",
        "mode": "any",
        "description": "\\bigskip"
    },
    {
        "prefix": "brmk",
        "body": "\\begin{remark}",
        "mode": "any",
        "description": "\\begin{remark}"
    },
    {
        "prefix": "bqst",
        "body": "\\begin{question}",
        "mode": "any",
        "description": "\\begin{question}"
    },
    {
        "prefix": "bprf",
        "body": "\\begin{proof}",
        "mode": "any",
        "description": "\\begin{proof}"
    },
    {
        "prefix": "bmpg",
        "body": "\\begin{minipage}{\\textwidth}",
        "mode": "any",
        "description": "\\begin{minipage}{\\textwidth}"
    },
    {
        "prefix": "bmlt",
        "body": "\\begin{multline}",
        "mode": "any",
        "description": "\\begin{multline}"
    },
    {
        "prefix": "blem",
        "body": "\\begin{lemma}",
        "mode": "any",
        "description": "\\begin{lemma}"
    },
    {
        "prefix": "bksl",
        "body": "\\",
        "mode": "any",
        "description": "\\"
    },
    {
        "prefix": "bitm",
        "body": "\\begin{itemize}",
        "mode": "any",
        "description": "\\begin{itemize}"
    },
    {
        "prefix": "bibb",
        "body": "\\item Author [year]",
        "mode": "any",
        "description": "\\item Author [year]"
    },
    {
        "prefix": "biba",
        "body": "\\item Author [year]",
        "mode": "any",
        "description": "\\item Author [year]"
    },
    {
        "prefix": "bgas",
        "body": "\\begin{gather*}",
        "mode": "any",
        "description": "\\begin{gather*}"
    },
    {
        "prefix": "bgad",
        "body": "\\begin{gathered}",
        "mode": "any",
        "description": "\\begin{gathered}"
    },
    {
        "prefix": "bflr",
        "body": "\\begin{flushright}",
        "mode": "any",
        "description": "\\begin{flushright}"
    },
    {
        "prefix": "bfll",
        "body": "\\begin{flushleft}",
        "mode": "any",
        "description": "\\begin{flushleft}"
    },
    {
        "prefix": "bfiu",
        "body": "{\\bfi ",
        "mode": "any",
        "description": "{\\bfi "
    },
    {
        "prefix": "bfig",
        "body": "\\begin{figure}",
        "mode": "any",
        "description": "\\begin{figure}"
    },
    {
        "prefix": "besp",
        "body": "\\begin{Sp}",
        "mode": "any",
        "description": "\\begin{Sp}"
    },
    {
        "prefix": "besb",
        "body": "\\begin{Sb}",
        "mode": "any",
        "description": "\\begin{Sb}"
    },
    {
        "prefix": "beql",
        "body": "\\begin{equation}\\label{$1}",
        "mode": "any",
        "description": "\\begin{equation}\\label{}"
    },
    {
        "prefix": "beln",
        "body": "\\mathbf{e}_n",
        "mode": "maths",
        "description": "\\mathbf{e}_n"
    },
    {
        "prefix": "bel3",
        "body": "\\mathbf{e}_3",
        "mode": "maths",
        "description": "\\mathbf{e}_3"
    },
    {
        "prefix": "bel2",
        "body": "\\mathbf{e}_2",
        "mode": "maths",
        "description": "\\mathbf{e}_2"
    },
    {
        "prefix": "bel1",
        "body": "\\mathbf{e}_1",
        "mode": "maths",
        "description": "\\mathbf{e}_1"
    },
    {
        "prefix": "bdma",
        "body": "\\begin{displaymath}",
        "mode": "any",
        "description": "\\begin{displaymath}"
    },
    {
        "prefix": "bdfn",
        "body": "\\begin{definition}",
        "mode": "any",
        "description": "\\begin{definition}"
    },
    {
        "prefix": "bctr",
        "body": "\\begin{center}",
        "mode": "any",
        "description": "\\begin{center}"
    },
    {
        "prefix": "bcor",
        "body": "\\begin{corollary}",
        "mode": "any",
        "description": "\\begin{corollary}"
    },
    {
        "prefix": "bcnj",
        "body": "\\begin{conjecture}",
        "mode": "any",
        "description": "\\begin{conjecture}"
    },
    {
        "prefix": "bcnd",
        "body": "\\begin{condition}",
        "mode": "any",
        "description": "\\begin{condition}"
    },
    {
        "prefix": "bclm",
        "body": "\\begin{claim}",
        "mode": "any",
        "description": "\\begin{claim}"
    },
    {
        "prefix": "bbib",
        "body": "\\begin{thebibliography}{}",
        "mode": "any",
        "description": "\\begin{thebibliography}{}"
    },
    {
        "prefix": "bbcz",
        "body": "\\mathbb{Z} ",
        "mode": "maths",
        "description": "\\mathbb{Z} "
    },
    {
        "prefix": "bbcy",
        "body": "\\mathbb{Y} ",
        "mode": "maths",
        "description": "\\mathbb{Y} "
    },
    {
        "prefix": "bbcx",
        "body": "\\mathbb{X} ",
        "mode": "maths",
        "description": "\\mathbb{X} "
    },
    {
        "prefix": "bbcw",
        "body": "\\mathbb{W} ",
        "mode": "maths",
        "description": "\\mathbb{W} "
    },
    {
        "prefix": "bbcv",
        "body": "\\mathbb{V} ",
        "mode": "maths",
        "description": "\\mathbb{V} "
    },
    {
        "prefix": "bbcu",
        "body": "\\mathbb{U} ",
        "mode": "maths",
        "description": "\\mathbb{U} "
    },
    {
        "prefix": "bbct",
        "body": "\\mathbb{T} ",
        "mode": "maths",
        "description": "\\mathbb{T} "
    },
    {
        "prefix": "bbcs",
        "body": "\\mathbb{S} ",
        "mode": "maths",
        "description": "\\mathbb{S} "
    },
    {
        "prefix": "bbcr",
        "body": "\\mathbb{R} ",
        "mode": "maths",
        "description": "\\mathbb{R} "
    },
    {
        "prefix": "bbcq",
        "body": "\\mathbb{Q} ",
        "mode": "maths",
        "description": "\\mathbb{Q} "
    },
    {
        "prefix": "bbcp",
        "body": "\\mathbb{P} ",
        "mode": "maths",
        "description": "\\mathbb{P} "
    },
    {
        "prefix": "bbco",
        "body": "\\mathbb{O} ",
        "mode": "maths",
        "description": "\\mathbb{O} "
    },
    {
        "prefix": "bbcn",
        "body": "\\mathbb{N} ",
        "mode": "maths",
        "description": "\\mathbb{N} "
    },
    {
        "prefix": "bbcm",
        "body": "\\mathbb{M} ",
        "mode": "maths",
        "description": "\\mathbb{M} "
    },
    {
        "prefix": "bbcl",
        "body": "\\mathbb{L} ",
        "mode": "maths",
        "description": "\\mathbb{L} "
    },
    {
        "prefix": "bbck",
        "body": "\\mathbb{K} ",
        "mode": "maths",
        "description": "\\mathbb{K} "
    },
    {
        "prefix": "bbcj",
        "body": "\\mathbb{J} ",
        "mode": "maths",
        "description": "\\mathbb{J} "
    },
    {
        "prefix": "bbci",
        "body": "\\mathbb{I} ",
        "mode": "maths",
        "description": "\\mathbb{I} "
    },
    {
        "prefix": "bbch",
        "body": "\\mathbb{H} ",
        "mode": "maths",
        "description": "\\mathbb{H} "
    },
    {
        "prefix": "bbcg",
        "body": "\\mathbb{G} ",
        "mode": "maths",
        "description": "\\mathbb{G} "
    },
    {
        "prefix": "bbcf",
        "body": "\\mathbb{F} ",
        "mode": "maths",
        "description": "\\mathbb{F} "
    },
    {
        "prefix": "bbce",
        "body": "\\mathbb{E} ",
        "mode": "maths",
        "description": "\\mathbb{E} "
    },
    {
        "prefix": "bbcd",
        "body": "\\mathbb{D} ",
        "mode": "maths",
        "description": "\\mathbb{D} "
    },
    {
        "prefix": "bbcc",
        "body": "\\mathbb{C} ",
        "mode": "maths",
        "description": "\\mathbb{C} "
    },
    {
        "prefix": "bbcb",
        "body": "\\mathbb{B} ",
        "mode": "maths",
        "description": "\\mathbb{B} "
    },
    {
        "prefix": "bbca",
        "body": "\\mathbb{A} ",
        "mode": "maths",
        "description": "\\mathbb{A} "
    },
    {
        "prefix": "bals",
        "body": "\\begin{align*}",
        "mode": "any",
        "description": "\\begin{align*}"
    },
    {
        "prefix": "balg",
        "body": "\\begin{algorithm}",
        "mode": "any",
        "description": "\\begin{algorithm}"
    },
    {
        "prefix": "bald",
        "body": "\\begin{aligned}",
        "mode": "any",
        "description": "\\begin{aligned}"
    },
    {
        "prefix": "bala",
        "body": "\\begin{alignat}{$1}",
        "mode": "any",
        "description": "\\begin{alignat}{}"
    },
    {
        "prefix": "babs",
        "body": "\\begin{abstract}",
        "mode": "any",
        "description": "\\begin{abstract}"
    },
    {
        "prefix": "atib",
        "body": "\\mathbf{a} \\times \\mathbf{b}",
        "mode": "maths",
        "description": "\\mathbf{a} \\times \\mathbf{b}"
    },
    {
        "prefix": "artl",
        "body": "\\mapsto",
        "mode": "any",
        "description": "\\mapsto"
    },
    {
        "prefix": "aplb",
        "body": "\\mathbf{a} + \\mathbf{b}",
        "mode": "maths",
        "description": "\\mathbf{a} + \\mathbf{b}"
    },
    {
        "prefix": "angl",
        "body": "\\angle",
        "mode": "any",
        "description": "\\angle"
    },
    {
        "prefix": "zln",
        "body": "z_n",
        "mode": "maths",
        "description": "z_n"
    },
    {
        "prefix": "yln",
        "body": "y_n",
        "mode": "maths",
        "description": "y_n"
    },
    {
        "prefix": "xyp",
        "body": "(x, y)",
        "mode": "maths",
        "description": "(x, y)"
    },
    {
        "prefix": "xvs",
        "body": "\\varsigma",
        "mode": "maths",
        "description": "\\varsigma"
    },
    {
        "prefix": "xvr",
        "body": "\\varrho",
        "mode": "maths",
        "description": "\\varrho"
    },
    {
        "prefix": "xvp",
        "body": "\\varpi",
        "mode": "maths",
        "description": "\\varpi"
    },
    {
        "prefix": "xve",
        "body": "\\varepsilon",
        "mode": "maths",
        "description": "\\varepsilon"
    },
    {
        "prefix": "xth",
        "body": "\\theta",
        "mode": "maths",
        "description": "\\theta"
    },
    {
        "prefix": "xps",
        "body": "\\psi",
        "mode": "maths",
        "description": "\\psi"
    },
    {
        "prefix": "xph",
        "body": "\\phi",
        "mode": "maths",
        "description": "\\phi"
    },
    {
        "prefix": "xln",
        "body": "x_n",
        "mode": "maths",
        "description": "x_n"
    },
    {
        "prefix": "xet",
        "body": "\\eta",
        "mode": "maths",
        "description": "\\eta"
    },
    {
        "prefix": "xcx",
        "body": "\\Xi",
        "mode": "maths",
        "description": "\\Xi"
    },
    {
        "prefix": "xcu",
        "body": "\\Upsilon",
        "mode": "maths",
        "description": "\\Upsilon"
    },
    {
        "prefix": "xcs",
        "body": "\\Sigma",
        "mode": "maths",
        "description": "\\Sigma"
    },
    {
        "prefix": "xcp",
        "body": "\\Pi",
        "mode": "maths",
        "description": "\\Pi"
    },
    {
        "prefix": "xco",
        "body": "\\Omega",
        "mode": "maths",
        "description": "\\Omega"
    },
    {
        "prefix": "xcl",
        "body": "\\Lambda",
        "mode": "maths",
        "description": "\\Lambda"
    },
    {
        "prefix": "xcg",
        "body": "\\Gamma",
        "mode": "maths",
        "description": "\\Gamma"
    },
    {
        "prefix": "xcd",
        "body": "\\Delta",
        "mode": "maths",
        "description": "\\Delta"
    },
    {
        "prefix": "wvs",
        "body": "vectors",
        "mode": "text",
        "description": "vectors"
    },
    {
        "prefix": "wve",
        "body": "vector",
        "mode": "text",
        "description": "vector"
    },
    {
        "prefix": "wun",
        "body": "university",
        "mode": "text",
        "description": "university"
    },
    {
        "prefix": "wty",
        "body": "theory",
        "mode": "text",
        "description": "theory"
    },
    {
        "prefix": "wtu",
        "body": "\\widetilde{$1}",
        "mode": "maths",
        "description": "\\widetilde{}"
    },
    {
        "prefix": "wtm",
        "body": "theorem",
        "mode": "text",
        "description": "theorem"
    },
    {
        "prefix": "wsn",
        "body": "solution",
        "mode": "text",
        "description": "solution"
    },
    {
        "prefix": "wpf",
        "body": "\\wp",
        "mode": "maths",
        "description": "\\wp"
    },
    {
        "prefix": "wnl",
        "body": "nonlinear",
        "mode": "text",
        "description": "nonlinear"
    },
    {
        "prefix": "wmx",
        "body": "matrix",
        "mode": "text",
        "description": "matrix"
    },
    {
        "prefix": "wig",
        "body": "integral",
        "mode": "text",
        "description": "integral"
    },
    {
        "prefix": "wie",
        "body": "i.e.,",
        "mode": "text",
        "description": "i.e.,"
    },
    {
        "prefix": "whu",
        "body": "\\widehat{$1}",
        "mode": "maths",
        "description": "\\widehat{}"
    },
    {
        "prefix": "wgm",
        "body": "geometry",
        "mode": "text",
        "description": "geometry"
    },
    {
        "prefix": "wex",
        "body": "example",
        "mode": "text",
        "description": "example"
    },
    {
        "prefix": "wep",
        "body": "Euler-Poincar\\'e",
        "mode": "text",
        "description": "Euler-Poincar\\'e"
    },
    {
        "prefix": "wed",
        "body": "\\wedge",
        "mode": "maths",
        "description": "\\wedge"
    },
    {
        "prefix": "wdp",
        "body": "department of physics",
        "mode": "text",
        "description": "department of physics"
    },
    {
        "prefix": "wdm",
        "body": "department of mathematics",
        "mode": "text",
        "description": "department of mathematics"
    },
    {
        "prefix": "vsp",
        "body": "\\vspace{$1}",
        "mode": "any",
        "description": "\\vspace{}"
    },
    {
        "prefix": "vrb",
        "body": "\\verb",
        "mode": "any",
        "description": "\\verb"
    },
    {
        "prefix": "vfi",
        "body": "\\vfill",
        "mode": "any",
        "description": "\\vfill"
    },
    {
        "prefix": "vds",
        "body": "\\vdots",
        "mode": "any",
        "description": "\\vdots"
    },
    {
        "prefix": "van",
        "body": "v^A{}_\\nu",
        "mode": "maths",
        "description": "v^A{}_\\nu"
    },
    {
        "prefix": "upa",
        "body": "\\uparrow",
        "mode": "any",
        "description": "\\uparrow"
    },
    {
        "prefix": "uni",
        "body": "\\cup",
        "mode": "any",
        "description": "\\cup"
    },
    {
        "prefix": "uhr",
        "body": "\\upharpoonright",
        "mode": "any",
        "description": "\\upharpoonright"
    },
    {
        "prefix": "ucu",
        "body": "\\\"{U}",
        "mode": "any",
        "description": "\\\"{U}"
    },
    {
        "prefix": "uco",
        "body": "\\\"{O}",
        "mode": "any",
        "description": "\\\"{O}"
    },
    {
        "prefix": "uca",
        "body": "\\\"{A}",
        "mode": "any",
        "description": "\\\"{A}"
    },
    {
        "prefix": "txt",
        "body": "\\text{$1}",
        "mode": "text",
        "description": "\\text{}"
    },
    {
        "prefix": "ttu",
        "body": "\\texttt{$1}",
        "mode": "text",
        "description": "\\texttt{}"
    },
    {
        "prefix": "tsz",
        "body": " \\textstyle",
        "mode": "any",
        "description": " \\textstyle"
    },
    {
        "prefix": "tsq",
        "body": "T^\\ast Q",
        "mode": "maths",
        "description": "T^\\ast Q"
    },
    {
        "prefix": "tsp",
        "body": "\\;",
        "mode": "any",
        "description": "\\;"
    },
    {
        "prefix": "trv",
        "body": "\\pitchfork",
        "mode": "any",
        "description": "\\pitchfork"
    },
    {
        "prefix": "tnh",
        "body": "\\tanh",
        "mode": "any",
        "description": "\\tanh"
    },
    {
        "prefix": "tgu",
        "body": "\\tag{$1}",
        "mode": "any",
        "description": "\\tag{}"
    },
    {
        "prefix": "tgs",
        "body": "\\tag*{$1}",
        "mode": "any",
        "description": "\\tag*{}"
    },
    {
        "prefix": "sur",
        "body": "\\nearrow",
        "mode": "any",
        "description": "\\nearrow"
    },
    {
        "prefix": "ssz",
        "body": " \\scriptstyle",
        "mode": "any",
        "description": " \\scriptstyle"
    },
    {
        "prefix": "sst",
        "body": "\\sideset{$1}{$2}",
        "mode": "any",
        "description": "\\sideset{}{}"
    },
    {
        "prefix": "ssp",
        "body": "\\,",
        "mode": "any",
        "description": "\\,"
    },
    {
        "prefix": "ssn",
        "body": "\\subsection{$1}",
        "mode": "any",
        "description": "\\subsection{}"
    },
    {
        "prefix": "ssn",
        "body": "\\paragraph{$1}",
        "mode": "any",
        "description": "\\paragraph{}"
    },
    {
        "prefix": "squ",
        "body": "\\sqrt{$1}",
        "mode": "maths",
        "description": "\\sqrt{}"
    },
    {
        "prefix": "sq7",
        "body": "\\sqrt{7}",
        "mode": "maths",
        "description": "\\sqrt{7}"
    },
    {
        "prefix": "sq5",
        "body": "\\sqrt{5}",
        "mode": "maths",
        "description": "\\sqrt{5}"
    },
    {
        "prefix": "sq3",
        "body": "\\sqrt{3}",
        "mode": "maths",
        "description": "\\sqrt{3}"
    },
    {
        "prefix": "sq2",
        "body": "\\sqrt{2}",
        "mode": "maths",
        "description": "\\sqrt{2}"
    },
    {
        "prefix": "sps",
        "body": "\\setlength{\\parskip1.5ex plus 0.5ex minus 0.5ex}",
        "mode": "any",
        "description": "\\setlength{\\parskip1.5ex plus 0.5ex minus 0.5ex}"
    },
    {
        "prefix": "spn",
        "body": "\\setcounter{page}{$1}",
        "mode": "any",
        "description": "\\setcounter{page}{}"
    },
    {
        "prefix": "spi",
        "body": "\\setlength{\\parindent}{0em}",
        "mode": "any",
        "description": "\\setlength{\\parindent}{0em}"
    },
    {
        "prefix": "sns",
        "body": "\\section*{$1}",
        "mode": "text",
        "description": "\\section*{}"
    },
    {
        "prefix": "smt",
        "body": "\\smash[t$1]{}",
        "mode": "any",
        "description": "\\smash[t]{}"
    },
    {
        "prefix": "smb",
        "body": "\\smash[b$1]{}",
        "mode": "any",
        "description": "\\smash[b]{}"
    },
    {
        "prefix": "slu",
        "body": "{\\sl ",
        "mode": "any",
        "description": "{\\sl"
    },
    {
        "prefix": "sln",
        "body": "\\setlength{$1}{$2}",
        "mode": "any",
        "description": "\\setlength{}{}"
    },
    {
        "prefix": "siq",
        "body": "\\sin^2",
        "mode": "maths",
        "description": "\\sin^2"
    },
    {
        "prefix": "sih",
        "body": "\\sinh",
        "mode": "any",
        "description": "\\sinh"
    },
    {
        "prefix": "shp",
        "body": "\\sharp",
        "mode": "any",
        "description": "\\sharp"
    },
    {
        "prefix": "shl",
        "body": "A^i_{\\;a}",
        "mode": "maths",
        "description": "A^i_{\\;a}"
    },
    {
        "prefix": "sfu",
        "body": "{\\sf ",
        "mode": "any",
        "description": "{\\sf"
    },
    {
        "prefix": "sdz",
        "body": "\\,dz",
        "mode": "any",
        "description": "\\,dz"
    },
    {
        "prefix": "sdy",
        "body": "\\,dy",
        "mode": "any",
        "description": "\\,dy"
    },
    {
        "prefix": "sdx",
        "body": "\\,dx",
        "mode": "any",
        "description": "\\,dx"
    },
    {
        "prefix": "sdw",
        "body": "\\,dw",
        "mode": "any",
        "description": "\\,dw"
    },
    {
        "prefix": "sdv",
        "body": "\\,dv",
        "mode": "any",
        "description": "\\,dv"
    },
    {
        "prefix": "sdu",
        "body": "\\,du",
        "mode": "any",
        "description": "\\,du"
    },
    {
        "prefix": "sdt",
        "body": "\\,dt",
        "mode": "any",
        "description": "\\,dt"
    },
    {
        "prefix": "sds",
        "body": "\\,ds",
        "mode": "any",
        "description": "\\,ds"
    },
    {
        "prefix": "sdr",
        "body": "\\searrow",
        "mode": "any",
        "description": "\\searrow"
    },
    {
        "prefix": "sdp",
        "body": "\\,\\circledS\\,",
        "mode": "any",
        "description": "\\,\\circledS\\,"
    },
    {
        "prefix": "scu",
        "body": "{\\sc ",
        "mode": "any",
        "description": "{\\sc"
    },
    {
        "prefix": "scl",
        "body": "\\ell",
        "mode": "any",
        "description": "\\ell"
    },
    {
        "prefix": "rrd",
        "body": "\\right\\rangle \\! \\right\\rangle",
        "mode": "maths",
        "description": "\\right\\rangle \\! \\right\\rangle"
    },
    {
        "prefix": "rmu",
        "body": "{\\rm ",
        "mode": "maths",
        "description": "{\\rm"
    },
    {
        "prefix": "rle",
        "body": "\\rangle",
        "mode": "any",
        "description": "\\rangle"
    },
    {
        "prefix": "rlb",
        "body": "\\}",
        "mode": "any",
        "description": "\\}"
    },
    {
        "prefix": "rir",
        "body": "\\right\\rangle",
        "mode": "maths",
        "description": "\\right\\rangle"
    },
    {
        "prefix": "rip",
        "body": "\\right)",
        "mode": "maths",
        "description": "\\right)"
    },
    {
        "prefix": "reo",
        "body": "\\ni",
        "mode": "any",
        "description": "\\ni"
    },
    {
        "prefix": "rea",
        "body": "\\Re",
        "mode": "any",
        "description": "\\Re"
    },
    {
        "prefix": "rdo",
        "body": "\\right.",
        "mode": "maths",
        "description": "\\right."
    },
    {
        "prefix": "qqd",
        "body": "\\qquad",
        "mode": "any",
        "description": "\\qquad"
    },
    {
        "prefix": "qed",
        "body": "\\qed",
        "mode": "any",
        "description": "\\qed"
    },
    {
        "prefix": "prm",
        "body": "\\prime",
        "mode": "any",
        "description": "\\prime"
    },
    {
        "prefix": "ppt",
        "body": "\\propto",
        "mode": "any",
        "description": "\\propto"
    },
    {
        "prefix": "plm",
        "body": "\\pm",
        "mode": "any",
        "description": "\\pm"
    },
    {
        "prefix": "oxz",
        "body": "(\\zeta)",
        "mode": "maths",
        "description": "(\\zeta)"
    },
    {
        "prefix": "oxx",
        "body": "(\\xi)",
        "mode": "maths",
        "description": "(\\xi)"
    },
    {
        "prefix": "oxu",
        "body": "(\\upsilon)",
        "mode": "maths",
        "description": "(\\upsilon)"
    },
    {
        "prefix": "oxt",
        "body": "(\\tau)",
        "mode": "maths",
        "description": "(\\tau)"
    },
    {
        "prefix": "oxs",
        "body": "(\\sigma)",
        "mode": "maths",
        "description": "(\\sigma)"
    },
    {
        "prefix": "oxr",
        "body": "(\\rho)",
        "mode": "maths",
        "description": "(\\rho)"
    },
    {
        "prefix": "oxp",
        "body": "(\\pi)",
        "mode": "maths",
        "description": "(\\pi)"
    },
    {
        "prefix": "oxo",
        "body": "(\\omega)",
        "mode": "maths",
        "description": "(\\omega)"
    },
    {
        "prefix": "oxn",
        "body": "(\\nu)",
        "mode": "maths",
        "description": "(\\nu)"
    },
    {
        "prefix": "oxm",
        "body": "(\\mu)",
        "mode": "maths",
        "description": "(\\mu)"
    },
    {
        "prefix": "oxl",
        "body": "(\\lambda)",
        "mode": "maths",
        "description": "(\\lambda)"
    },
    {
        "prefix": "oxk",
        "body": "(\\kappa)",
        "mode": "maths",
        "description": "(\\kappa)"
    },
    {
        "prefix": "oxi",
        "body": "(\\iota)",
        "mode": "maths",
        "description": "(\\iota)"
    },
    {
        "prefix": "oxg",
        "body": "(\\gamma)",
        "mode": "maths",
        "description": "(\\gamma)"
    },
    {
        "prefix": "oxe",
        "body": "(\\epsilon)",
        "mode": "maths",
        "description": "(\\epsilon)"
    },
    {
        "prefix": "oxd",
        "body": "(\\delta)",
        "mode": "maths",
        "description": "(\\delta)"
    },
    {
        "prefix": "oxc",
        "body": "(\\chi)",
        "mode": "maths",
        "description": "(\\chi)"
    },
    {
        "prefix": "oxb",
        "body": "(\\beta)",
        "mode": "maths",
        "description": "(\\beta)"
    },
    {
        "prefix": "oxa",
        "body": "(\\alpha)",
        "mode": "maths",
        "description": "(\\alpha)"
    },
    {
        "prefix": "ovw",
        "body": "\\vec{w}",
        "mode": "maths",
        "description": "\\vec{w}"
    },
    {
        "prefix": "ovv",
        "body": "\\vec{v}",
        "mode": "maths",
        "description": "\\vec{v}"
    },
    {
        "prefix": "ovu",
        "body": "\\vec{$1}",
        "mode": "maths",
        "description": "\\vec{}"
    },
    {
        "prefix": "ovc",
        "body": "\\vec{c}",
        "mode": "maths",
        "description": "\\vec{c}"
    },
    {
        "prefix": "ovb",
        "body": "\\vec{b}",
        "mode": "maths",
        "description": "\\vec{b}"
    },
    {
        "prefix": "ova",
        "body": "\\vec{a}",
        "mode": "maths",
        "description": "\\vec{a}"
    },
    {
        "prefix": "otu",
        "body": "\\tilde{$1}",
        "mode": "maths",
        "description": "\\tilde{}"
    },
    {
        "prefix": "oti",
        "body": "\\otimes",
        "mode": "any",
        "description": "\\otimes"
    },
    {
        "prefix": "opu",
        "body": "\\mathbb{$1}",
        "mode": "maths",
        "description": "\\mathbb{}"
    },
    {
        "prefix": "opn",
        "body": "\\operatorname{$1}",
        "mode": "maths",
        "description": "\\operatorname{}"
    },
    {
        "prefix": "opl",
        "body": "\\oplus",
        "mode": "any",
        "description": "\\oplus"
    },
    {
        "prefix": "omi",
        "body": "\\ominus",
        "mode": "any",
        "description": "\\ominus"
    },
    {
        "prefix": "olz",
        "body": "\\overline{z}",
        "mode": "maths",
        "description": "\\overline{z}"
    },
    {
        "prefix": "oly",
        "body": "\\overline{y}",
        "mode": "maths",
        "description": "\\overline{y}"
    },
    {
        "prefix": "olx",
        "body": "\\overline{x}",
        "mode": "maths",
        "description": "\\overline{x}"
    },
    {
        "prefix": "olu",
        "body": "\\overline{$1}",
        "mode": "maths",
        "description": "\\overline{}"
    },
    {
        "prefix": "ols",
        "body": "\\overline{s}",
        "mode": "maths",
        "description": "\\overline{s}"
    },
    {
        "prefix": "olr",
        "body": "\\overline{r}",
        "mode": "maths",
        "description": "\\overline{r}"
    },
    {
        "prefix": "olq",
        "body": "\\overline{q}",
        "mode": "maths",
        "description": "\\overline{q}"
    },
    {
        "prefix": "olp",
        "body": "\\overline{p}",
        "mode": "maths",
        "description": "\\overline{p}"
    },
    {
        "prefix": "ohz",
        "body": "\\hat{z}",
        "mode": "maths",
        "description": "\\hat{z}"
    },
    {
        "prefix": "ohy",
        "body": "\\hat{y}",
        "mode": "maths",
        "description": "\\hat{y}"
    },
    {
        "prefix": "ohx",
        "body": "\\hat{x}",
        "mode": "maths",
        "description": "\\hat{x}"
    },
    {
        "prefix": "ohu",
        "body": "\\hat{$1}",
        "mode": "maths",
        "description": "\\hat{}"
    },
    {
        "prefix": "ohs",
        "body": "\\hat{s}",
        "mode": "maths",
        "description": "\\hat{s}"
    },
    {
        "prefix": "ohr",
        "body": "\\hat{r}",
        "mode": "maths",
        "description": "\\hat{r}"
    },
    {
        "prefix": "ohq",
        "body": "\\hat{q}",
        "mode": "maths",
        "description": "\\hat{q}"
    },
    {
        "prefix": "ohp",
        "body": "\\hat{p}",
        "mode": "maths",
        "description": "\\hat{p}"
    },
    {
        "prefix": "oer",
        "body": "(r)",
        "mode": "maths",
        "description": "(r)"
    },
    {
        "prefix": "oep",
        "body": "(p)",
        "mode": "maths",
        "description": "(p)"
    },
    {
        "prefix": "oen",
        "body": "(n)",
        "mode": "maths",
        "description": "(n)"
    },
    {
        "prefix": "oef",
        "body": "(f)",
        "mode": "maths",
        "description": "(f)"
    },
    {
        "prefix": "oeb",
        "body": "(b)",
        "mode": "maths",
        "description": "(b)"
    },
    {
        "prefix": "odz",
        "body": "\\dot{z}",
        "mode": "maths",
        "description": "\\dot{z}"
    },
    {
        "prefix": "ody",
        "body": "\\dot{y}",
        "mode": "maths",
        "description": "\\dot{y}"
    },
    {
        "prefix": "odx",
        "body": "\\dot{x}",
        "mode": "maths",
        "description": "\\dot{x}"
    },
    {
        "prefix": "odu",
        "body": "\\dot{$1}",
        "mode": "maths",
        "description": "\\dot{}"
    },
    {
        "prefix": "ods",
        "body": "\\dot{s}",
        "mode": "maths",
        "description": "\\dot{s}"
    },
    {
        "prefix": "odr",
        "body": "\\dot{r}",
        "mode": "maths",
        "description": "\\dot{r}"
    },
    {
        "prefix": "odq",
        "body": "\\dot{q}",
        "mode": "maths",
        "description": "\\dot{q}"
    },
    {
        "prefix": "odp",
        "body": "\\dot{p}",
        "mode": "maths",
        "description": "\\dot{p}"
    },
    {
        "prefix": "ocz",
        "body": "(Z)",
        "mode": "maths",
        "description": "(Z)"
    },
    {
        "prefix": "ocy",
        "body": "(Y)",
        "mode": "maths",
        "description": "(Y)"
    },
    {
        "prefix": "ocx",
        "body": "(X)",
        "mode": "maths",
        "description": "(X)"
    },
    {
        "prefix": "ocw",
        "body": "(W)",
        "mode": "maths",
        "description": "(W)"
    },
    {
        "prefix": "ocv",
        "body": "(V)",
        "mode": "maths",
        "description": "(V)"
    },
    {
        "prefix": "ocu",
        "body": "\\check{$1}",
        "mode": "any",
        "description": "\\check{}"
    },
    {
        "prefix": "oct",
        "body": "(T)",
        "mode": "maths",
        "description": "(T)"
    },
    {
        "prefix": "ocs",
        "body": "(S)",
        "mode": "maths",
        "description": "(S)"
    },
    {
        "prefix": "ocr",
        "body": "(R)",
        "mode": "maths",
        "description": "(R)"
    },
    {
        "prefix": "ocq",
        "body": "(Q)",
        "mode": "maths",
        "description": "(Q)"
    },
    {
        "prefix": "ocp",
        "body": "(P)",
        "mode": "maths",
        "description": "(P)"
    },
    {
        "prefix": "oco",
        "body": "(O)",
        "mode": "maths",
        "description": "(O)"
    },
    {
        "prefix": "ocn",
        "body": "(N)",
        "mode": "maths",
        "description": "(N)"
    },
    {
        "prefix": "ocm",
        "body": "(M)",
        "mode": "maths",
        "description": "(M)"
    },
    {
        "prefix": "ocl",
        "body": "(L)",
        "mode": "maths",
        "description": "(L)"
    },
    {
        "prefix": "ock",
        "body": "(K)",
        "mode": "maths",
        "description": "(K)"
    },
    {
        "prefix": "ocj",
        "body": "(J)",
        "mode": "maths",
        "description": "(J)"
    },
    {
        "prefix": "oci",
        "body": "(I)",
        "mode": "maths",
        "description": "(I)"
    },
    {
        "prefix": "och",
        "body": "(H)",
        "mode": "maths",
        "description": "(H)"
    },
    {
        "prefix": "ocg",
        "body": "(G)",
        "mode": "maths",
        "description": "(G)"
    },
    {
        "prefix": "ocf",
        "body": "(F)",
        "mode": "maths",
        "description": "(F)"
    },
    {
        "prefix": "oce",
        "body": "(E)",
        "mode": "maths",
        "description": "(E)"
    },
    {
        "prefix": "ocd",
        "body": "(D)",
        "mode": "maths",
        "description": "(D)"
    },
    {
        "prefix": "occ",
        "body": "(C)",
        "mode": "maths",
        "description": "(C)"
    },
    {
        "prefix": "ocb",
        "body": "(B)",
        "mode": "maths",
        "description": "(B)"
    },
    {
        "prefix": "oca",
        "body": "(A)",
        "mode": "maths",
        "description": "(A)"
    },
    {
        "prefix": "obz",
        "body": "\\bar{z}",
        "mode": "maths",
        "description": "\\bar{z}"
    },
    {
        "prefix": "oby",
        "body": "\\bar{y}",
        "mode": "maths",
        "description": "\\bar{y}"
    },
    {
        "prefix": "obx",
        "body": "\\bar{x}",
        "mode": "maths",
        "description": "\\bar{x}"
    },
    {
        "prefix": "obu",
        "body": "\\bar{$1}",
        "mode": "maths",
        "description": "\\bar{}"
    },
    {
        "prefix": "obs",
        "body": "\\bar{s}",
        "mode": "maths",
        "description": "\\bar{s}"
    },
    {
        "prefix": "obr",
        "body": "\\bar{r}",
        "mode": "maths",
        "description": "\\bar{r}"
    },
    {
        "prefix": "obq",
        "body": "\\bar{q}",
        "mode": "maths",
        "description": "\\bar{q}"
    },
    {
        "prefix": "obp",
        "body": "\\bar{p}",
        "mode": "maths",
        "description": "\\bar{p}"
    },
    {
        "prefix": "obk",
        "body": "[",
        "mode": "any",
        "description": "["
    },
    {
        "prefix": "ntg",
        "body": "\\notag",
        "mode": "any",
        "description": "\\notag"
    },
    {
        "prefix": "nsp",
        "body": "\\!",
        "mode": "any",
        "description": "\\!"
    },
    {
        "prefix": "nrm",
        "body": "\\|",
        "mode": "any",
        "description": "\\|"
    },
    {
        "prefix": "nr2",
        "body": "\\sqrt[n]{2}",
        "mode": "maths",
        "description": "\\sqrt[n]{2}"
    },
    {
        "prefix": "noi",
        "body": "\\noindent",
        "mode": "any",
        "description": "\\noindent"
    },
    {
        "prefix": "nll",
        "body": "\\null",
        "mode": "any",
        "description": "\\null"
    },
    {
        "prefix": "neo",
        "body": "\\not\\in",
        "mode": "any",
        "description": "\\not\\in"
    },
    {
        "prefix": "mxu",
        "body": [
            "\\begin{matrix}",
            "...&...\\\\",
            "...&...",
            "\\end{matrix}"
        ],
        "mode": "maths",
        "description": "\\begin{matrix}"
    },
    {
        "prefix": "mxc",
        "body": [
            "\\begin{pmatrix}",
            " x_1  \\\\",
            " x_2  \\\\",
            " x_3",
            "\\end{pmatrix}"
        ],
        "mode": "maths",
        "description": "\\begin{pmatrix}"
    },
    {
        "prefix": "mvb",
        "body": "{\\mathversion{bold} \\$ $1\\$}",
        "mode": "text",
        "description": "{\\mathversion{bold} $ $1$}"
    },
    {
        "prefix": "mtt",
        "body": "\\mathtt{$1}",
        "mode": "maths",
        "description": "\\mathtt{}"
    },
    {
        "prefix": "msp",
        "body": "\\:",
        "mode": "any",
        "description": "\\:"
    },
    {
        "prefix": "msf",
        "body": "\\mathsf{$1}",
        "mode": "maths",
        "description": "\\mathsf{}"
    },
    {
        "prefix": "mrm",
        "body": "\\mathrm{$1}",
        "mode": "maths",
        "description": "\\mathrm{}"
    },
    {
        "prefix": "mlt",
        "body": "\\ll",
        "mode": "any",
        "description": "\\ll"
    },
    {
        "prefix": "mit",
        "body": "\\mathit{$1}",
        "mode": "maths",
        "description": "\\mathit{}"
    },
    {
        "prefix": "mip",
        "body": "\\mp",
        "mode": "any",
        "description": "\\mp"
    },
    {
        "prefix": "mgt",
        "body": "\\gg",
        "mode": "any",
        "description": "\\gg"
    },
    {
        "prefix": "mbx",
        "body": "\\mbox{$1}",
        "mode": "any",
        "description": "\\mbox{}"
    },
    {
        "prefix": "mbf",
        "body": "\\mathbf{$1}",
        "mode": "maths",
        "description": "\\mathbf{}"
    },
    {
        "prefix": "lxz",
        "body": "_\\zeta",
        "mode": "maths",
        "description": "_\\zeta"
    },
    {
        "prefix": "lxx",
        "body": "_\\xi",
        "mode": "maths",
        "description": "_\\xi"
    },
    {
        "prefix": "lxu",
        "body": "_\\upsilon",
        "mode": "maths",
        "description": "_\\upsilon"
    },
    {
        "prefix": "lxt",
        "body": "_\\tau",
        "mode": "maths",
        "description": "_\\tau"
    },
    {
        "prefix": "lxs",
        "body": "_\\sigma",
        "mode": "maths",
        "description": "_\\sigma"
    },
    {
        "prefix": "lxr",
        "body": "_\\rho",
        "mode": "maths",
        "description": "_\\rho"
    },
    {
        "prefix": "lxp",
        "body": "_\\pi",
        "mode": "maths",
        "description": "_\\pi"
    },
    {
        "prefix": "lxo",
        "body": "_\\omega",
        "mode": "maths",
        "description": "_\\omega"
    },
    {
        "prefix": "lxn",
        "body": "_\\nu",
        "mode": "maths",
        "description": "_\\nu"
    },
    {
        "prefix": "lxm",
        "body": "_\\mu",
        "mode": "maths",
        "description": "_\\mu"
    },
    {
        "prefix": "lxl",
        "body": "_\\lambda",
        "mode": "maths",
        "description": "_\\lambda"
    },
    {
        "prefix": "lxk",
        "body": "_\\kappa",
        "mode": "maths",
        "description": "_\\kappa"
    },
    {
        "prefix": "lxg",
        "body": "_\\gamma",
        "mode": "maths",
        "description": "_\\gamma"
    },
    {
        "prefix": "lxe",
        "body": "_\\epsilon",
        "mode": "maths",
        "description": "_\\epsilon"
    },
    {
        "prefix": "lxd",
        "body": "_\\delta",
        "mode": "maths",
        "description": "_\\delta"
    },
    {
        "prefix": "lxc",
        "body": "_\\chi",
        "mode": "maths",
        "description": "_\\chi"
    },
    {
        "prefix": "lxb",
        "body": "_\\beta",
        "mode": "maths",
        "description": "_\\beta"
    },
    {
        "prefix": "lxa",
        "body": "_\\alpha",
        "mode": "maths",
        "description": "_\\alpha"
    },
    {
        "prefix": "luu",
        "body": "_u",
        "mode": "maths",
        "description": "_u"
    },
    {
        "prefix": "ltn",
        "body": "<",
        "mode": "any",
        "description": "<"
    },
    {
        "prefix": "lte",
        "body": "\\leq",
        "mode": "any",
        "description": "\\leq"
    },
    {
        "prefix": "lst",
        "body": "_\\ast",
        "mode": "maths",
        "description": "_\\ast"
    },
    {
        "prefix": "lra",
        "body": "\\leftrightarrow",
        "mode": "maths",
        "description": "\\leftrightarrow"
    },
    {
        "prefix": "lmn",
        "body": "_{mn}",
        "mode": "maths",
        "description": "_{mn}"
    },
    {
        "prefix": "lle",
        "body": "\\langle",
        "mode": "any",
        "description": "\\langle"
    },
    {
        "prefix": "lld",
        "body": "\\left\\langle \\! \\left\\langle",
        "mode": "maths",
        "description": "\\left\\langle \\! \\left\\langle"
    },
    {
        "prefix": "llb",
        "body": "\\{",
        "mode": "any",
        "description": "\\{"
    },
    {
        "prefix": "ljk",
        "body": "_{jk}",
        "mode": "maths",
        "description": "_{jk}"
    },
    {
        "prefix": "lin",
        "body": "\\line{$1}",
        "mode": "any",
        "description": "\\line{}"
    },
    {
        "prefix": "lij",
        "body": "_{ij}",
        "mode": "maths",
        "description": "_{ij}"
    },
    {
        "prefix": "lji",
        "body": "_{ji}",
        "mode": "maths",
        "description": "_{ji}"
    },
    {
        "prefix": "lgn",
        "body": "\\ln",
        "mode": "any",
        "description": "\\ln"
    },
    {
        "prefix": "lep",
        "body": "\\left(",
        "mode": "maths",
        "description": "\\left("
    },
    {
        "prefix": "lel",
        "body": "\\left\\langle",
        "mode": "maths",
        "description": "\\left\\langle"
    },
    {
        "prefix": "lea",
        "body": "\\leftarrow",
        "mode": "maths",
        "description": "\\leftarrow"
    },
    {
        "prefix": "lds",
        "body": "\\ldots",
        "mode": "any",
        "description": "\\ldots"
    },
    {
        "prefix": "ldo",
        "body": "\\left.",
        "mode": "maths",
        "description": "\\left."
    },
    {
        "prefix": "lcz",
        "body": "_Z",
        "mode": "maths",
        "description": "_Z"
    },
    {
        "prefix": "lcy",
        "body": "_Y",
        "mode": "maths",
        "description": "_Y"
    },
    {
        "prefix": "lcx",
        "body": "_X",
        "mode": "maths",
        "description": "_X"
    },
    {
        "prefix": "lcw",
        "body": "_W",
        "mode": "maths",
        "description": "_W"
    },
    {
        "prefix": "lcv",
        "body": "_V",
        "mode": "maths",
        "description": "_V"
    },
    {
        "prefix": "lcu",
        "body": "_U",
        "mode": "maths",
        "description": "_U"
    },
    {
        "prefix": "lct",
        "body": "_T",
        "mode": "maths",
        "description": "_T"
    },
    {
        "prefix": "lcs",
        "body": "_S",
        "mode": "maths",
        "description": "_S"
    },
    {
        "prefix": "lcr",
        "body": "_R",
        "mode": "maths",
        "description": "_R"
    },
    {
        "prefix": "lcq",
        "body": "_Q",
        "mode": "maths",
        "description": "_Q"
    },
    {
        "prefix": "lcp",
        "body": "_P",
        "mode": "maths",
        "description": "_P"
    },
    {
        "prefix": "lco",
        "body": "_O",
        "mode": "maths",
        "description": "_O"
    },
    {
        "prefix": "lcn",
        "body": "_N",
        "mode": "maths",
        "description": "_N"
    },
    {
        "prefix": "lcm",
        "body": "_M",
        "mode": "maths",
        "description": "_M"
    },
    {
        "prefix": "lcl",
        "body": "_L",
        "mode": "maths",
        "description": "_L"
    },
    {
        "prefix": "lck",
        "body": "_K",
        "mode": "maths",
        "description": "_K"
    },
    {
        "prefix": "lcj",
        "body": "_J",
        "mode": "maths",
        "description": "_J"
    },
    {
        "prefix": "lci",
        "body": "_I",
        "mode": "maths",
        "description": "_I"
    },
    {
        "prefix": "lch",
        "body": "_H",
        "mode": "maths",
        "description": "_H"
    },
    {
        "prefix": "lcg",
        "body": "_G",
        "mode": "maths",
        "description": "_G"
    },
    {
        "prefix": "lcf",
        "body": "_F",
        "mode": "maths",
        "description": "_F"
    },
    {
        "prefix": "lce",
        "body": "_E",
        "mode": "maths",
        "description": "_E"
    },
    {
        "prefix": "lcd",
        "body": "_D",
        "mode": "maths",
        "description": "_D"
    },
    {
        "prefix": "lcc",
        "body": "_C",
        "mode": "maths",
        "description": "_C"
    },
    {
        "prefix": "lcb",
        "body": "_B",
        "mode": "maths",
        "description": "_B"
    },
    {
        "prefix": "lca",
        "body": "_A",
        "mode": "maths",
        "description": "_A"
    },
    {
        "prefix": "lbl",
        "body": "\\label{$1}",
        "mode": "any",
        "description": "\\label{}"
    },
    {
        "prefix": "lam",
        "body": "L_A{}^\\mu",
        "mode": "maths",
        "description": "L_A{}^\\mu"
    },
    {
        "prefix": "l10",
        "body": "_{10}",
        "mode": "maths",
        "description": "_{10}"
    },
    {
        "prefix": "itu",
        "body": "{\\it ",
        "mode": "any",
        "description": "{\\it"
    },
    {
        "prefix": "itm",
        "body": "\\item",
        "mode": "any",
        "description": "\\item"
    },
    {
        "prefix": "iso",
        "body": "\\cong",
        "mode": "any",
        "description": "\\cong"
    },
    {
        "prefix": "ir3",
        "body": "\\int_{\\mathbb{R}^3} ",
        "mode": "maths",
        "description": "\\int_{\\mathbb{R}^3} "
    },
    {
        "prefix": "imp",
        "body": "\\implies",
        "mode": "any",
        "description": "\\implies"
    },
    {
        "prefix": "ima",
        "body": "\\Im",
        "mode": "any",
        "description": "\\Im"
    },
    {
        "prefix": "igr",
        "body": "\\includegraphics{$1}",
        "mode": "any",
        "description": "\\includegraphics{}"
    },
    {
        "prefix": "iqe",
        "body": "\\( $1 \\)",
        "mode": "any",
        "description": "\\(  \\)"
    },
    {
        "prefix": "idx",
        "body": "\\index{$1}",
        "mode": "any",
        "description": "\\index{}"
    },
    {
        "prefix": "iba",
        "body": "\\int^b_a",
        "mode": "maths",
        "description": "\\int^b_a"
    },
    {
        "prefix": "i10",
        "body": "\\int^1_0",
        "mode": "maths",
        "description": "\\int^1_0"
    },
    {
        "prefix": "hxz",
        "body": "^\\zeta",
        "mode": "maths",
        "description": "^\\zeta"
    },
    {
        "prefix": "hxx",
        "body": "^\\xi",
        "mode": "maths",
        "description": "^\\xi"
    },
    {
        "prefix": "hxu",
        "body": "^\\upsilon",
        "mode": "maths",
        "description": "^\\upsilon"
    },
    {
        "prefix": "hxt",
        "body": "^\\tau",
        "mode": "maths",
        "description": "^\\tau"
    },
    {
        "prefix": "hxs",
        "body": "^\\sigma",
        "mode": "maths",
        "description": "^\\sigma"
    },
    {
        "prefix": "hxr",
        "body": "^\\rho",
        "mode": "maths",
        "description": "^\\rho"
    },
    {
        "prefix": "hxp",
        "body": "^\\pi",
        "mode": "maths",
        "description": "^\\pi"
    },
    {
        "prefix": "hxo",
        "body": "^\\omega",
        "mode": "maths",
        "description": "^\\omega"
    },
    {
        "prefix": "hxn",
        "body": "^\\nu",
        "mode": "maths",
        "description": "^\\nu"
    },
    {
        "prefix": "hxm",
        "body": "^\\mu",
        "mode": "maths",
        "description": "^\\mu"
    },
    {
        "prefix": "hxmn",
        "body": "^{\\mu\\nu}",
        "mode": "maths",
        "description": "^{\\mu\\nu}"
    },
    {
        "prefix": "hxl",
        "body": "^\\lambda",
        "mode": "maths",
        "description": "^\\lambda"
    },
    {
        "prefix": "hxk",
        "body": "^\\kappa",
        "mode": "maths",
        "description": "^\\kappa"
    },
    {
        "prefix": "hxg",
        "body": "^\\gamma",
        "mode": "maths",
        "description": "^\\gamma"
    },
    {
        "prefix": "hxe",
        "body": "^\\epsilon",
        "mode": "maths",
        "description": "^\\epsilon"
    },
    {
        "prefix": "hxd",
        "body": "^\\delta",
        "mode": "maths",
        "description": "^\\delta"
    },
    {
        "prefix": "hxc",
        "body": "^\\chi",
        "mode": "maths",
        "description": "^\\chi"
    },
    {
        "prefix": "hxb",
        "body": "^\\beta",
        "mode": "maths",
        "description": "^\\beta"
    },
    {
        "prefix": "hxa",
        "body": "^\\alpha",
        "mode": "maths",
        "description": "^\\alpha"
    },
    {
        "prefix": "huu",
        "body": "^u",
        "mode": "maths",
        "description": "^u"
    },
    {
        "prefix": "hup",
        "body": "^{$1}",
        "mode": "maths",
        "description": "^{}"
    },
    {
        "prefix": "hst",
        "body": "^\\ast",
        "mode": "maths",
        "description": "^\\ast"
    },
    {
        "prefix": "hsp",
        "body": "\\hspace{$1}",
        "mode": "any",
        "description": "\\hspace{}"
    },
    {
        "prefix": "hpr",
        "body": "^\\prime",
        "mode": "maths",
        "description": "^\\prime"
    },
    {
        "prefix": "hmo",
        "body": "^{-1}",
        "mode": "maths",
        "description": "^{-1}"
    },
    {
        "prefix": "hjk",
        "body": "^{jk}",
        "mode": "maths",
        "description": "^{jk}"
    },
    {
        "prefix": "hij",
        "body": "^{ij}",
        "mode": "maths",
        "description": "^{ij}"
    },
    {
        "prefix": "hfi",
        "body": "\\hfill",
        "mode": "any",
        "description": "\\hfill"
    },
    {
        "prefix": "hee",
        "body": "^e",
        "mode": "maths",
        "description": "^e"
    },
    {
        "prefix": "hdg",
        "body": "^\\dag",
        "mode": "maths",
        "description": "^\\dag"
    },
    {
        "prefix": "hcz",
        "body": "^Z",
        "mode": "maths",
        "description": "^Z"
    },
    {
        "prefix": "hcy",
        "body": "^Y",
        "mode": "maths",
        "description": "^Y"
    },
    {
        "prefix": "hcx",
        "body": "^X",
        "mode": "maths",
        "description": "^X"
    },
    {
        "prefix": "hcw",
        "body": "^W",
        "mode": "maths",
        "description": "^W"
    },
    {
        "prefix": "hcv",
        "body": "^V",
        "mode": "maths",
        "description": "^V"
    },
    {
        "prefix": "hcu",
        "body": "^U",
        "mode": "maths",
        "description": "^U"
    },
    {
        "prefix": "hct",
        "body": "^T",
        "mode": "maths",
        "description": "^T"
    },
    {
        "prefix": "hcs",
        "body": "^S",
        "mode": "maths",
        "description": "^S"
    },
    {
        "prefix": "hcr",
        "body": "^R",
        "mode": "maths",
        "description": "^R"
    },
    {
        "prefix": "hcq",
        "body": "^Q",
        "mode": "maths",
        "description": "^Q"
    },
    {
        "prefix": "hcp",
        "body": "^P",
        "mode": "maths",
        "description": "^P"
    },
    {
        "prefix": "hco",
        "body": "^O",
        "mode": "maths",
        "description": "^O"
    },
    {
        "prefix": "hcn",
        "body": "^N",
        "mode": "maths",
        "description": "^N"
    },
    {
        "prefix": "hcm",
        "body": "^M",
        "mode": "maths",
        "description": "^M"
    },
    {
        "prefix": "hcl",
        "body": "^L",
        "mode": "maths",
        "description": "^L"
    },
    {
        "prefix": "hck",
        "body": "^K",
        "mode": "maths",
        "description": "^K"
    },
    {
        "prefix": "hcj",
        "body": "^J",
        "mode": "maths",
        "description": "^J"
    },
    {
        "prefix": "hci",
        "body": "^I",
        "mode": "maths",
        "description": "^I"
    },
    {
        "prefix": "hch",
        "body": "^H",
        "mode": "maths",
        "description": "^H"
    },
    {
        "prefix": "hcg",
        "body": "^G",
        "mode": "maths",
        "description": "^G"
    },
    {
        "prefix": "hcf",
        "body": "^F",
        "mode": "maths",
        "description": "^F"
    },
    {
        "prefix": "hce",
        "body": "^E",
        "mode": "maths",
        "description": "^E"
    },
    {
        "prefix": "hcd",
        "body": "^D",
        "mode": "maths",
        "description": "^D"
    },
    {
        "prefix": "hcc",
        "body": "^C",
        "mode": "maths",
        "description": "^C"
    },
    {
        "prefix": "hcb",
        "body": "^B",
        "mode": "maths",
        "description": "^B"
    },
    {
        "prefix": "hca",
        "body": "^A",
        "mode": "maths",
        "description": "^A"
    },
    {
        "prefix": "hba",
        "body": "\\hbar",
        "mode": "any",
        "description": "\\hbar"
    },
    {
        "prefix": "haf",
        "body": "\\frac{1}{2}",
        "mode": "maths",
        "description": "\\frac{1}{2}"
    },
    {
        "prefix": "h10",
        "body": "^{10}",
        "mode": "maths",
        "description": "^{10}"
    },
    {
        "prefix": "gtn",
        "body": ">",
        "mode": "any",
        "description": ">"
    },
    {
        "prefix": "gte",
        "body": "\\geq",
        "mode": "any",
        "description": "\\geq"
    },
    {
        "prefix": "gss",
        "body": "\\ss",
        "mode": "any",
        "description": "\\ss"
    },
    {
        "prefix": "gmu",
        "body": "\\mathfrak{$1}",
        "mode": "maths",
        "description": "\\mathfrak{}"
    },
    {
        "prefix": "gmt",
        "body": "\\mathfrak{t} ",
        "mode": "maths",
        "description": "\\mathfrak{t} "
    },
    {
        "prefix": "gmp",
        "body": "\\mathfrak{p} ",
        "mode": "maths",
        "description": "\\mathfrak{p} "
    },
    {
        "prefix": "gmk",
        "body": "\\mathfrak{k} ",
        "mode": "maths",
        "description": "\\mathfrak{k} "
    },
    {
        "prefix": "gmh",
        "body": "\\mathfrak{h} ",
        "mode": "maths",
        "description": "\\mathfrak{h} "
    },
    {
        "prefix": "gmg",
        "body": "\\mathfrak{g} ",
        "mode": "maths",
        "description": "\\mathfrak{g} "
    },
    {
        "prefix": "gmb",
        "body": "\\mathfrak{b} ",
        "mode": "maths",
        "description": "\\mathfrak{b} "
    },
    {
        "prefix": "gij",
        "body": "g_{ij}",
        "mode": "maths",
        "description": "g_{ij}"
    },
    {
        "prefix": "gce",
        "body": "\\`{E}",
        "mode": "any",
        "description": "\\`{E}"
    },
    {
        "prefix": "ftn",
        "body": "\\footnote{$1}",
        "mode": "any",
        "description": "\\footnote{}"
    },
    {
        "prefix": "fpy",
        "body": "\\frac{\\partial}{\\partial y}",
        "mode": "maths",
        "description": "\\frac{\\partial}{\\partial y}"
    },
    {
        "prefix": "fpx",
        "body": "\\frac{\\partial}{\\partial x}",
        "mode": "maths",
        "description": "\\frac{\\partial}{\\partial x}"
    },
    {
        "prefix": "fpt",
        "body": "\\frac{\\partial^3}{\\partial x \\partial y \\partial z}",
        "mode": "maths",
        "description": "\\frac{\\partial^3}{\\partial x \\partial y \\partial z}"
    },
    {
        "prefix": "fps",
        "body": "\\frac{\\partial^2}{\\partial x \\partial y}",
        "mode": "maths",
        "description": "\\frac{\\partial^2}{\\partial x \\partial y}"
    },
    {
        "prefix": "fof",
        "body": "}{",
        "mode": "any",
        "description": "}{"
    },
    {
        "prefix": "flt",
        "body": "\\flat",
        "mode": "any",
        "description": "\\flat"
    },
    {
        "prefix": "f14",
        "body": "\\frac{1}{4}",
        "mode": "maths",
        "description": "\\frac{1}{4}"
    },
    {
        "prefix": "f13",
        "body": "\\frac{1}{3}",
        "mode": "maths",
        "description": "\\frac{1}{3}"
    },
    {
        "prefix": "f12",
        "body": "\\frac{1}{2}",
        "mode": "maths",
        "description": "\\frac{1}{2}"
    },
    {
        "prefix": "etr",
        "body": "\\end{tabular}",
        "mode": "any",
        "description": "\\end{tabular}"
    },
    {
        "prefix": "etb",
        "body": "\\end{tabbing}",
        "mode": "any",
        "description": "\\end{tabbing}"
    },
    {
        "prefix": "eqv",
        "body": "\\equiv",
        "mode": "any",
        "description": "\\equiv"
    },
    {
        "prefix": "eqt",
        "body": "\\end{quotation}",
        "mode": "any",
        "description": "\\end{quotation}"
    },
    {
        "prefix": "eqm",
        "body": "''",
        "mode": "any",
        "description": "''"
    },
    {
        "prefix": "emu",
        "body": "\\emph{$1}",
        "mode": "any",
        "description": "\\emph{}"
    },
    {
        "prefix": "emp",
        "body": "\\varnothing",
        "mode": "maths",
        "description": "\\varnothing"
    },
    {
        "prefix": "ema",
        "body": "\\end{math}",
        "mode": "any",
        "description": "\\end{math}"
    },
    {
        "prefix": "eit",
        "body": "\\/}",
        "mode": "any",
        "description": "\\/}"
    },
    {
        "prefix": "ega",
        "body": "\\end{gather}",
        "mode": "any",
        "description": "\\end{gather}"
    },
    {
        "prefix": "endu",
        "body": "\\end{",
        "mode": "any",
        "description": "\\end{"
    },
    {
        "prefix": "eeq",
        "body": "\\end{equation}",
        "mode": "any",
        "description": "\\end{equation}"
    },
    {
        "prefix": "een",
        "body": "\\end{enumerate}",
        "mode": "any",
        "description": "\\end{enumerate}"
    },
    {
        "prefix": "eea",
        "body": "\\end{array}",
        "mode": "any",
        "description": "\\end{array}"
    },
    {
        "prefix": "eds",
        "body": "\\end{description}",
        "mode": "any",
        "description": "\\end{description}"
    },
    {
        "prefix": "edp",
        "body": "\\end{equation*}",
        "mode": "any",
        "description": "\\end{equation*}"
    },
    {
        "prefix": "edo",
        "body": "\\end{document}",
        "mode": "any",
        "description": "\\end{document}"
    },
    {
        "prefix": "ebk",
        "body": "]",
        "mode": "any",
        "description": "]"
    },
    {
        "prefix": "eal",
        "body": "\\end{align}",
        "mode": "any",
        "description": "\\end{align}"
    },
    {
        "prefix": "eac",
        "body": "\\end{acknowledgment}",
        "mode": "any",
        "description": "\\end{acknowledgment}"
    },
    {
        "prefix": "dxz",
        "body": "\\$\\zeta\\$",
        "mode": "text",
        "description": "$\\zeta$"
    },
    {
        "prefix": "dxx",
        "body": "\\$\\xi\\$",
        "mode": "text",
        "description": "$\\xi$"
    },
    {
        "prefix": "dxu",
        "body": "\\$\\upsilon\\$",
        "mode": "text",
        "description": "$\\upsilon$"
    },
    {
        "prefix": "dxt",
        "body": "\\$\\tau\\$",
        "mode": "text",
        "description": "$\\tau$"
    },
    {
        "prefix": "dxs",
        "body": "\\$\\sigma\\$",
        "mode": "text",
        "description": "$\\sigma$"
    },
    {
        "prefix": "dxr",
        "body": "\\$\\rho\\$",
        "mode": "text",
        "description": "$\\rho$"
    },
    {
        "prefix": "dxp",
        "body": "\\$\\pi\\$",
        "mode": "text",
        "description": "$\\pi$"
    },
    {
        "prefix": "dxo",
        "body": "\\$\\omega\\$",
        "mode": "text",
        "description": "$\\omega$"
    },
    {
        "prefix": "dxn",
        "body": "\\$\\nu\\$",
        "mode": "text",
        "description": "$\\nu$"
    },
    {
        "prefix": "dxm",
        "body": "\\$\\mu\\$",
        "mode": "text",
        "description": "$\\mu$"
    },
    {
        "prefix": "dxl",
        "body": "\\$\\lambda\\$",
        "mode": "text",
        "description": "$\\lambda$"
    },
    {
        "prefix": "dxk",
        "body": "\\$\\kappa\\$",
        "mode": "text",
        "description": "$\\kappa$"
    },
    {
        "prefix": "dxg",
        "body": "\\$\\gamma\\$",
        "mode": "text",
        "description": "$\\gamma$"
    },
    {
        "prefix": "dxe",
        "body": "\\$\\epsilon\\$",
        "mode": "text",
        "description": "$\\epsilon$"
    },
    {
        "prefix": "dxd",
        "body": "\\$\\delta\\$",
        "mode": "text",
        "description": "$\\delta$"
    },
    {
        "prefix": "dxc",
        "body": "\\$\\chi\\$",
        "mode": "text",
        "description": "$\\chi$"
    },
    {
        "prefix": "dxb",
        "body": "\\$\\beta\\$",
        "mode": "text",
        "description": "$\\beta$"
    },
    {
        "prefix": "dxa",
        "body": "\\$\\alpha\\$",
        "mode": "text",
        "description": "$\\alpha$"
    },
    {
        "prefix": "dtt",
        "body": "\\det",
        "mode": "any",
        "description": "\\det"
    },
    {
        "prefix": "dsz",
        "body": " \\displaystyle",
        "mode": "any",
        "description": " \\displaystyle"
    },
    {
        "prefix": "dsp",
        "body": "\\qquad",
        "mode": "any",
        "description": "\\qquad"
    },
    {
        "prefix": "doo",
        "body": "\\$o\\$",
        "mode": "text",
        "description": "$o$"
    },
    {
        "prefix": "dmn",
        "body": "\\dim",
        "mode": "any",
        "description": "\\dim"
    },
    {
        "prefix": "dlr",
        "body": "\\$\\$",
        "mode": "text",
        "description": "$$"
    },
    {
        "prefix": "dds",
        "body": "\\ddots",
        "mode": "maths",
        "description": "\\ddots"
    },
    {
        "prefix": "dcz",
        "body": "\\$Z\\$",
        "mode": "text",
        "description": "$Z$"
    },
    {
        "prefix": "dcy",
        "body": "\\$Y\\$",
        "mode": "text",
        "description": "$Y$"
    },
    {
        "prefix": "dcx",
        "body": "\\$X\\$",
        "mode": "text",
        "description": "$X$"
    },
    {
        "prefix": "dcw",
        "body": "\\$W\\$",
        "mode": "text",
        "description": "$W$"
    },
    {
        "prefix": "dcv",
        "body": "\\$V\\$",
        "mode": "text",
        "description": "$V$"
    },
    {
        "prefix": "dcu",
        "body": "\\$U\\$",
        "mode": "text",
        "description": "$U$"
    },
    {
        "prefix": "dct",
        "body": "\\$T\\$",
        "mode": "text",
        "description": "$T$"
    },
    {
        "prefix": "dcs",
        "body": "\\$S\\$",
        "mode": "text",
        "description": "$S$"
    },
    {
        "prefix": "dcr",
        "body": "\\$R\\$",
        "mode": "text",
        "description": "$R$"
    },
    {
        "prefix": "dcq",
        "body": "\\$Q\\$",
        "mode": "text",
        "description": "$Q$"
    },
    {
        "prefix": "dcp",
        "body": "\\$P\\$",
        "mode": "text",
        "description": "$P$"
    },
    {
        "prefix": "dco",
        "body": "\\$O\\$",
        "mode": "text",
        "description": "$O$"
    },
    {
        "prefix": "dcn",
        "body": "\\$N\\$",
        "mode": "text",
        "description": "$N$"
    },
    {
        "prefix": "dcm",
        "body": "\\$M\\$",
        "mode": "text",
        "description": "$M$"
    },
    {
        "prefix": "dcl",
        "body": "\\$L\\$",
        "mode": "text",
        "description": "$L$"
    },
    {
        "prefix": "dck",
        "body": "\\$K\\$",
        "mode": "text",
        "description": "$K$"
    },
    {
        "prefix": "dcj",
        "body": "\\$J\\$",
        "mode": "text",
        "description": "$J$"
    },
    {
        "prefix": "dci",
        "body": "\\$I\\$",
        "mode": "text",
        "description": "$I$"
    },
    {
        "prefix": "dch",
        "body": "\\$H\\$",
        "mode": "text",
        "description": "$H$"
    },
    {
        "prefix": "dcg",
        "body": "\\$G\\$",
        "mode": "text",
        "description": "$G$"
    },
    {
        "prefix": "dcf",
        "body": "\\$F\\$",
        "mode": "text",
        "description": "$F$"
    },
    {
        "prefix": "dce",
        "body": "\\$E\\$",
        "mode": "text",
        "description": "$E$"
    },
    {
        "prefix": "dcd",
        "body": "\\$D\\$",
        "mode": "text",
        "description": "$D$"
    },
    {
        "prefix": "dcc",
        "body": "\\$C\\$",
        "mode": "text",
        "description": "$C$"
    },
    {
        "prefix": "dcb",
        "body": "\\$B\\$",
        "mode": "text",
        "description": "$B$"
    },
    {
        "prefix": "dca",
        "body": "\\$A\\$",
        "mode": "text",
        "description": "$A$"
    },
    {
        "prefix": "dbz",
        "body": "\\$\\mathbf{z}\\$",
        "mode": "text",
        "description": "$\\mathbf{z}$"
    },
    {
        "prefix": "dby",
        "body": "\\$\\mathbf{y}\\$",
        "mode": "text",
        "description": "$\\mathbf{y}$"
    },
    {
        "prefix": "dbx",
        "body": "\\$\\mathbf{x}\\$",
        "mode": "text",
        "description": "$\\mathbf{x}$"
    },
    {
        "prefix": "dbw",
        "body": "\\$\\mathbf{w}\\$",
        "mode": "text",
        "description": "$\\mathbf{w}$"
    },
    {
        "prefix": "dbv",
        "body": "\\$\\mathbf{v}\\$",
        "mode": "text",
        "description": "$\\mathbf{v}$"
    },
    {
        "prefix": "dbu",
        "body": "\\$\\mathbf{u}\\$",
        "mode": "text",
        "description": "$\\mathbf{u}$"
    },
    {
        "prefix": "dbt",
        "body": "\\$\\mathbf{t}\\$",
        "mode": "text",
        "description": "$\\mathbf{t}$"
    },
    {
        "prefix": "dbs",
        "body": "\\$\\mathbf{s}\\$",
        "mode": "text",
        "description": "$\\mathbf{s}$"
    },
    {
        "prefix": "dbr",
        "body": "\\$\\mathbf{r}\\$",
        "mode": "text",
        "description": "$\\mathbf{r}$"
    },
    {
        "prefix": "dbq",
        "body": "\\$\\mathbf{q}\\$",
        "mode": "text",
        "description": "$\\mathbf{q}$"
    },
    {
        "prefix": "dbp",
        "body": "\\$\\mathbf{p}\\$",
        "mode": "text",
        "description": "$\\mathbf{p}$"
    },
    {
        "prefix": "dbo",
        "body": "\\$\\mathbf{o}\\$",
        "mode": "text",
        "description": "$\\mathbf{o}$"
    },
    {
        "prefix": "dbn",
        "body": "\\$\\mathbf{n}\\$",
        "mode": "text",
        "description": "$\\mathbf{n}$"
    },
    {
        "prefix": "dbm",
        "body": "\\$\\mathbf{m}\\$",
        "mode": "text",
        "description": "$\\mathbf{m}$"
    },
    {
        "prefix": "dbl",
        "body": "\\$\\mathbf{l}\\$",
        "mode": "text",
        "description": "$\\mathbf{l}$"
    },
    {
        "prefix": "dbk",
        "body": "\\$\\mathbf{k}\\$",
        "mode": "text",
        "description": "$\\mathbf{k}$"
    },
    {
        "prefix": "dbj",
        "body": "\\$\\mathbf{j}\\$",
        "mode": "text",
        "description": "$\\mathbf{j}$"
    },
    {
        "prefix": "dbi",
        "body": "\\$\\mathbf{i}\\$",
        "mode": "text",
        "description": "$\\mathbf{i}$"
    },
    {
        "prefix": "dbh",
        "body": "\\$\\mathbf{h}\\$",
        "mode": "text",
        "description": "$\\mathbf{h}$"
    },
    {
        "prefix": "dbg",
        "body": "\\$\\mathbf{g}\\$",
        "mode": "text",
        "description": "$\\mathbf{g}$"
    },
    {
        "prefix": "dbf",
        "body": "\\$\\mathbf{f}\\$",
        "mode": "text",
        "description": "$\\mathbf{f}$"
    },
    {
        "prefix": "dbe",
        "body": "\\$\\mathbf{e}\\$",
        "mode": "text",
        "description": "$\\mathbf{e}$"
    },
    {
        "prefix": "dbd",
        "body": "\\$\\mathbf{d}\\$",
        "mode": "text",
        "description": "$\\mathbf{d}$"
    },
    {
        "prefix": "dbc",
        "body": "\\$\\mathbf{c}\\$",
        "mode": "text",
        "description": "$\\mathbf{c}$"
    },
    {
        "prefix": "dbb",
        "body": "\\$\\mathbf{b}\\$",
        "mode": "text",
        "description": "$\\mathbf{b}$"
    },
    {
        "prefix": "dba",
        "body": "\\$\\mathbf{a}\\$",
        "mode": "text",
        "description": "$\\mathbf{a}$"
    },
    {
        "prefix": "db9",
        "body": "\\$\\mathbf{9}\\$",
        "mode": "text",
        "description": "$\\mathbf{9}$"
    },
    {
        "prefix": "db8",
        "body": "\\$\\mathbf{8}\\$",
        "mode": "text",
        "description": "$\\mathbf{8}$"
    },
    {
        "prefix": "db7",
        "body": "\\$\\mathbf{7}\\$",
        "mode": "text",
        "description": "$\\mathbf{7}$"
    },
    {
        "prefix": "db6",
        "body": "\\$\\mathbf{6}\\$",
        "mode": "text",
        "description": "$\\mathbf{6}$"
    },
    {
        "prefix": "db5",
        "body": "\\$\\mathbf{5}\\$",
        "mode": "text",
        "description": "$\\mathbf{5}$"
    },
    {
        "prefix": "db4",
        "body": "\\$\\mathbf{4}\\$",
        "mode": "text",
        "description": "$\\mathbf{4}$"
    },
    {
        "prefix": "db3",
        "body": "\\$\\mathbf{3}\\$",
        "mode": "text",
        "description": "$\\mathbf{3}$"
    },
    {
        "prefix": "db2",
        "body": "\\$\\mathbf{2}\\$",
        "mode": "text",
        "description": "$\\mathbf{2}$"
    },
    {
        "prefix": "db1",
        "body": "\\$\\mathbf{1}\\$",
        "mode": "text",
        "description": "$\\mathbf{1}$"
    },
    {
        "prefix": "db0",
        "body": "\\$\\mathbf{0}\\$",
        "mode": "text",
        "description": "$\\mathbf{0}$"
    },
    {
        "prefix": "d10",
        "body": "\\$10\\$",
        "mode": "text",
        "description": "$10$"
    },
    {
        "prefix": "d0p",
        "body": "\\$(0)\\$",
        "mode": "text",
        "description": "$(0)$"
    },
    {
        "prefix": "csp",
        "body": "\\quad",
        "mode": "any",
        "description": "\\quad"
    },
    {
        "prefix": "csd",
        "body": "%--------------------------------",
        "mode": "text",
        "description": "Divider: %---------"
    },
    {
        "prefix": "crf",
        "body": "\\cref{$1}",
        "mode": "maths",
        "description": "\\cref{}"
    },
    {
        "prefix": "cr2",
        "body": "\\sqrt[3]{2}",
        "mode": "maths",
        "description": "\\sqrt[3]{2}"
    },
    {
        "prefix": "cpg",
        "body": "\\clearpage",
        "mode": "any",
        "description": "\\clearpage"
    },
    {
        "prefix": "coq",
        "body": "\\cos^2",
        "mode": "maths",
        "description": "\\cos^2"
    },
    {
        "prefix": "coh",
        "body": "\\cosh",
        "mode": "any",
        "description": "\\cosh"
    },
    {
        "prefix": "cld",
        "body": "%--------------------------------------------------------------------------------",
        "mode": "text",
        "description": "Divider: %---------"
    },
    {
        "prefix": "cit",
        "body": "\\cite{",
        "mode": "any",
        "description": "\\cite{"
    },
    {
        "prefix": "cir",
        "body": "\\circ",
        "mode": "any",
        "description": "\\circ"
    },
    {
        "prefix": "cdu",
        "body": [
            "\\begin{equation*}",
            "\\begin{CD}",
            "\\end{CD}",
            "\\end{equation*}"
        ],
        "mode": "text",
        "description": "\\begin{CD}"
    },
    {
        "prefix": "cds",
        "body": "\\cdots",
        "mode": "any",
        "description": "\\cdots"
    },
    {
        "prefix": "cdp",
        "body": "\\cleardoublepage",
        "mode": "any",
        "description": "\\cleardoublepage"
    },
    {
        "prefix": "cdo",
        "body": "\\cdot",
        "mode": "any",
        "description": "\\cdot"
    },
    {
        "prefix": "ccz",
        "body": "\\mathcal{Z}",
        "mode": "maths",
        "description": "\\mathcal{Z}"
    },
    {
        "prefix": "ccy",
        "body": "\\mathcal{Y}",
        "mode": "maths",
        "description": "\\mathcal{Y}"
    },
    {
        "prefix": "ccx",
        "body": "\\mathcal{X}",
        "mode": "maths",
        "description": "\\mathcal{X}"
    },
    {
        "prefix": "ccw",
        "body": "\\mathcal{W}",
        "mode": "maths",
        "description": "\\mathcal{W}"
    },
    {
        "prefix": "ccv",
        "body": "\\mathcal{V}",
        "mode": "maths",
        "description": "\\mathcal{V}"
    },
    {
        "prefix": "ccu",
        "body": "\\mathcal{U}",
        "mode": "maths",
        "description": "\\mathcal{U}"
    },
    {
        "prefix": "cct",
        "body": "\\mathcal{T}",
        "mode": "maths",
        "description": "\\mathcal{T}"
    },
    {
        "prefix": "ccs",
        "body": "\\mathcal{S}",
        "mode": "maths",
        "description": "\\mathcal{S}"
    },
    {
        "prefix": "ccr",
        "body": "\\mathcal{R}",
        "mode": "maths",
        "description": "\\mathcal{R}"
    },
    {
        "prefix": "ccq",
        "body": "\\mathcal{Q}",
        "mode": "maths",
        "description": "\\mathcal{Q}"
    },
    {
        "prefix": "ccp",
        "body": "\\mathcal{P}",
        "mode": "maths",
        "description": "\\mathcal{P}"
    },
    {
        "prefix": "cco",
        "body": "\\mathcal{O}",
        "mode": "maths",
        "description": "\\mathcal{O}"
    },
    {
        "prefix": "ccn",
        "body": "\\mathcal{N}",
        "mode": "maths",
        "description": "\\mathcal{N}"
    },
    {
        "prefix": "ccm",
        "body": "\\mathcal{M}",
        "mode": "maths",
        "description": "\\mathcal{M}"
    },
    {
        "prefix": "ccl",
        "body": "\\mathcal{L}",
        "mode": "maths",
        "description": "\\mathcal{L}"
    },
    {
        "prefix": "cck",
        "body": "\\mathcal{K}",
        "mode": "maths",
        "description": "\\mathcal{K}"
    },
    {
        "prefix": "ccj",
        "body": "\\mathcal{J}",
        "mode": "maths",
        "description": "\\mathcal{J}"
    },
    {
        "prefix": "cci",
        "body": "\\mathcal{I}",
        "mode": "maths",
        "description": "\\mathcal{I}"
    },
    {
        "prefix": "cch",
        "body": "\\mathcal{H}",
        "mode": "maths",
        "description": "\\mathcal{H}"
    },
    {
        "prefix": "ccg",
        "body": "\\mathcal{G}",
        "mode": "maths",
        "description": "\\mathcal{G}"
    },
    {
        "prefix": "ccf",
        "body": "\\mathcal{F}",
        "mode": "maths",
        "description": "\\mathcal{F}"
    },
    {
        "prefix": "cce",
        "body": "\\mathcal{E}",
        "mode": "maths",
        "description": "\\mathcal{E}"
    },
    {
        "prefix": "ccd",
        "body": "\\mathcal{D}",
        "mode": "maths",
        "description": "\\mathcal{D}"
    },
    {
        "prefix": "ccc",
        "body": "\\mathcal{C}",
        "mode": "maths",
        "description": "\\mathcal{C}"
    },
    {
        "prefix": "ccb",
        "body": "\\mathcal{B}",
        "mode": "maths",
        "description": "\\mathcal{B}"
    },
    {
        "prefix": "cca",
        "body": "\\mathcal{A}",
        "mode": "maths",
        "description": "\\mathcal{A}"
    },
    {
        "prefix": "cbx",
        "body": [
            "%========================================================%",
            "%                                                        %",
            "%========================================================%"
        ],
        "mode": "text",
        "description": "Divider: %=========;%         ;%========="
    },
    {
        "prefix": "cau",
        "body": "\\mathcal{$1}",
        "mode": "maths",
        "description": "\\mathcal{}"
    },
    {
        "prefix": "byy",
        "body": "\\mathbf{y}",
        "mode": "maths",
        "description": "\\mathbf{y}"
    },
    {
        "prefix": "btr",
        "body": "\\begin{tabular}{|c|c|}",
        "mode": "any",
        "description": "\\begin{tabular}{|c|c|}"
    },
    {
        "prefix": "btb",
        "body": "\\begin{tabbing}",
        "mode": "any",
        "description": "\\begin{tabbing}"
    },
    {
        "prefix": "bsy",
        "body": "\\boldsymbol{$1}",
        "mode": "any",
        "description": "\\boldsymbol{}"
    },
    {
        "prefix": "bqt",
        "body": "\\begin{quotation}",
        "mode": "any",
        "description": "\\begin{quotation}"
    },
    {
        "prefix": "bqm",
        "body": "``",
        "mode": "any",
        "description": "``"
    },
    {
        "prefix": "bma",
        "body": "\\begin{math}",
        "mode": "any",
        "description": "\\begin{math}"
    },
    {
        "prefix": "blt",
        "body": "\\bullet",
        "mode": "any",
        "description": "\\bullet"
    },
    {
        "prefix": "bga",
        "body": "\\begin{gather}",
        "mode": "any",
        "description": "\\begin{gather}"
    },
    {
        "prefix": "bfu",
        "body": "{\\bf ",
        "mode": "any",
        "description": "{\\bf"
    },
    {
        "prefix": "bff",
        "body": "\\mathbf{f}",
        "mode": "maths",
        "description": "\\mathbf{f}"
    },
    {
        "prefix": "beu",
        "body": "\\begin{",
        "mode": "any",
        "description": "\\begin{"
    },
    {
        "prefix": "beq",
        "body": "\\begin{equation}",
        "mode": "any",
        "description": "\\begin{equation}"
    },
    {
        "prefix": "ben",
        "body": "\\begin{enumerate}",
        "mode": "any",
        "description": "\\begin{enumerate}"
    },
    {
        "prefix": "bee",
        "body": "\\mathbf{e}",
        "mode": "maths",
        "description": "\\mathbf{e}"
    },
    {
        "prefix": "bea",
        "body": "\\begin{array}{ccc}",
        "mode": "any",
        "description": "\\begin{array}{ccc}"
    },
    {
        "prefix": "bds",
        "body": "\\begin{description}",
        "mode": "any",
        "description": "\\begin{description}"
    },
    {
        "prefix": "bdp",
        "body": "\\begin{equation*}",
        "mode": "any",
        "description": "\\begin{equation*}"
    },
    {
        "prefix": "bdo",
        "body": "\\begin{document}",
        "mode": "any",
        "description": "\\begin{document}"
    },
    {
        "prefix": "bcz",
        "body": "\\mathbf{Z}",
        "mode": "maths",
        "description": "\\mathbf{Z}"
    },
    {
        "prefix": "bcy",
        "body": "\\mathbf{Y}",
        "mode": "maths",
        "description": "\\mathbf{Y}"
    },
    {
        "prefix": "bcx",
        "body": "\\mathbf{X}",
        "mode": "maths",
        "description": "\\mathbf{X}"
    },
    {
        "prefix": "bcw",
        "body": "\\mathbf{W}",
        "mode": "maths",
        "description": "\\mathbf{W}"
    },
    {
        "prefix": "bcv",
        "body": "\\mathbf{V}",
        "mode": "maths",
        "description": "\\mathbf{V}"
    },
    {
        "prefix": "bcu",
        "body": "\\mathbf{U}",
        "mode": "maths",
        "description": "\\mathbf{U}"
    },
    {
        "prefix": "bct",
        "body": "\\mathbf{T}",
        "mode": "maths",
        "description": "\\mathbf{T}"
    },
    {
        "prefix": "bcs",
        "body": "\\mathbf{S}",
        "mode": "maths",
        "description": "\\mathbf{S}"
    },
    {
        "prefix": "bcr",
        "body": "\\mathbf{R}",
        "mode": "maths",
        "description": "\\mathbf{R}"
    },
    {
        "prefix": "bcq",
        "body": "\\mathbf{Q}",
        "mode": "maths",
        "description": "\\mathbf{Q}"
    },
    {
        "prefix": "bcp",
        "body": "\\mathbf{P}",
        "mode": "maths",
        "description": "\\mathbf{P}"
    },
    {
        "prefix": "bco",
        "body": "\\mathbf{O}",
        "mode": "maths",
        "description": "\\mathbf{O}"
    },
    {
        "prefix": "bcn",
        "body": "\\mathbf{N}",
        "mode": "maths",
        "description": "\\mathbf{N}"
    },
    {
        "prefix": "bcm",
        "body": "\\mathbf{M}",
        "mode": "maths",
        "description": "\\mathbf{M}"
    },
    {
        "prefix": "bcl",
        "body": "\\mathbf{L}",
        "mode": "maths",
        "description": "\\mathbf{L}"
    },
    {
        "prefix": "bck",
        "body": "\\mathbf{K}",
        "mode": "maths",
        "description": "\\mathbf{K}"
    },
    {
        "prefix": "bcj",
        "body": "\\mathbf{J}",
        "mode": "maths",
        "description": "\\mathbf{J}"
    },
    {
        "prefix": "bci",
        "body": "\\mathbf{I}",
        "mode": "maths",
        "description": "\\mathbf{I}"
    },
    {
        "prefix": "bch",
        "body": "\\mathbf{H}",
        "mode": "maths",
        "description": "\\mathbf{H}"
    },
    {
        "prefix": "bcg",
        "body": "\\mathbf{G}",
        "mode": "maths",
        "description": "\\mathbf{G}"
    },
    {
        "prefix": "bcf",
        "body": "\\mathbf{F}",
        "mode": "maths",
        "description": "\\mathbf{F}"
    },
    {
        "prefix": "bce",
        "body": "\\mathbf{E}",
        "mode": "maths",
        "description": "\\mathbf{E}"
    },
    {
        "prefix": "bcd",
        "body": "\\mathbf{D}",
        "mode": "maths",
        "description": "\\mathbf{D}"
    },
    {
        "prefix": "bcc",
        "body": "\\mathbf{C}",
        "mode": "maths",
        "description": "\\mathbf{C}"
    },
    {
        "prefix": "bcb",
        "body": "\\mathbf{B}",
        "mode": "maths",
        "description": "\\mathbf{B}"
    },
    {
        "prefix": "bca",
        "body": "\\mathbf{A}",
        "mode": "maths",
        "description": "\\mathbf{A}"
    },
    {
        "prefix": "bbu",
        "body": "\\mathbb{$1}",
        "mode": "maths",
        "description": "\\mathbb{}"
    },
    {
        "prefix": "bal",
        "body": "\\begin{align}",
        "mode": "any",
        "description": "\\begin{align}"
    },
    {
        "prefix": "bac",
        "body": "\\begin{acknowledgment}",
        "mode": "any",
        "description": "\\begin{acknowledgment}"
    },
    {
        "prefix": "b10",
        "body": "\\mathbf{10}",
        "mode": "maths",
        "description": "\\mathbf{10}"
    },
    {
        "prefix": "avz",
        "body": "|z|",
        "mode": "any",
        "description": "|z|"
    },
    {
        "prefix": "avy",
        "body": "|y|",
        "mode": "any",
        "description": "|y|"
    },
    {
        "prefix": "avx",
        "body": "|x|",
        "mode": "any",
        "description": "|x|"
    },
    {
        "prefix": "avc",
        "body": "|c|",
        "mode": "any",
        "description": "|c|"
    },
    {
        "prefix": "avb",
        "body": "|b|",
        "mode": "any",
        "description": "|b|"
    },
    {
        "prefix": "ava",
        "body": "|a|",
        "mode": "any",
        "description": "|a|"
    },
    {
        "prefix": "ats",
        "body": "@",
        "mode": "any",
        "description": "@"
    },
    {
        "prefix": "apx",
        "body": "\\approx",
        "mode": "any",
        "description": "\\approx"
    },
    {
        "prefix": "ale",
        "body": "\\aleph",
        "mode": "any",
        "description": "\\aleph"
    },
    {
        "prefix": "ada",
        "body": "& = &",
        "mode": "any",
        "description": "& = &"
    },
    {
        "prefix": "ace",
        "body": "\\'{E}",
        "mode": "any",
        "description": "\\'{E}"
    },
    {
        "prefix": "03p",
        "body": "(0, 0, 0)",
        "mode": "any",
        "description": "(0, 0, 0)"
    },
    {
        "prefix": "00p",
        "body": "(0,0)",
        "mode": "any",
        "description": "(0,0)"
    },
    {
        "prefix": "zq",
        "body": "z^2",
        "mode": "maths",
        "description": "z^2"
    },
    {
        "prefix": "yq",
        "body": "y^2",
        "mode": "maths",
        "description": "y^2"
    },
    {
        "prefix": "xz",
        "body": "\\zeta",
        "mode": "maths",
        "description": "\\zeta"
    },
    {
        "prefix": "xx",
        "body": "\\xi",
        "mode": "maths",
        "description": "\\xi"
    },
    {
        "prefix": "xu",
        "body": "\\upsilon",
        "mode": "maths",
        "description": "\\upsilon"
    },
    {
        "prefix": "xt",
        "body": "\\tau",
        "mode": "maths",
        "description": "\\tau"
    },
    {
        "prefix": "xs",
        "body": "\\sigma",
        "mode": "maths",
        "description": "\\sigma"
    },
    {
        "prefix": "xr",
        "body": "\\rho",
        "mode": "maths",
        "description": "\\rho"
    },
    {
        "prefix": "xq",
        "body": "x^2",
        "mode": "maths",
        "description": "x^2"
    },
    {
        "prefix": "xp",
        "body": "\\pi",
        "mode": "maths",
        "description": "\\pi"
    },
    {
        "prefix": "xo",
        "body": "\\omega",
        "mode": "maths",
        "description": "\\omega"
    },
    {
        "prefix": "xn",
        "body": "\\nu",
        "mode": "maths",
        "description": "\\nu"
    },
    {
        "prefix": "xm",
        "body": "\\mu",
        "mode": "maths",
        "description": "\\mu"
    },
    {
        "prefix": "xl",
        "body": "\\lambda",
        "mode": "maths",
        "description": "\\lambda"
    },
    {
        "prefix": "xk",
        "body": "\\kappa",
        "mode": "maths",
        "description": "\\kappa"
    },
    {
        "prefix": "xi",
        "body": "\\iota",
        "mode": "maths",
        "description": "\\iota"
    },
    {
        "prefix": "xg",
        "body": "\\gamma",
        "mode": "maths",
        "description": "\\gamma"
    },
    {
        "prefix": "xe",
        "body": "\\epsilon",
        "mode": "maths",
        "description": "\\epsilon"
    },
    {
        "prefix": "xd",
        "body": "\\delta",
        "mode": "maths",
        "description": "\\delta"
    },
    {
        "prefix": "xc",
        "body": "\\chi",
        "mode": "maths",
        "description": "\\chi"
    },
    {
        "prefix": "xb",
        "body": "\\beta",
        "mode": "maths",
        "description": "\\beta"
    },
    {
        "prefix": "xa",
        "body": "\\alpha",
        "mode": "maths",
        "description": "\\alpha"
    },
    {
        "prefix": "uu",
        "body": "\\\"{u}",
        "mode": "any",
        "description": "\\\"{u}"
    },
    {
        "prefix": "uo",
        "body": "\\\"{o}",
        "mode": "any",
        "description": "\\\"{o}"
    },
    {
        "prefix": "ua",
        "body": "\\\"{a}",
        "mode": "any",
        "description": "\\\"{a}"
    },
    {
        "prefix": "tn",
        "body": "\\tan",
        "mode": "any",
        "description": "\\tan"
    },
    {
        "prefix": "ti",
        "body": "\\times",
        "mode": "any",
        "description": "\\times"
    },
    {
        "prefix": "tg",
        "body": "\\tag{$1}",
        "mode": "any",
        "description": "\\tag{}"
    },
    {
        "prefix": "te",
        "body": "\\exists",
        "mode": "any",
        "description": "\\exists"
    },
    {
        "prefix": "tb",
        "body": "\\>",
        "mode": "any",
        "description": "\\>"
    },
    {
        "prefix": "ss",
        "body": "\\S",
        "mode": "any",
        "description": "\\S"
    },
    {
        "prefix": "sq",
        "body": "^2",
        "mode": "maths",
        "description": "^2"
    },
    {
        "prefix": "sn",
        "body": "\\section{$1}",
        "mode": "text",
        "description": "\\section{}"
    },
    {
        "prefix": "si",
        "body": "\\sin",
        "mode": "any",
        "description": "\\sin"
    },
    {
        "prefix": "sh",
        "body": "\\heartsuit",
        "mode": "any",
        "description": "\\heartsuit"
    },
    {
        "prefix": "sd",
        "body": "d",
        "mode": "any",
        "description": "d"
    },
    {
        "prefix": "ra",
        "body": "\\rightarrow",
        "mode": "maths",
        "description": "\\rightarrow"
    },
    {
        "prefix": "qd",
        "body": "\\quad",
        "mode": "any",
        "description": "\\quad"
    },
    {
        "prefix": "pt",
        "body": "%",
        "mode": "any",
        "description": "%"
    },
    {
        "prefix": "ps",
        "body": "\\P",
        "mode": "any",
        "description": "\\P"
    },
    {
        "prefix": "pl",
        "body": "+",
        "mode": "any",
        "description": "+"
    },
    {
        "prefix": "pd",
        "body": "\\partial",
        "mode": "any",
        "description": "\\partial"
    },
    {
        "prefix": "oz",
        "body": "(z)",
        "mode": "maths",
        "description": "(z)"
    },
    {
        "prefix": "oy",
        "body": "(y)",
        "mode": "maths",
        "description": "(y)"
    },
    {
        "prefix": "ox",
        "body": "(x)",
        "mode": "maths",
        "description": "(x)"
    },
    {
        "prefix": "ow",
        "body": "(w)",
        "mode": "maths",
        "description": "(w)"
    },
    {
        "prefix": "ov",
        "body": "(v)",
        "mode": "maths",
        "description": "(v)"
    },
    {
        "prefix": "ou",
        "body": "(u)",
        "mode": "maths",
        "description": "(u)"
    },
    {
        "prefix": "ot",
        "body": "(t)",
        "mode": "maths",
        "description": "(t)"
    },
    {
        "prefix": "os",
        "body": "(s)",
        "mode": "maths",
        "description": "(s)"
    },
    {
        "prefix": "oq",
        "body": "(q)",
        "mode": "maths",
        "description": "(q)"
    },
    {
        "prefix": "op",
        "body": "(",
        "mode": "maths",
        "description": "("
    },
    {
        "prefix": "oo",
        "body": "(o)",
        "mode": "maths",
        "description": "(o)"
    },
    {
        "prefix": "om",
        "body": "(m)",
        "mode": "maths",
        "description": "(m)"
    },
    {
        "prefix": "ol",
        "body": "(l)",
        "mode": "maths",
        "description": "(l)"
    },
    {
        "prefix": "ok",
        "body": "(k)",
        "mode": "maths",
        "description": "(k)"
    },
    {
        "prefix": "oj",
        "body": "(j)",
        "mode": "maths",
        "description": "(j)"
    },
    {
        "prefix": "oi",
        "body": "(i)",
        "mode": "maths",
        "description": "(i)"
    },
    {
        "prefix": "oh",
        "body": "(h)",
        "mode": "maths",
        "description": "(h)"
    },
    {
        "prefix": "og",
        "body": "(g)",
        "mode": "maths",
        "description": "(g)"
    },
    {
        "prefix": "oe",
        "body": "(e)",
        "mode": "maths",
        "description": "(e)"
    },
    {
        "prefix": "od",
        "body": "(d)",
        "mode": "maths",
        "description": "(d)"
    },
    {
        "prefix": "oc",
        "body": "(c)",
        "mode": "maths",
        "description": "(c)"
    },
    {
        "prefix": "ob",
        "body": "{",
        "mode": "any",
        "description": "{"
    },
    {
        "prefix": "oa",
        "body": "(a)",
        "mode": "maths",
        "description": "(a)"
    },
    {
        "prefix": "o9",
        "body": "(9)",
        "mode": "maths",
        "description": "(9)"
    },
    {
        "prefix": "o8",
        "body": "(8)",
        "mode": "maths",
        "description": "(8)"
    },
    {
        "prefix": "o7",
        "body": "(7)",
        "mode": "maths",
        "description": "(7)"
    },
    {
        "prefix": "o6",
        "body": "(6)",
        "mode": "maths",
        "description": "(6)"
    },
    {
        "prefix": "o5",
        "body": "(5)",
        "mode": "maths",
        "description": "(5)"
    },
    {
        "prefix": "o4",
        "body": "(4)",
        "mode": "maths",
        "description": "(4)"
    },
    {
        "prefix": "o3",
        "body": "(3)",
        "mode": "maths",
        "description": "(3)"
    },
    {
        "prefix": "o2",
        "body": "(2)",
        "mode": "maths",
        "description": "(2)"
    },
    {
        "prefix": "o1",
        "body": "(1)",
        "mode": "maths",
        "description": "(1)"
    },
    {
        "prefix": "o0",
        "body": "(0)",
        "mode": "maths",
        "description": "(0)"
    },
    {
        "prefix": "np",
        "body": "\\newpage",
        "mode": "text",
        "description": "\\newpage"
    },
    {
        "prefix": "nl",
        "body": "\\\\",
        "mode": "any",
        "description": "\\\\"
    },
    {
        "prefix": "ne",
        "body": "\\neq",
        "mode": "any",
        "description": "\\neq"
    },
    {
        "prefix": "na",
        "body": "\\nabla",
        "mode": "any",
        "description": "\\nabla"
    },
    {
        "prefix": "mx",
        "body": "\\max",
        "mode": "any",
        "description": "\\max"
    },
    {
        "prefix": "mo",
        "body": "-1",
        "mode": "any",
        "description": "-1"
    },
    {
        "prefix": "mn",
        "body": "\\min",
        "mode": "any",
        "description": "\\min"
    },
    {
        "prefix": "mi",
        "body": "-",
        "mode": "any",
        "description": "-"
    },
    {
        "prefix": "lz",
        "body": "_z",
        "mode": "maths",
        "description": "_z"
    },
    {
        "prefix": "ly",
        "body": "_y",
        "mode": "maths",
        "description": "_y"
    },
    {
        "prefix": "lx",
        "body": "_x",
        "mode": "maths",
        "description": "_x"
    },
    {
        "prefix": "lw",
        "body": "_w",
        "mode": "maths",
        "description": "_w"
    },
    {
        "prefix": "lv",
        "body": "_v",
        "mode": "maths",
        "description": "_v"
    },
    {
        "prefix": "lu",
        "body": "_{",
        "mode": "maths",
        "description": "_{"
    },
    {
        "prefix": "lt",
        "body": "_t",
        "mode": "maths",
        "description": "_t"
    },
    {
        "prefix": "ls",
        "body": "_s",
        "mode": "maths",
        "description": "_s"
    },
    {
        "prefix": "lr",
        "body": "_r",
        "mode": "maths",
        "description": "_r"
    },
    {
        "prefix": "lq",
        "body": "_q",
        "mode": "maths",
        "description": "_q"
    },
    {
        "prefix": "lp",
        "body": "_p",
        "mode": "maths",
        "description": "_p"
    },
    {
        "prefix": "lo",
        "body": "_o",
        "mode": "maths",
        "description": "_o"
    },
    {
        "prefix": "ln",
        "body": "_n",
        "mode": "maths",
        "description": "_n"
    },
    {
        "prefix": "lm",
        "body": "_m",
        "mode": "maths",
        "description": "_m"
    },
    {
        "prefix": "ll",
        "body": "_l",
        "mode": "maths",
        "description": "_l"
    },
    {
        "prefix": "lk",
        "body": "_k",
        "mode": "maths",
        "description": "_k"
    },
    {
        "prefix": "lj",
        "body": "_j",
        "mode": "maths",
        "description": "_j"
    },
    {
        "prefix": "li",
        "body": "_i",
        "mode": "maths",
        "description": "_i"
    },
    {
        "prefix": "lh",
        "body": "_h",
        "mode": "maths",
        "description": "_h"
    },
    {
        "prefix": "lg",
        "body": "_g",
        "mode": "maths",
        "description": "_g"
    },
    {
        "prefix": "lf",
        "body": "_f",
        "mode": "maths",
        "description": "_f"
    },
    {
        "prefix": "le",
        "body": "_e",
        "mode": "maths",
        "description": "_e"
    },
    {
        "prefix": "ld",
        "body": "_d",
        "mode": "maths",
        "description": "_d"
    },
    {
        "prefix": "lc",
        "body": "_c",
        "mode": "maths",
        "description": "_c"
    },
    {
        "prefix": "lb",
        "body": "_b",
        "mode": "maths",
        "description": "_b"
    },
    {
        "prefix": "la",
        "body": "_a",
        "mode": "maths",
        "description": "_a"
    },
    {
        "prefix": "l9",
        "body": "_9",
        "mode": "maths",
        "description": "_9"
    },
    {
        "prefix": "l8",
        "body": "_8",
        "mode": "maths",
        "description": "_8"
    },
    {
        "prefix": "l7",
        "body": "_7",
        "mode": "maths",
        "description": "_7"
    },
    {
        "prefix": "l6",
        "body": "_6",
        "mode": "maths",
        "description": "_6"
    },
    {
        "prefix": "l5",
        "body": "_5",
        "mode": "maths",
        "description": "_5"
    },
    {
        "prefix": "l4",
        "body": "_4",
        "mode": "maths",
        "description": "_4"
    },
    {
        "prefix": "l3",
        "body": "_3",
        "mode": "maths",
        "description": "_3"
    },
    {
        "prefix": "l2",
        "body": "_2",
        "mode": "maths",
        "description": "_2"
    },
    {
        "prefix": "l1",
        "body": "_1",
        "mode": "maths",
        "description": "_1"
    },
    {
        "prefix": "l0",
        "body": "_0",
        "mode": "maths",
        "description": "_0"
    },
    {
        "prefix": "kr",
        "body": "\\ker",
        "mode": "any",
        "description": "\\ker"
    },
    {
        "prefix": "hz",
        "body": "^z",
        "mode": "maths",
        "description": "^z"
    },
    {
        "prefix": "hy",
        "body": "^y",
        "mode": "maths",
        "description": "^y"
    },
    {
        "prefix": "hx",
        "body": "^x",
        "mode": "maths",
        "description": "^x"
    },
    {
        "prefix": "hw",
        "body": "^w",
        "mode": "maths",
        "description": "^w"
    },
    {
        "prefix": "hv",
        "body": "^v",
        "mode": "maths",
        "description": "^v"
    },
    {
        "prefix": "hu",
        "body": "^{",
        "mode": "maths",
        "description": "^{"
    },
    {
        "prefix": "ht",
        "body": "^t",
        "mode": "maths",
        "description": "^t"
    },
    {
        "prefix": "hs",
        "body": "^s",
        "mode": "maths",
        "description": "^s"
    },
    {
        "prefix": "hr",
        "body": "^r",
        "mode": "maths",
        "description": "^r"
    },
    {
        "prefix": "hq",
        "body": "^q",
        "mode": "maths",
        "description": "^q"
    },
    {
        "prefix": "hp",
        "body": "^p",
        "mode": "maths",
        "description": "^p"
    },
    {
        "prefix": "ho",
        "body": "^o",
        "mode": "maths",
        "description": "^o"
    },
    {
        "prefix": "hn",
        "body": "^n",
        "mode": "maths",
        "description": "^n"
    },
    {
        "prefix": "hm",
        "body": "^m",
        "mode": "maths",
        "description": "^m"
    },
    {
        "prefix": "hl",
        "body": "^l",
        "mode": "maths",
        "description": "^l"
    },
    {
        "prefix": "hk",
        "body": "^k",
        "mode": "maths",
        "description": "^k"
    },
    {
        "prefix": "hj",
        "body": "^j",
        "mode": "maths",
        "description": "^j"
    },
    {
        "prefix": "hi",
        "body": "^i",
        "mode": "maths",
        "description": "^i"
    },
    {
        "prefix": "hh",
        "body": "^h",
        "mode": "maths",
        "description": "^h"
    },
    {
        "prefix": "hg",
        "body": "^g",
        "mode": "maths",
        "description": "^g"
    },
    {
        "prefix": "hf",
        "body": "^f",
        "mode": "maths",
        "description": "^f"
    },
    {
        "prefix": "hd",
        "body": "^d",
        "mode": "maths",
        "description": "^d"
    },
    {
        "prefix": "hc",
        "body": "^c",
        "mode": "maths",
        "description": "^c"
    },
    {
        "prefix": "hb",
        "body": "^b",
        "mode": "maths",
        "description": "^b"
    },
    {
        "prefix": "ha",
        "body": "^a",
        "mode": "maths",
        "description": "^a"
    },
    {
        "prefix": "h9",
        "body": "^9",
        "mode": "maths",
        "description": "^9"
    },
    {
        "prefix": "h8",
        "body": "^8",
        "mode": "maths",
        "description": "^8"
    },
    {
        "prefix": "h7",
        "body": "^7",
        "mode": "maths",
        "description": "^7"
    },
    {
        "prefix": "h6",
        "body": "^6",
        "mode": "maths",
        "description": "^6"
    },
    {
        "prefix": "h5",
        "body": "^5",
        "mode": "maths",
        "description": "^5"
    },
    {
        "prefix": "h4",
        "body": "^4",
        "mode": "maths",
        "description": "^4"
    },
    {
        "prefix": "h3",
        "body": "^3",
        "mode": "maths",
        "description": "^3"
    },
    {
        "prefix": "h2",
        "body": "^2",
        "mode": "maths",
        "description": "^2"
    },
    {
        "prefix": "h1",
        "body": "^1",
        "mode": "maths",
        "description": "^1"
    },
    {
        "prefix": "h0",
        "body": "^0",
        "mode": "maths",
        "description": "^0"
    },
    {
        "prefix": "ge",
        "body": "\\`{e}",
        "mode": "any",
        "description": "\\`{e}"
    },
    {
        "prefix": "gc",
        "body": "\\gcd",
        "mode": "any",
        "description": "\\gcd"
    },
    {
        "prefix": "fu",
        "body": "\\frac{",
        "mode": "maths",
        "description": "\\frac{"
    },
    {
        "prefix": "fa",
        "body": "\\forall",
        "mode": "any",
        "description": "\\forall"
    },
    {
        "prefix": "f1",
        "body": "\\frac{1}{",
        "mode": "maths",
        "description": "\\frac{1}{"
    },
    {
        "prefix": "f2",
        "body": "\\frac{$1}{2}",
        "mode": "maths",
        "description": "\\frac{}{2}"
    },
    {
        "prefix": "ez",
        "body": "= 0",
        "mode": "any",
        "description": "= 0"
    },
    {
        "prefix": "ex",
        "body": "\\exp",
        "mode": "any",
        "description": "\\exp"
    },
    {
        "prefix": "eq",
        "body": "=",
        "mode": "any",
        "description": "="
    },
    {
        "prefix": "ep",
        "body": ")",
        "mode": "any",
        "description": ")"
    },
    {
        "prefix": "eo",
        "body": "\\in",
        "mode": "any",
        "description": "\\in"
    },
    {
        "prefix": "eb",
        "body": "}",
        "mode": "any",
        "description": "}"
    },
    {
        "prefix": "dz",
        "body": "\\$z\\$",
        "mode": "text",
        "description": "$z$"
    },
    {
        "prefix": "dy",
        "body": "\\$y\\$",
        "mode": "text",
        "description": "$y$"
    },
    {
        "prefix": "dx",
        "body": "\\$x\\$",
        "mode": "text",
        "description": "$x$"
    },
    {
        "prefix": "dw",
        "body": "\\$w\\$",
        "mode": "text",
        "description": "$w$"
    },
    {
        "prefix": "dv",
        "body": "\\$v\\$",
        "mode": "text",
        "description": "$v$"
    },
    {
        "prefix": "du",
        "body": "\\$u\\$",
        "mode": "text",
        "description": "$u$"
    },
    {
        "prefix": "dt",
        "body": "\\$t\\$",
        "mode": "text",
        "description": "$t$"
    },
    {
        "prefix": "ds",
        "body": "\\$s\\$",
        "mode": "text",
        "description": "$s$"
    },
    {
        "prefix": "dr",
        "body": "\\$r\\$",
        "mode": "text",
        "description": "$r$"
    },
    {
        "prefix": "dq",
        "body": "\\$q\\$",
        "mode": "text",
        "description": "$q$"
    },
    {
        "prefix": "dp",
        "body": "\\$p\\$",
        "mode": "text",
        "description": "$p$"
    },
    {
        "prefix": "dn",
        "body": "\\$n\\$",
        "mode": "text",
        "description": "$n$"
    },
    {
        "prefix": "dm",
        "body": "\\$m\\$",
        "mode": "text",
        "description": "$m$"
    },
    {
        "prefix": "dl",
        "body": "\\$l\\$",
        "mode": "text",
        "description": "$l$"
    },
    {
        "prefix": "dk",
        "body": "\\$k\\$",
        "mode": "text",
        "description": "$k$"
    },
    {
        "prefix": "dj",
        "body": "\\$j\\$",
        "mode": "text",
        "description": "$j$"
    },
    {
        "prefix": "di",
        "body": "\\$i\\$",
        "mode": "text",
        "description": "$i$"
    },
    {
        "prefix": "dh",
        "body": "\\$h\\$",
        "mode": "text",
        "description": "$h$"
    },
    {
        "prefix": "dg",
        "body": "\\$g\\$",
        "mode": "text",
        "description": "$g$"
    },
    {
        "prefix": "df",
        "body": "\\$f\\$",
        "mode": "text",
        "description": "$f$"
    },
    {
        "prefix": "de",
        "body": "\\$e\\$",
        "mode": "text",
        "description": "$e$"
    },
    {
        "prefix": "dd",
        "body": "\\$d\\$",
        "mode": "text",
        "description": "$d$"
    },
    {
        "prefix": "dc",
        "body": "\\$c\\$",
        "mode": "text",
        "description": "$c$"
    },
    {
        "prefix": "db",
        "body": "\\$b\\$",
        "mode": "text",
        "description": "$b$"
    },
    {
        "prefix": "da",
        "body": "\\$a\\$",
        "mode": "text",
        "description": "$a$"
    },
    {
        "prefix": "d9",
        "body": "\\$9\\$",
        "mode": "text",
        "description": "$9$"
    },
    {
        "prefix": "d8",
        "body": "\\$8\\$",
        "mode": "text",
        "description": "$8$"
    },
    {
        "prefix": "d7",
        "body": "\\$7\\$",
        "mode": "text",
        "description": "$7$"
    },
    {
        "prefix": "d6",
        "body": "\\$6\\$",
        "mode": "text",
        "description": "$6$"
    },
    {
        "prefix": "d5",
        "body": "\\$5\\$",
        "mode": "text",
        "description": "$5$"
    },
    {
        "prefix": "d4",
        "body": "\\$4\\$",
        "mode": "text",
        "description": "$4$"
    },
    {
        "prefix": "d3",
        "body": "\\$3\\$",
        "mode": "text",
        "description": "$3$"
    },
    {
        "prefix": "d2",
        "body": "\\$2\\$",
        "mode": "text",
        "description": "$2$"
    },
    {
        "prefix": "d1",
        "body": "\\$1\\$",
        "mode": "text",
        "description": "$1$"
    },
    {
        "prefix": "d0",
        "body": "\\$0\\$",
        "mode": "text",
        "description": "$0$"
    },
    {
        "prefix": "cu",
        "body": "^3",
        "mode": "maths",
        "description": "^3"
    },
    {
        "prefix": "co",
        "body": "\\cos",
        "mode": "any",
        "description": "\\cos"
    },
    {
        "prefix": "cl",
        "body": "\\centerline{$1}",
        "mode": "any",
        "description": "\\centerline{}"
    },
    {
        "prefix": "cd",
        "body": "D",
        "mode": "any",
        "description": "D"
    },
    {
        "prefix": "bz",
        "body": "\\mathbf{z}",
        "mode": "maths",
        "description": "\\mathbf{z}"
    },
    {
        "prefix": "bx",
        "body": "\\mathbf{x}",
        "mode": "maths",
        "description": "\\mathbf{x}"
    },
    {
        "prefix": "bw",
        "body": "\\mathbf{w}",
        "mode": "maths",
        "description": "\\mathbf{w}"
    },
    {
        "prefix": "bv",
        "body": "\\mathbf{v}",
        "mode": "maths",
        "description": "\\mathbf{v}"
    },
    {
        "prefix": "bu",
        "body": "\\mathbf{u}",
        "mode": "maths",
        "description": "\\mathbf{u}"
    },
    {
        "prefix": "bt",
        "body": "\\mathbf{t}",
        "mode": "maths",
        "description": "\\mathbf{t}"
    },
    {
        "prefix": "bs",
        "body": "\\mathbf{s}",
        "mode": "maths",
        "description": "\\mathbf{s}"
    },
    {
        "prefix": "br",
        "body": "\\mathbf{r}",
        "mode": "maths",
        "description": "\\mathbf{r}"
    },
    {
        "prefix": "bq",
        "body": "\\mathbf{q}",
        "mode": "maths",
        "description": "\\mathbf{q}"
    },
    {
        "prefix": "bp",
        "body": "\\mathbf{p}",
        "mode": "maths",
        "description": "\\mathbf{p}"
    },
    {
        "prefix": "bo",
        "body": "\\mathbf{o}",
        "mode": "maths",
        "description": "\\mathbf{o}"
    },
    {
        "prefix": "bn",
        "body": "\\mathbf{n}",
        "mode": "maths",
        "description": "\\mathbf{n}"
    },
    {
        "prefix": "bm",
        "body": "\\mathbf{m}",
        "mode": "maths",
        "description": "\\mathbf{m}"
    },
    {
        "prefix": "bl",
        "body": "\\mathbf{l}",
        "mode": "maths",
        "description": "\\mathbf{l}"
    },
    {
        "prefix": "bk",
        "body": "\\mathbf{k}",
        "mode": "maths",
        "description": "\\mathbf{k}"
    },
    {
        "prefix": "bj",
        "body": "\\mathbf{j}",
        "mode": "maths",
        "description": "\\mathbf{j}"
    },
    {
        "prefix": "bi",
        "body": "\\mathbf{i}",
        "mode": "maths",
        "description": "\\mathbf{i}"
    },
    {
        "prefix": "bh",
        "body": "\\mathbf{h}",
        "mode": "maths",
        "description": "\\mathbf{h}"
    },
    {
        "prefix": "bg",
        "body": "\\mathbf{g}",
        "mode": "maths",
        "description": "\\mathbf{g}"
    },
    {
        "prefix": "bd",
        "body": "\\mathbf{d}",
        "mode": "maths",
        "description": "\\mathbf{d}"
    },
    {
        "prefix": "bc",
        "body": "\\mathbf{c}",
        "mode": "maths",
        "description": "\\mathbf{c}"
    },
    {
        "prefix": "bb",
        "body": "\\mathbf{b}",
        "mode": "maths",
        "description": "\\mathbf{b}"
    },
    {
        "prefix": "ba",
        "body": "\\mathbf{a}",
        "mode": "maths",
        "description": "\\mathbf{a}"
    },
    {
        "prefix": "b9",
        "body": "\\mathbf{9}",
        "mode": "maths",
        "description": "\\mathbf{9}"
    },
    {
        "prefix": "b8",
        "body": "\\mathbf{8}",
        "mode": "maths",
        "description": "\\mathbf{8}"
    },
    {
        "prefix": "b7",
        "body": "\\mathbf{7}",
        "mode": "maths",
        "description": "\\mathbf{7}"
    },
    {
        "prefix": "b6",
        "body": "\\mathbf{6}",
        "mode": "maths",
        "description": "\\mathbf{6}"
    },
    {
        "prefix": "b5",
        "body": "\\mathbf{5}",
        "mode": "maths",
        "description": "\\mathbf{5}"
    },
    {
        "prefix": "b4",
        "body": "\\mathbf{4}",
        "mode": "maths",
        "description": "\\mathbf{4}"
    },
    {
        "prefix": "b3",
        "body": "\\mathbf{3}",
        "mode": "maths",
        "description": "\\mathbf{3}"
    },
    {
        "prefix": "b2",
        "body": "\\mathbf{2}",
        "mode": "maths",
        "description": "\\mathbf{2}"
    },
    {
        "prefix": "b1",
        "body": "\\mathbf{1}",
        "mode": "maths",
        "description": "\\mathbf{1}"
    },
    {
        "prefix": "b0",
        "body": "\\mathbf{0}",
        "mode": "maths",
        "description": "\\mathbf{0}"
    },
    {
        "prefix": "ag",
        "body": "\\arg",
        "mode": "any",
        "description": "\\arg"
    },
    {
        "prefix": "ae",
        "body": "\\'{e}",
        "mode": "any",
        "description": "\\'{e}"
    },
    {
        "prefix": "ad",
        "body": "&",
        "mode": "any",
        "description": "&"
    },
    {
        "prefix": "0p",
        "body": "(0)",
        "mode": "any",
        "description": "(0)"
    },
    {
        "prefix": "d",
        "body": "\\$",
        "mode": "any",
        "description": "$"
    }
]<|MERGE_RESOLUTION|>--- conflicted
+++ resolved
@@ -646,61 +646,7 @@
         "description": "(a_1, a_2, a_3)"
     },
     {
-<<<<<<< HEAD
         "prefix": "tebtx",
-=======
-        "prefix": "teref",
-        "body": [
-            "\\section*{References}",
-            "\\begin{description}",
-            "\\item   %use ``biba'' to fill in ref. items",
-            "\\end{description}"
-        ],
-        "mode": "text",
-        "description": "\\section*{References}"
-    },
-    {
-        "prefix": "temar",
-        "body": [
-            "\\textwidth 6.5 truein",
-            "\\oddsidemargin 0 truein",
-            "\\evensidemargin -0.50 truein",
-            "\\topmargin -.5 truein",
-            "\\textheight 8.5in"
-        ],
-        "mode": "text",
-        "description": "\\textwidth 6.5 truein"
-    },
-    {
-        "prefix": "tebtx",
-        "body": [
-            "%================================================================================",
-            "\\bibliographystyle{$1}",
-            "\\bibliography{$2}",
-            "%================================================================================",
-            "\\end{document}"
-        ],
-        "mode": "text",
-        "description": "\\bibliographystyle{}"
-    },
-    {
-        "prefix": "teblx",
-        "body": [
-            "%--------------------------------------------------------------------------------",
-            "\\usepackage[style=numeric]{biblatex}",
-            "\\ExecuteBibliographyOptions{sorting=none,giveninits=true,maxbibnames=99,uniquename=init}",
-            "\\DeclareNameAlias{author}{default}",
-            "%\\renewcommand{\\mkbibnamegiven}[1]{}",
-            "\\addbibresource{$1.bib}",
-            "\\setlength{\\bibitemsep}{\\parsep}",
-            "%--------------------------------------------------------------------------------"
-        ],
-        "mode": "text",
-        "description": "\\usepackage[style=numeric-links,language=british]{biblatex}"
-    },
-    {
-        "prefix": "tebib",
->>>>>>> 8d37590c
         "body": [
             "%================================================================================",
             "\\bibliographystyle{utcaps_nat}",
@@ -1158,11 +1104,7 @@
             "\\end{equation*}"
         ],
         "mode": "text",
-<<<<<<< HEAD
         "description": "\\begin{equation*}"
-=======
-        "description": "\\[ \\text{}"
->>>>>>> 8d37590c
     },
     {
         "prefix": "eqlbr",
@@ -1888,7 +1830,6 @@
         "description": "\\begin{cases}"
     },
     {
-<<<<<<< HEAD
         "prefix": "tebd",
         "body": [
             "%--Article Preamble-----------------------------------------------",
@@ -1913,8 +1854,6 @@
         "description": "--Article Preamble-----------------------------------------------"
     },
     {
-=======
->>>>>>> 8d37590c
         "prefix": "tbex",
         "body": [
             "\\begin{tabbing}",
@@ -3308,11 +3247,7 @@
         "prefix": "eval",
         "body": "\\left. f \\left(\\frac{t}{2}\\right)\\right|_{t=0}",
         "mode": "text",
-<<<<<<< HEAD
-        "description": "\\left. f \\right|_{t=0}"
-=======
         "description": "\\[ \\left. f (t)\\right|_{t=0}"
->>>>>>> 8d37590c
     },
     {
         "prefix": "ethm",
