[
    {
        "prefix": "teletter",
        "body": [
            "%&latex2e--te2letter",
            "\\documentclass{letter}",
            "\\begin{document}",
            "\\signature{yourName}",
            "\\telephone{phone (TTT) EEE-LLLL}",
            "\\begin{letter}{Addressee\\\\",
            "               Address\\\\",
            "               More Address\\\\",
            "               More and more lines separated by double backslashes",
            "               }",
            "\\opening{Dear Whoever,}",
            "The Text",
            "\\closing{Sincerely yours,}",
            "\\end{letter}",
            "\\end{document}"
        ],
        "mode": "text",
        "description": "latex2e--te2letter"
    },
    {
        "prefix": "sumlxvth",
        "body": "\\sum_\\vartheta",
        "mode": "maths",
        "description": "\\sum_\\vartheta"
    },
    {
        "prefix": "sumlxvph",
        "body": "\\sum_\\varphi",
        "mode": "maths",
        "description": "\\sum_\\varphi"
    },
    {
        "prefix": "sumlxcth",
        "body": "\\sum_\\Theta",
        "mode": "maths",
        "description": "\\sum_\\Theta"
    },
    {
        "prefix": "sumlxcps",
        "body": "\\sum_\\Psi",
        "mode": "maths",
        "description": "\\sum_\\Psi"
    },
    {
        "prefix": "sumlxcph",
        "body": "\\sum_\\Phi",
        "mode": "maths",
        "description": "\\sum_\\Phi"
    },
    {
        "prefix": "opcpcgcl",
        "body": "\\operatorname{PGL}",
        "mode": "maths",
        "description": "\\operatorname{PGL}"
    },
    {
        "prefix": "mx3b35pt",
        "body": [
            "\\begin{bmatrix}",
            "a & b & c \\\\ [35pt]",
            "d & e & f \\\\ [35pt]",
            "g & h & i",
            "\\end{bmatrix}"
        ],
        "mode": "maths",
        "description": "\\begin{bmatrix}"
    },
    {
        "prefix": "dovstcpq",
        "body": "\\$\\overset{\\longrightarrow}{\\text{PQ}}\\$",
        "mode": "text",
        "description": "$\\overset{\\longrightarrow}{\\text{PQ}}$"
    },
    {
        "prefix": "dovstcpp",
        "body": "\\$\\overset{\\longrightarrow}{\\text{PP}}\\$",
        "mode": "text",
        "description": "$\\overset{\\longrightarrow}{\\text{PP}}$"
    },
    {
        "prefix": "upkgvrb",
        "body": "\\usepackage{verbatim}",
        "mode": "text",
        "description": "\\usepackage{verbatim}"
    },
    {
        "prefix": "upkgeuf",
        "body": "\\usepackage{eufrak}",
        "mode": "text",
        "description": "\\usepackage{eufrak}"
    },
    {
        "prefix": "upkgeuc",
        "body": "\\usepackage{eucal}",
        "mode": "text",
        "description": "\\usepackage{eucal}"
    },
    {
        "prefix": "upkgclr",
        "body": "\\usepackage{color}",
        "mode": "text",
        "description": "\\usepackage{color}"
    },
    {
        "prefix": "upkgams",
        "body": "\\usepackage{amsmath,amssymb,eufrak,amsthm,amscd}",
        "mode": "text",
        "description": "\\usepackage{amsmath,amssymb,eufrak,amsthm,amscd}"
    },
    {
        "prefix": "txtstyu",
        "body": "\\textstyle{$1}",
        "mode": "maths",
        "description": "\\textstyle{}"
    },
    {
        "prefix": "sumlxvs",
        "body": "\\sum_\\varsigma",
        "mode": "maths",
        "description": "\\sum_\\varsigma"
    },
    {
        "prefix": "sumlxvr",
        "body": "\\sum_\\varrho",
        "mode": "maths",
        "description": "\\sum_\\varrho"
    },
    {
        "prefix": "sumlxvp",
        "body": "\\sum_\\varpi",
        "mode": "maths",
        "description": "\\sum_\\varpi"
    },
    {
        "prefix": "sumlxve",
        "body": "\\sum_\\varepsilon",
        "mode": "maths",
        "description": "\\sum_\\varepsilon"
    },
    {
        "prefix": "sumlxth",
        "body": "\\sum_\\theta",
        "mode": "maths",
        "description": "\\sum_\\theta"
    },
    {
        "prefix": "sumlxps",
        "body": "\\sum_\\psi",
        "mode": "maths",
        "description": "\\sum_\\psi"
    },
    {
        "prefix": "sumlxph",
        "body": "\\sum_\\phi",
        "mode": "maths",
        "description": "\\sum_\\phi"
    },
    {
        "prefix": "sumlxnn",
        "body": "\\sum_{\\nu\\nu}",
        "mode": "maths",
        "description": "\\sum_{\\nu\\nu}"
    },
    {
        "prefix": "sumlxnm",
        "body": "\\sum_{\\nu\\mu}",
        "mode": "maths",
        "description": "\\sum_{\\nu\\mu}"
    },
    {
        "prefix": "sumlxmn",
        "body": "\\sum_{\\mu\\nu}",
        "mode": "maths",
        "description": "\\sum_{\\mu\\nu}"
    },
    {
        "prefix": "sumlxmm",
        "body": "\\sum_{\\mu\\mu}",
        "mode": "maths",
        "description": "\\sum_{\\mu\\mu}"
    },
    {
        "prefix": "sumlxio",
        "body": "\\sum_\\iota",
        "mode": "maths",
        "description": "\\sum_\\iota"
    },
    {
        "prefix": "sumlxgd",
        "body": "\\sum_{\\gamma\\delta}",
        "mode": "maths",
        "description": "\\sum_{\\gamma\\delta}"
    },
    {
        "prefix": "sumlxet",
        "body": "\\sum_\\eta",
        "mode": "maths",
        "description": "\\sum_\\eta"
    },
    {
        "prefix": "sumlxcx",
        "body": "\\sum_\\Xi",
        "mode": "maths",
        "description": "\\sum_\\Xi"
    },
    {
        "prefix": "sumlxcu",
        "body": "\\sum_\\Upsilon",
        "mode": "maths",
        "description": "\\sum_\\Upsilon"
    },
    {
        "prefix": "sumlxcs",
        "body": "\\sum_\\Sigma",
        "mode": "maths",
        "description": "\\sum_\\Sigma"
    },
    {
        "prefix": "sumlxcp",
        "body": "\\sum_\\Pi",
        "mode": "maths",
        "description": "\\sum_\\Pi"
    },
    {
        "prefix": "sumlxco",
        "body": "\\sum_\\Omega",
        "mode": "maths",
        "description": "\\sum_\\Omega"
    },
    {
        "prefix": "sumlxcl",
        "body": "\\sum_\\Lambda",
        "mode": "maths",
        "description": "\\sum_\\Lambda"
    },
    {
        "prefix": "sumlxcg",
        "body": "\\sum_\\Gamma",
        "mode": "maths",
        "description": "\\sum_\\Gamma"
    },
    {
        "prefix": "sumlxcd",
        "body": "\\sum_\\Delta",
        "mode": "maths",
        "description": "\\sum_\\Delta"
    },
    {
        "prefix": "sumlxab",
        "body": "\\sum_{\\alpha\\beta}",
        "mode": "maths",
        "description": "\\sum_{\\alpha\\beta}"
    },
    {
        "prefix": "sumlijk",
        "body": "\\sum_{ijk}",
        "mode": "maths",
        "description": "\\sum_{ijk}"
    },
    {
        "prefix": "sumlxvs",
        "body": "\\sum_\\varsigma",
        "mode": "maths",
        "description": "\\sum_\\varsigma"
    },
    {
        "prefix": "sumlxvr",
        "body": "\\sum_\\varrho",
        "mode": "maths",
        "description": "\\sum_\\varrho"
    },
    {
        "prefix": "sumlxvp",
        "body": "\\sum_\\varpi",
        "mode": "maths",
        "description": "\\sum_\\varpi"
    },
    {
        "prefix": "sumlxve",
        "body": "\\sum_\\varepsilon",
        "mode": "maths",
        "description": "\\sum_\\varepsilon"
    },
    {
        "prefix": "sumlxth",
        "body": "\\sum_\\theta",
        "mode": "maths",
        "description": "\\sum_\\theta"
    },
    {
        "prefix": "sumlxps",
        "body": "\\sum_\\psi",
        "mode": "maths",
        "description": "\\sum_\\psi"
    },
    {
        "prefix": "sumlxph",
        "body": "\\sum_\\phi",
        "mode": "maths",
        "description": "\\sum_\\phi"
    },
    {
        "prefix": "sumlxnn",
        "body": "\\sum_{\\nu\\nu}",
        "mode": "maths",
        "description": "\\sum_{\\nu\\nu}"
    },
    {
        "prefix": "sumlxnm",
        "body": "\\sum_{\\nu\\mu}",
        "mode": "maths",
        "description": "\\sum_{\\nu\\mu}"
    },
    {
        "prefix": "sumlxmn",
        "body": "\\sum_{\\mu\\nu}",
        "mode": "maths",
        "description": "\\sum_{\\mu\\nu}"
    },
    {
        "prefix": "sumlxmm",
        "body": "\\sum_{\\mu\\mu}",
        "mode": "maths",
        "description": "\\sum_{\\mu\\mu}"
    },
    {
        "prefix": "sumlxio",
        "body": "\\sum_\\iota",
        "mode": "maths",
        "description": "\\sum_\\iota"
    },
    {
        "prefix": "sumlxgd",
        "body": "\\sum_{\\gamma\\delta}",
        "mode": "maths",
        "description": "\\sum_{\\gamma\\delta}"
    },
    {
        "prefix": "sumlxet",
        "body": "\\sum_\\eta",
        "mode": "maths",
        "description": "\\sum_\\eta"
    },
    {
        "prefix": "sumlxcx",
        "body": "\\sum_\\Xi",
        "mode": "maths",
        "description": "\\sum_\\Xi"
    },
    {
        "prefix": "sumlxcu",
        "body": "\\sum_\\Upsilon",
        "mode": "maths",
        "description": "\\sum_\\Upsilon"
    },
    {
        "prefix": "sumlxcs",
        "body": "\\sum_\\Sigma",
        "mode": "maths",
        "description": "\\sum_\\Sigma"
    },
    {
        "prefix": "sumlxcp",
        "body": "\\sum_\\Pi",
        "mode": "maths",
        "description": "\\sum_\\Pi"
    },
    {
        "prefix": "sumlxco",
        "body": "\\sum_\\Omega",
        "mode": "maths",
        "description": "\\sum_\\Omega"
    },
    {
        "prefix": "sumlxcl",
        "body": "\\sum_\\Lambda",
        "mode": "maths",
        "description": "\\sum_\\Lambda"
    },
    {
        "prefix": "sumlxcg",
        "body": "\\sum_\\Gamma",
        "mode": "maths",
        "description": "\\sum_\\Gamma"
    },
    {
        "prefix": "sumlxcd",
        "body": "\\sum_\\Delta",
        "mode": "maths",
        "description": "\\sum_\\Delta"
    },
    {
        "prefix": "sumlxab",
        "body": "\\sum_{\\alpha\\beta}",
        "mode": "maths",
        "description": "\\sum_{\\alpha\\beta}"
    },
    {
        "prefix": "sumlijk",
        "body": "\\sum_{ijk}",
        "mode": "maths",
        "description": "\\sum_{ijk}"
    },
    {
        "prefix": "ovstcpq",
        "body": "\\overset{\\longrightarrow}{\\text{PQ}}",
        "mode": "maths",
        "description": "\\overset{\\longrightarrow}{\\text{PQ}}"
    },
    {
        "prefix": "ovstcpp",
        "body": "\\overset{\\longrightarrow}{\\text{PP}}",
        "mode": "maths",
        "description": "\\overset{\\longrightarrow}{\\text{PP}}"
    },
    {
        "prefix": "opdcso3",
        "body": "\\$\\operatorname{SO(3)}\\$",
        "mode": "text",
        "description": "$\\operatorname{SO(3)}$"
    },
    {
        "prefix": "opcrank",
        "body": "\\operatorname{Rank}",
        "mode": "maths",
        "description": "\\operatorname{Rank}"
    },
    {
        "prefix": "opcprym",
        "body": "\\operatorname{Prym}",
        "mode": "maths",
        "description": "\\operatorname{Prym}"
    },
    {
        "prefix": "opcdiff",
        "body": "\\operatorname{Diff}",
        "mode": "maths",
        "description": "\\operatorname{Diff}"
    },
    {
        "prefix": "opccorr",
        "body": "\\operatorname{Corr}",
        "mode": "maths",
        "description": "\\operatorname{Corr}"
    },
    {
        "prefix": "opccard",
        "body": "\\operatorname{Card}",
        "mode": "maths",
        "description": "\\operatorname{Card}"
    },
    {
        "prefix": "dcarta4",
        "body": "\\documentclass[a4paper]{article}",
        "mode": "text",
        "description": "\\documentclass[a4paper]{article}"
    },
    {
        "prefix": "dblackl",
        "body": "\\quad \\$\\blacklozenge\\$",
        "mode": "text",
        "description": "\\quad $\\blacklozenge$"
    },
    {
        "prefix": "upkggr",
        "body": "\\usepackage{graphicx}",
        "mode": "text",
        "description": "\\usepackage{graphicx}"
    },
    {
        "prefix": "txtupu",
        "body": "\\textup{$1}",
        "mode": "text",
        "description": "\\textup{}"
    },
    {
        "prefix": "txtttu",
        "body": "\\texttt{$1}",
        "mode": "text",
        "description": "\\texttt{}"
    },
    {
        "prefix": "txtsty",
        "body": "\\textstyle{$1}",
        "mode": "maths",
        "description": "\\textstyle{}"
    },
    {
        "prefix": "txtslu",
        "body": "\\textsl{$1}",
        "mode": "text",
        "description": "\\textsl{}"
    },
    {
        "prefix": "txtsfu",
        "body": "\\textsf{$1}",
        "mode": "text",
        "description": "\\textsf{}"
    },
    {
        "prefix": "txtscu",
        "body": "\\textsc{$1}",
        "mode": "text",
        "description": "\\textsc{}"
    },
    {
        "prefix": "txtrmu",
        "body": "\\textrm{$1}",
        "mode": "text",
        "description": "\\textrm{}"
    },
    {
        "prefix": "txtitu",
        "body": "\\textit{$1}",
        "mode": "text",
        "description": "\\textit{}"
    },
    {
        "prefix": "txtbfu",
        "body": "\\textbf{$1}",
        "mode": "text",
        "description": "\\textbf{}"
    },
    {
        "prefix": "thmsty",
        "body": [
            "\\theoremstyle{plain} %--default",
            "\\newtheorem{theorem}             {Theorem}  [section]",
            "\\newtheorem{lemma}      [theorem]{Lemma}",
            "\\newtheorem{corollary}  [theorem]{Corollary}",
            "\\newtheorem{proposition}[theorem]{Proposition}",
            "\\newtheorem{algorithm}  [theorem]{Algorithm}",
            "\\newtheorem{criterion}  [theorem]{Criterion}",
            "\\newtheorem{conjecture} [theorem]{Conjecture}",
            "\\newtheorem{question}   [theorem]{Question}",
            "\\theoremstyle{definition}",
            "\\newtheorem{definition} [theorem]{Definition}",
            "\\newtheorem{condition}  [theorem]{Condition}",
            "\\newtheorem{example}    [theorem]{Example}",
            "\\newtheorem{problem}    [theorem]{Problem}",
            "\\newtheorem{solution}   [theorem]{Solution}",
            "\\theoremstyle{remark}",
            "\\newtheorem{remark}              {Remark}",
            "\\newtheorem{note}                {Note}",
            "\\newtheorem{claim}               {Claim}",
            "\\newtheorem{summary}             {Summary}",
            "\\newtheorem{case}                {Case}",
            "\\newtheorem{acknowledgment}      {Acknowledgments}",
            "\\newtheorem{conclusion}          {Conclusion}",
            "\\newtheorem{notation}            {Notation}"
        ],
        "mode": "text",
        "description": "\\theoremstyle{plain} %--default"
    },
    {
        "prefix": "tgqeds",
        "body": "\\tag*{\\qedsymbol}",
        "mode": "maths",
        "description": "\\tag*{\\qedsymbol}"
    },
    {
        "prefix": "tabex1",
        "body": [
            "\\begin{center}",
            "\\begin{tabular}{ccccc}",
            "                   & & \\multicolumn{3}{c}{Definition}    \\\\",
            "                   & & \\multicolumn{3}{c}{of derivative} \\\\",
            "                   & & & \\$\\downarrow\\$",
            "                   &                                     \\\\",
            "Partials exist and & \\$\\Longrightarrow\\$",
            "                   & Differentiable",
            "                   & \\$\\Longrightarrow\\$",
            "                   & Partials exist                       \\\\",
            "are continuous     & & & &",
            "\\end{tabular}",
            "\\end{center}"
        ],
        "mode": "text",
        "description": "\\begin{center}"
    },
    {
        "prefix": "sumlxz",
        "body": "\\sum_\\zeta",
        "mode": "maths",
        "description": "\\sum_\\zeta"
    },
    {
        "prefix": "sumlxx",
        "body": "\\sum_\\xi",
        "mode": "maths",
        "description": "\\sum_\\xi"
    },
    {
        "prefix": "sumlxu",
        "body": "\\sum_\\upsilon",
        "mode": "maths",
        "description": "\\sum_\\upsilon"
    },
    {
        "prefix": "sumlxt",
        "body": "\\sum_\\tau",
        "mode": "maths",
        "description": "\\sum_\\tau"
    },
    {
        "prefix": "sumlxs",
        "body": "\\sum_\\sigma",
        "mode": "maths",
        "description": "\\sum_\\sigma"
    },
    {
        "prefix": "sumlxr",
        "body": "\\sum_\\rho",
        "mode": "maths",
        "description": "\\sum_\\rho"
    },
    {
        "prefix": "sumlxp",
        "body": "\\sum_\\pi",
        "mode": "maths",
        "description": "\\sum_\\pi"
    },
    {
        "prefix": "sumlxo",
        "body": "\\sum_\\omega",
        "mode": "maths",
        "description": "\\sum_\\omega"
    },
    {
        "prefix": "sumlxn",
        "body": "\\sum_\\nu",
        "mode": "maths",
        "description": "\\sum_\\nu"
    },
    {
        "prefix": "sumlxm",
        "body": "\\sum_\\mu",
        "mode": "maths",
        "description": "\\sum_\\mu"
    },
    {
        "prefix": "sumlxl",
        "body": "\\sum_\\lambda",
        "mode": "maths",
        "description": "\\sum_\\lambda"
    },
    {
        "prefix": "sumlxk",
        "body": "\\sum_\\kappa",
        "mode": "maths",
        "description": "\\sum_\\kappa"
    },
    {
        "prefix": "sumlxg",
        "body": "\\sum_\\gamma",
        "mode": "maths",
        "description": "\\sum_\\gamma"
    },
    {
        "prefix": "sumlxe",
        "body": "\\sum_\\epsilon",
        "mode": "maths",
        "description": "\\sum_\\epsilon"
    },
    {
        "prefix": "sumlxd",
        "body": "\\sum_\\delta",
        "mode": "maths",
        "description": "\\sum_\\delta"
    },
    {
        "prefix": "sumlxc",
        "body": "\\sum_\\chi",
        "mode": "maths",
        "description": "\\sum_\\chi"
    },
    {
        "prefix": "sumlxb",
        "body": "\\sum_\\beta",
        "mode": "maths",
        "description": "\\sum_\\beta"
    },
    {
        "prefix": "sumlxa",
        "body": "\\sum_\\alpha",
        "mode": "maths",
        "description": "\\sum_\\alpha"
    },
    {
        "prefix": "sumluu",
        "body": "\\sum_u",
        "mode": "maths",
        "description": "\\sum_u"
    },
    {
        "prefix": "sumlmn",
        "body": "\\sum_{mn}",
        "mode": "maths",
        "description": "\\sum_{mn}"
    },
    {
        "prefix": "sumlkk",
        "body": "\\sum_{kk}",
        "mode": "maths",
        "description": "\\sum_{kk}"
    },
    {
        "prefix": "sumlkj",
        "body": "\\sum_{kj}",
        "mode": "maths",
        "description": "\\sum_{kj}"
    },
    {
        "prefix": "sumlki",
        "body": "\\sum_{ki}",
        "mode": "maths",
        "description": "\\sum_{ki}"
    },
    {
        "prefix": "sumljk",
        "body": "\\sum_{jk}",
        "mode": "maths",
        "description": "\\sum_{jk}"
    },
    {
        "prefix": "sumljj",
        "body": "\\sum_{jj}",
        "mode": "maths",
        "description": "\\sum_{jj}"
    },
    {
        "prefix": "sumlji",
        "body": "\\sum_{ji}",
        "mode": "maths",
        "description": "\\sum_{ji}"
    },
    {
        "prefix": "sumlik",
        "body": "\\sum_{ik}",
        "mode": "maths",
        "description": "\\sum_{ik}"
    },
    {
        "prefix": "sumlij",
        "body": "\\sum_{ij}",
        "mode": "maths",
        "description": "\\sum_{ij}"
    },
    {
        "prefix": "sumlii",
        "body": "\\sum_{ii}",
        "mode": "maths",
        "description": "\\sum_{ii}"
    },
    {
        "prefix": "sumlcz",
        "body": "\\sum_Z",
        "mode": "maths",
        "description": "\\sum_Z"
    },
    {
        "prefix": "sumlcy",
        "body": "\\sum_Y",
        "mode": "maths",
        "description": "\\sum_Y"
    },
    {
        "prefix": "sumlcx",
        "body": "\\sum_X",
        "mode": "maths",
        "description": "\\sum_X"
    },
    {
        "prefix": "sumlcw",
        "body": "\\sum_W",
        "mode": "maths",
        "description": "\\sum_W"
    },
    {
        "prefix": "sumlcv",
        "body": "\\sum_V",
        "mode": "maths",
        "description": "\\sum_V"
    },
    {
        "prefix": "sumlcu",
        "body": "\\sum_U",
        "mode": "maths",
        "description": "\\sum_U"
    },
    {
        "prefix": "sumlct",
        "body": "\\sum_T",
        "mode": "maths",
        "description": "\\sum_T"
    },
    {
        "prefix": "sumlcs",
        "body": "\\sum_S",
        "mode": "maths",
        "description": "\\sum_S"
    },
    {
        "prefix": "sumlcr",
        "body": "\\sum_R",
        "mode": "maths",
        "description": "\\sum_R"
    },
    {
        "prefix": "sumlcq",
        "body": "\\sum_Q",
        "mode": "maths",
        "description": "\\sum_Q"
    },
    {
        "prefix": "sumlcp",
        "body": "\\sum_P",
        "mode": "maths",
        "description": "\\sum_P"
    },
    {
        "prefix": "sumlco",
        "body": "\\sum_O",
        "mode": "maths",
        "description": "\\sum_O"
    },
    {
        "prefix": "sumlcn",
        "body": "\\sum_N",
        "mode": "maths",
        "description": "\\sum_N"
    },
    {
        "prefix": "sumlcm",
        "body": "\\sum_M",
        "mode": "maths",
        "description": "\\sum_M"
    },
    {
        "prefix": "sumlcl",
        "body": "\\sum_L",
        "mode": "maths",
        "description": "\\sum_L"
    },
    {
        "prefix": "sumlck",
        "body": "\\sum_K",
        "mode": "maths",
        "description": "\\sum_K"
    },
    {
        "prefix": "sumlcj",
        "body": "\\sum_J",
        "mode": "maths",
        "description": "\\sum_J"
    },
    {
        "prefix": "sumlci",
        "body": "\\sum_I",
        "mode": "maths",
        "description": "\\sum_I"
    },
    {
        "prefix": "sumlch",
        "body": "\\sum_H",
        "mode": "maths",
        "description": "\\sum_H"
    },
    {
        "prefix": "sumlcg",
        "body": "\\sum_G",
        "mode": "maths",
        "description": "\\sum_G"
    },
    {
        "prefix": "sumlcf",
        "body": "\\sum_F",
        "mode": "maths",
        "description": "\\sum_F"
    },
    {
        "prefix": "sumlce",
        "body": "\\sum_E",
        "mode": "maths",
        "description": "\\sum_E"
    },
    {
        "prefix": "sumlcd",
        "body": "\\sum_D",
        "mode": "maths",
        "description": "\\sum_D"
    },
    {
        "prefix": "sumlcc",
        "body": "\\sum_C",
        "mode": "maths",
        "description": "\\sum_C"
    },
    {
        "prefix": "sumlcb",
        "body": "\\sum_B",
        "mode": "maths",
        "description": "\\sum_B"
    },
    {
<<<<<<< HEAD
        "prefix": "sumlca",
        "body": "\\sum_A",
=======
        "prefix": "sumlxz",
        "body": "\\sum_\\zeta",
        "mode": "maths",
        "description": "\\sum_\\zeta"
    },
    {
        "prefix": "sumlxx",
        "body": "\\sum_\\xi",
        "mode": "maths",
        "description": "\\sum_\\xi"
    },
    {
        "prefix": "sumlxu",
        "body": "\\sum_\\upsilon",
        "mode": "maths",
        "description": "\\sum_\\upsilon"
    },
    {
        "prefix": "sumlxt",
        "body": "\\sum_\\tau",
        "mode": "maths",
        "description": "\\sum_\\tau"
    },
    {
        "prefix": "sumlxs",
        "body": "\\sum_\\sigma",
        "mode": "maths",
        "description": "\\sum_\\sigma"
    },
    {
        "prefix": "sumlxr",
        "body": "\\sum_\\rho",
        "mode": "maths",
        "description": "\\sum_\\rho"
    },
    {
        "prefix": "sumlxp",
        "body": "\\sum_\\pi",
        "mode": "maths",
        "description": "\\sum_\\pi"
    },
    {
        "prefix": "sumlxo",
        "body": "\\sum_\\omega",
        "mode": "maths",
        "description": "\\sum_\\omega"
    },
    {
        "prefix": "sumlxn",
        "body": "\\sum_\\nu",
        "mode": "maths",
        "description": "\\sum_\\nu"
    },
    {
        "prefix": "sumlxm",
        "body": "\\sum_\\mu",
        "mode": "maths",
        "description": "\\sum_\\mu"
    },
    {
        "prefix": "sumlxl",
        "body": "\\sum_\\lambda",
        "mode": "maths",
        "description": "\\sum_\\lambda"
    },
    {
        "prefix": "sumlxk",
        "body": "\\sum_\\kappa",
        "mode": "maths",
        "description": "\\sum_\\kappa"
    },
    {
        "prefix": "sumlxg",
        "body": "\\sum_\\gamma",
        "mode": "maths",
        "description": "\\sum_\\gamma"
    },
    {
        "prefix": "sumlxe",
        "body": "\\sum_\\epsilon",
        "mode": "maths",
        "description": "\\sum_\\epsilon"
    },
    {
        "prefix": "sumlxd",
        "body": "\\sum_\\delta",
        "mode": "maths",
        "description": "\\sum_\\delta"
    },
    {
        "prefix": "sumlxc",
        "body": "\\sum_\\chi",
        "mode": "maths",
        "description": "\\sum_\\chi"
    },
    {
        "prefix": "sumlxb",
        "body": "\\sum_\\beta",
        "mode": "maths",
        "description": "\\sum_\\beta"
    },
    {
        "prefix": "sumlxa",
        "body": "\\sum_\\alpha",
        "mode": "maths",
        "description": "\\sum_\\alpha"
    },
    {
        "prefix": "sumluu",
        "body": "\\sum_u",
        "mode": "maths",
        "description": "\\sum_u"
    },
    {
        "prefix": "sumlmn",
        "body": "\\sum_{mn}",
        "mode": "maths",
        "description": "\\sum_{mn}"
    },
    {
        "prefix": "sumlkk",
        "body": "\\sum_{kk}",
        "mode": "maths",
        "description": "\\sum_{kk}"
    },
    {
        "prefix": "sumlkj",
        "body": "\\sum_{kj}",
        "mode": "maths",
        "description": "\\sum_{kj}"
    },
    {
        "prefix": "sumlki",
        "body": "\\sum_{ki}",
        "mode": "maths",
        "description": "\\sum_{ki}"
    },
    {
        "prefix": "sumljk",
        "body": "\\sum_{jk}",
        "mode": "maths",
        "description": "\\sum_{jk}"
    },
    {
        "prefix": "sumljj",
        "body": "\\sum_{jj}",
        "mode": "maths",
        "description": "\\sum_{jj}"
    },
    {
        "prefix": "sumlji",
        "body": "\\sum_{ji}",
        "mode": "maths",
        "description": "\\sum_{ji}"
    },
    {
        "prefix": "sumlik",
        "body": "\\sum_{ik}",
        "mode": "maths",
        "description": "\\sum_{ik}"
    },
    {
        "prefix": "sumlij",
        "body": "\\sum_{ij}",
>>>>>>> ec5312ad
        "mode": "maths",
        "description": "\\sum_A"
    },
    {
        "prefix": "sumlii",
        "body": "\\sum_{ii}",
        "mode": "maths",
        "description": "\\sum_{ii}"
    },
    {
        "prefix": "sumlcz",
        "body": "\\sum_Z",
        "mode": "maths",
        "description": "\\sum_Z"
    },
    {
        "prefix": "sumlcy",
        "body": "\\sum_Y",
        "mode": "maths",
        "description": "\\sum_Y"
    },
    {
        "prefix": "sumlcx",
        "body": "\\sum_X",
        "mode": "maths",
        "description": "\\sum_X"
    },
    {
        "prefix": "sumlcw",
        "body": "\\sum_W",
        "mode": "maths",
        "description": "\\sum_W"
    },
    {
        "prefix": "sumlcv",
        "body": "\\sum_V",
        "mode": "maths",
        "description": "\\sum_V"
    },
    {
        "prefix": "sumlcu",
        "body": "\\sum_U",
        "mode": "maths",
        "description": "\\sum_U"
    },
    {
        "prefix": "sumlct",
        "body": "\\sum_T",
        "mode": "maths",
        "description": "\\sum_T"
    },
    {
        "prefix": "sumlcs",
        "body": "\\sum_S",
        "mode": "maths",
        "description": "\\sum_S"
    },
    {
        "prefix": "sumlcr",
        "body": "\\sum_R",
        "mode": "maths",
        "description": "\\sum_R"
    },
    {
        "prefix": "sumlcq",
        "body": "\\sum_Q",
        "mode": "maths",
        "description": "\\sum_Q"
    },
    {
        "prefix": "sumlcp",
        "body": "\\sum_P",
        "mode": "maths",
        "description": "\\sum_P"
    },
    {
        "prefix": "sumlco",
        "body": "\\sum_O",
        "mode": "maths",
        "description": "\\sum_O"
    },
    {
        "prefix": "sumlcn",
        "body": "\\sum_N",
        "mode": "maths",
        "description": "\\sum_N"
    },
    {
        "prefix": "sumlcm",
        "body": "\\sum_M",
        "mode": "maths",
        "description": "\\sum_M"
    },
    {
        "prefix": "sumlcl",
        "body": "\\sum_L",
        "mode": "maths",
        "description": "\\sum_L"
    },
    {
        "prefix": "sumlck",
        "body": "\\sum_K",
        "mode": "maths",
        "description": "\\sum_K"
    },
    {
        "prefix": "sumlcj",
        "body": "\\sum_J",
        "mode": "maths",
        "description": "\\sum_J"
    },
    {
        "prefix": "sumlci",
        "body": "\\sum_I",
        "mode": "maths",
        "description": "\\sum_I"
    },
    {
        "prefix": "sumlch",
        "body": "\\sum_H",
        "mode": "maths",
        "description": "\\sum_H"
    },
    {
        "prefix": "sumlcg",
        "body": "\\sum_G",
        "mode": "maths",
        "description": "\\sum_G"
    },
    {
        "prefix": "sumlcf",
        "body": "\\sum_F",
        "mode": "maths",
        "description": "\\sum_F"
    },
    {
        "prefix": "sumlce",
        "body": "\\sum_E",
        "mode": "maths",
        "description": "\\sum_E"
    },
    {
        "prefix": "sumlcd",
        "body": "\\sum_D",
        "mode": "maths",
        "description": "\\sum_D"
    },
    {
        "prefix": "sumlcc",
        "body": "\\sum_C",
        "mode": "maths",
        "description": "\\sum_C"
    },
    {
        "prefix": "sumlcb",
        "body": "\\sum_B",
        "mode": "maths",
        "description": "\\sum_B"
    },
    {
        "prefix": "sumlca",
        "body": "\\sum_A",
        "mode": "maths",
        "description": "\\sum_A"
    },
    {
        "prefix": "snsref",
        "body": "\\section*{References}",
        "mode": "text",
        "description": "\\section*{References}"
    },
    {
        "prefix": "rcqeds",
        "body": "\\renewcommand{qedsymbol}{}",
        "mode": "text",
        "description": "\\renewcommand{qedsymbol}{}"
    },
    {
        "prefix": "prodlu",
        "body": "\\prod_{$1}",
        "mode": "maths",
        "description": "\\prod_{"
    },
    {
        "prefix": "opsech",
        "body": "\\operatorname{sech}",
        "mode": "maths",
        "description": "\\operatorname{sech}"
    },
    {
        "prefix": "oprank",
        "body": "\\operatorname{rank}",
        "mode": "maths",
        "description": "\\operatorname{rank}"
    },
    {
        "prefix": "opcsym",
        "body": "\\operatorname{Sym}",
        "mode": "maths",
        "description": "\\operatorname{Sym}"
    },
    {
        "prefix": "opcso3",
        "body": "\\operatorname{SO(3)}",
        "mode": "maths",
        "description": "\\operatorname{SO(3)}"
    },
    {
        "prefix": "opcscu",
        "body": "\\operatorname{SU}",
        "mode": "maths",
        "description": "\\operatorname{SU}"
    },
    {
        "prefix": "opcscp",
        "body": "\\operatorname{SP}",
        "mode": "maths",
        "description": "\\operatorname{SP}"
    },
    {
        "prefix": "opcsco",
        "body": "\\operatorname{SO}",
        "mode": "maths",
        "description": "\\operatorname{SO}"
    },
    {
        "prefix": "opcscl",
        "body": "\\operatorname{SL}",
        "mode": "maths",
        "description": "\\operatorname{SL}"
    },
    {
        "prefix": "opcrez",
        "body": "\\operatorname{Re}(z)",
        "mode": "maths",
        "description": "\\operatorname{Re}(z)"
    },
    {
        "prefix": "opcreu",
        "body": "\\operatorname{Re}(",
        "mode": "maths",
        "description": "\\operatorname{Re}("
    },
    {
        "prefix": "opcres",
        "body": "\\operatorname{Res}",
        "mode": "maths",
        "description": "\\operatorname{Res}"
    },
    {
        "prefix": "opcram",
        "body": "\\operatorname{Ram}",
        "mode": "maths",
        "description": "\\operatorname{Ram}"
    },
    {
        "prefix": "opcpic",
        "body": "\\operatorname{Pic}",
        "mode": "maths",
        "description": "\\operatorname{Pic}"
    },
    {
        "prefix": "opclie",
        "body": "\\operatorname{Lie}",
        "mode": "maths",
        "description": "\\operatorname{Lie}"
    },
    {
        "prefix": "opcjac",
        "body": "\\operatorname{Jac}",
        "mode": "maths",
        "description": "\\operatorname{Jac}"
    },
    {
        "prefix": "opcimz",
        "body": "\\operatorname{Im}(z)",
        "mode": "maths",
        "description": "\\operatorname{Im}(z)"
    },
    {
        "prefix": "opcimu",
        "body": "\\operatorname{Im}(",
        "mode": "maths",
        "description": "\\operatorname{Im}("
    },
    {
        "prefix": "opchom",
        "body": "\\operatorname{Hom}",
        "mode": "maths",
        "description": "\\operatorname{Hom}"
    },
    {
        "prefix": "opchar",
        "body": "\\operatorname{char}",
        "mode": "maths",
        "description": "\\operatorname{char}"
    },
    {
        "prefix": "opcgcl",
        "body": "\\operatorname{GL}",
        "mode": "maths",
        "description": "\\operatorname{GL}"
    },
    {
        "prefix": "opcfcl",
        "body": "\\operatorname{FL}",
        "mode": "maths",
        "description": "\\operatorname{FL}"
    },
    {
        "prefix": "opcext",
        "body": "\\operatorname{Ext}",
        "mode": "maths",
        "description": "\\operatorname{Ext}"
    },
    {
        "prefix": "opcaut",
        "body": "\\operatorname{Aut}",
        "mode": "maths",
        "description": "\\operatorname{Aut}"
    },
    {
        "prefix": "intxtu",
        "body": "\\intertext{$1}",
        "mode": "maths",
        "description": "\\intertext{}"
    },
    {
        "prefix": "frboxn",
        "body": "\\fbox{\\parbox{2.0in}{{\\large \\bf Note: \\,} text }}",
        "mode": "text",
        "description": "\\fbox{\\parbox{2.0in}{{\\large \\bf Note: \\,} text }}"
    },
    {
        "prefix": "dxdydz",
        "body": "\\,dx\\,dy\\,dz",
        "mode": "maths",
        "description": "\\,dx\\,dy\\,dz"
    },
    {
        "prefix": "dtriap",
        "body": "\\$(a_1, a_2, a_3)\\$",
        "mode": "text",
        "description": "$(a_1, a_2, a_3)$"
    },
    {
        "prefix": "dopso3",
        "body": "\\$\\operatorname{so(3)}\\$",
        "mode": "text",
        "description": "$\\operatorname{so(3)}$"
    },
    {
        "prefix": "dopcrn",
        "body": "\\$\\mathbb{R}^n\\$ ",
        "mode": "text",
        "description": "$\\mathbb{R}^n$ "
    },
    {
        "prefix": "dopcrm",
        "body": "\\$\\mathbb{R}^m\\$ ",
        "mode": "text",
        "description": "$\\mathbb{R}^m$ "
    },
    {
        "prefix": "dopcr3",
        "body": "\\$\\mathbb{R}^3\\$ ",
        "mode": "text",
        "description": "$\\mathbb{R}^3$ "
    },
    {
        "prefix": "dopcr2",
        "body": "\\$\\mathbb{R}^2\\$ ",
        "mode": "text",
        "description": "$\\mathbb{R}^2$ "
    },
    {
        "prefix": "dopcr1",
        "body": "\\$\\mathbb{R}^1\\$ ",
        "mode": "text",
        "description": "$\\mathbb{R}^1$ "
    },
    {
        "prefix": "dfrbox",
        "body": "\\fbox{\\fbox{\\parbox{2.0in}{\\centerline{\\large \\bf type header} text}}}",
        "mode": "text",
        "description": "\\fbox{\\fbox{\\parbox{2.0in}{\\centerline{\\large \\bf type header} text}}}"
    },
    {
        "prefix": "dfrbox",
        "body": [
            "\\fbox{\\fbox{\\parbox{2.0in}{",
            "\\centerline{\\large \\bf type header} text }}}"
        ],
        "mode": "text",
        "description": "\\fbox{\\fbox{\\parbox{2.0in}{"
    },
    {
        "prefix": "dcbook",
        "body": "\\documentclass{book}",
        "mode": "text",
        "description": "\\documentclass{book}"
    },
    {
        "prefix": "dbbcrn",
        "body": "\\$\\mathbb{R}^n\\$ ",
        "mode": "text",
        "description": "$\\mathbb{R}^n$ "
    },
    {
        "prefix": "dbbcrm",
        "body": "\\$\\mathbb{R}^m\\$ ",
        "mode": "text",
        "description": "$\\mathbb{R}^m$ "
    },
    {
        "prefix": "dbbcr3",
        "body": "\\$\\mathbb{R}^3\\$ ",
        "mode": "text",
        "description": "$\\mathbb{R}^3$ "
    },
    {
        "prefix": "dbbcr2",
        "body": "\\$\\mathbb{R}^2\\$ ",
        "mode": "text",
        "description": "$\\mathbb{R}^2$ "
    },
    {
        "prefix": "dbbcr1",
        "body": "\\$\\mathbb{R}^1\\$ ",
        "mode": "text",
        "description": "$\\mathbb{R}^1$ "
    },
    {
        "prefix": "blackl",
        "body": "\\quad\\blacklozenge",
        "mode": "maths",
        "description": "\\quad\\blacklozenge"
    },
    {
        "prefix": "adjlim",
        "body": "\\adjustlimits",
        "mode": "maths",
        "description": "\\adjustlimits"
    },
    {
        "prefix": "wrtns",
        "body": "rotations",
        "mode": "text",
        "description": "rotations"
    },
    {
        "prefix": "wligs",
        "body": "line integrals",
        "mode": "text",
        "description": "line integrals"
    },
    {
        "prefix": "wfuns",
        "body": "functions",
        "mode": "text",
        "description": "functions"
    },
    {
        "prefix": "weqns",
        "body": "equations",
        "mode": "text",
        "description": "equations"
    },
    {
        "prefix": "wders",
        "body": "derivatives",
        "mode": "text",
        "description": "derivatives"
    },
    {
        "prefix": "upkgu",
        "body": "\\usepackage{$1}",
        "mode": "text",
        "description": "\\usepackage{}"
    },
    {
        "prefix": "unstu",
        "body": "\\underset{$1}",
        "mode": "maths",
        "description": "\\underset{}"
    },
    {
        "prefix": "txtup",
        "body": "\\textup{$1}",
        "mode": "text",
        "description": "\\textup{}"
    },
    {
        "prefix": "txttt",
        "body": "\\texttt{$1}",
        "mode": "text",
        "description": "\\texttt{}"
    },
    {
        "prefix": "txtsl",
        "body": "\\textsl{$1}",
        "mode": "text",
        "description": "\\textsl{}"
    },
    {
        "prefix": "txtsf",
        "body": "\\textsf{$1}",
        "mode": "text",
        "description": "\\textsf{}"
    },
    {
        "prefix": "txtsc",
        "body": "\\textsc{$1}",
        "mode": "text",
        "description": "\\textsc{}"
    },
    {
        "prefix": "txtrm",
        "body": "\\textrm{$1}",
        "mode": "text",
        "description": "\\textrm{}"
    },
    {
        "prefix": "txtqu",
        "body": "\\quad\\text{$1}\\quad",
        "mode": "maths",
        "description": "\\quad\\text{}\\quad"
    },
    {
        "prefix": "txtqa",
        "body": "\\quad \\text{and}\\quad",
        "mode": "maths",
        "description": "\\quad \\text{and}\\quad"
    },
    {
        "prefix": "txtit",
        "body": "\\textit{$1}",
        "mode": "text",
        "description": "\\textit{}"
    },
    {
        "prefix": "txtbf",
        "body": "\\textbf{$1}",
        "mode": "text",
        "description": "\\textbf{}"
    },
    {
        "prefix": "triap",
        "body": "(a_1, a_2, a_3)",
        "mode": "maths",
        "description": "(a_1, a_2, a_3)"
    },
    {
        "prefix": "tebtx",
        "body": [
            "%================================================================================",
            "\\bibliographystyle{utcaps_nat}",
            "\\bibliography{journals}",
            "%================================================================================",
            "\\end{document}"
        ],
        "mode": "text",
        "description": "\\bibliographystyle{utcaps_nat}"
    },
    {
        "prefix": "teblx",
        "body": [
            "%--------------------------------------------------------------------------------",
            "\\usepackage[style=numeric-links,language=british]{biblatex}",
            "\\ExecuteBibliographyOptions{sorting=none,giveninits=true,maxbibnames=99,uniquename=init}",
            "\\DeclareNameAlias{author}{default}",
            "%\\renewcommand{\\mkbibnamegiven}[1]{}",
            "\\addbibresource{journals.bib}",
            "\\setlength{\\bibitemsep}{\\parsep}",
            "%--------------------------------------------------------------------------------"
        ],
        "mode": "text",
        "description": "\\usepackage[style=numeric-links,language=british]{biblatex}"
    },
    {
        "prefix": "teack",
        "body": [
            "\\begin{acknowledgment}",
            "  $1",
            "\\end{acknowledgment}"
        ],
        "mode": "text",
        "description": "\\begin{acknowledgment}"
    },
    {
        "prefix": "teabs",
        "body": [
            "\\begin{abstract}",
            "  $1",
            "\\end{abstract}"
        ],
        "mode": "text",
        "description": "\\begin{abstract}"
    },
    {
        "prefix": "sumlz",
        "body": "\\sum_z",
        "mode": "maths",
        "description": "\\sum_z"
    },
    {
        "prefix": "sumly",
        "body": "\\sum_y",
        "mode": "maths",
        "description": "\\sum_y"
    },
    {
        "prefix": "sumlx",
        "body": "\\sum_x",
        "mode": "maths",
        "description": "\\sum_x"
    },
    {
        "prefix": "sumlw",
        "body": "\\sum_w",
        "mode": "maths",
        "description": "\\sum_w"
    },
    {
        "prefix": "sumlv",
        "body": "\\sum_v",
        "mode": "maths",
        "description": "\\sum_v"
    },
    {
        "prefix": "sumlu",
        "body": "\\sum_{$1}",
        "mode": "maths",
        "description": "\\sum_{"
    },
    {
        "prefix": "sumlt",
        "body": "\\sum_t",
        "mode": "maths",
        "description": "\\sum_t"
    },
    {
        "prefix": "sumls",
        "body": "\\sum_s",
        "mode": "maths",
        "description": "\\sum_s"
    },
    {
        "prefix": "sumlr",
        "body": "\\sum_r",
        "mode": "maths",
        "description": "\\sum_r"
    },
    {
        "prefix": "sumlq",
        "body": "\\sum_q",
        "mode": "maths",
        "description": "\\sum_q"
    },
    {
        "prefix": "sumlp",
        "body": "\\sum_p",
        "mode": "maths",
        "description": "\\sum_p"
    },
    {
        "prefix": "sumlo",
        "body": "\\sum_o",
        "mode": "maths",
        "description": "\\sum_o"
    },
    {
        "prefix": "sumln",
        "body": "\\sum_n",
        "mode": "maths",
        "description": "\\sum_n"
    },
    {
        "prefix": "sumlm",
        "body": "\\sum_m",
        "mode": "maths",
        "description": "\\sum_m"
    },
    {
        "prefix": "sumll",
        "body": "\\sum_l",
        "mode": "maths",
        "description": "\\sum_l"
    },
    {
        "prefix": "sumlk",
        "body": "\\sum_k",
        "mode": "maths",
        "description": "\\sum_k"
    },
    {
        "prefix": "sumlj",
        "body": "\\sum_j",
        "mode": "maths",
        "description": "\\sum_j"
    },
    {
        "prefix": "sumli",
        "body": "\\sum_i",
        "mode": "maths",
        "description": "\\sum_i"
    },
    {
        "prefix": "sumlh",
        "body": "\\sum_h",
        "mode": "maths",
        "description": "\\sum_h"
    },
    {
        "prefix": "sumlg",
        "body": "\\sum_g",
        "mode": "maths",
        "description": "\\sum_g"
    },
    {
        "prefix": "sumlf",
        "body": "\\sum_f",
        "mode": "maths",
        "description": "\\sum_f"
    },
    {
        "prefix": "sumle",
        "body": "\\sum_e",
        "mode": "maths",
        "description": "\\sum_e"
    },
    {
        "prefix": "sumld",
        "body": "\\sum_d",
        "mode": "maths",
        "description": "\\sum_d"
    },
    {
        "prefix": "sumlc",
        "body": "\\sum_c",
        "mode": "maths",
        "description": "\\sum_c"
    },
    {
        "prefix": "sumlb",
        "body": "\\sum_b",
        "mode": "maths",
        "description": "\\sum_b"
    },
    {
        "prefix": "sumla",
        "body": "\\sum_a",
        "mode": "maths",
        "description": "\\sum_a"
    },
    {
        "prefix": "subst",
        "body": "\\substack{$1 \\\\ $2}",
        "mode": "maths",
        "description": "\\substack{ \\\\ }"
    },
    {
        "prefix": "setlu",
        "body": "\\left\\{ \\left.  \\!\\right|\\right\\}",
        "mode": "maths",
        "description": "\\left\\{ \\left.  \\!\\right|\\right\\}"
    },
    {
        "prefix": "setcu",
        "body": "\\setcounter{$1}",
        "mode": "text",
        "description": "\\setcounter{"
    },
    {
        "prefix": "rcmdu",
        "body": "\\renewcommand{$1}$2{$3}",
        "mode": "text",
        "description": "\\renewcommand{"
    },
    {
        "prefix": "rcmdl",
        "body": "\\renewcommand{\\labelenumi}{\\em \\$(\\$\\roman{enumi}\\$)\\$}",
        "mode": "text",
        "description": "\\renewcommand{\\labelenumi}{\\em $($\\roman{enumi}$)$}"
    },
    {
        "prefix": "qdetd",
        "body": "\\quad \\$\\bigtriangledown\\$",
        "mode": "text",
        "description": "\\quad $\\bigtriangledown$"
    },
    {
        "prefix": "qdesq",
        "body": "\\quad \\$\\square\\$",
        "mode": "text",
        "description": "\\quad $\\square$"
    },
    {
        "prefix": "qdbtd",
        "body": "\\quad \\$\\blacktriangledown\\$",
        "mode": "text",
        "description": "\\quad $\\blacktriangledown$"
    },
    {
        "prefix": "qdbsq",
        "body": "\\quad \\$\\blacksquare\\$",
        "mode": "text",
        "description": "\\quad $\\blacksquare$"
    },
    {
        "prefix": "parau",
        "body": "\\paragraph{$1}",
        "mode": "text",
        "description": "\\paragraph{}"
    },
    {
        "prefix": "oxvth",
        "body": "(\\vartheta)",
        "mode": "maths",
        "description": "(\\vartheta)"
    },
    {
        "prefix": "oxvph",
        "body": "(\\varphi)",
        "mode": "maths",
        "description": "(\\varphi)"
    },
    {
        "prefix": "oxcth",
        "body": "(\\Theta)",
        "mode": "maths",
        "description": "(\\Theta)"
    },
    {
        "prefix": "oxcps",
        "body": "(\\Psi)",
        "mode": "maths",
        "description": "(\\Psi)"
    },
    {
        "prefix": "oxcph",
        "body": "(\\Phi)",
        "mode": "maths",
        "description": "(\\Phi)"
    },
    {
        "prefix": "opso3",
        "body": "\\operatorname{so(3)}",
        "mode": "maths",
        "description": "\\operatorname{so(3)}"
    },
    {
        "prefix": "opres",
        "body": "\\operatorname{res}",
        "mode": "maths",
        "description": "\\operatorname{res}"
    },
    {
        "prefix": "opreg",
        "body": "\\operatorname{reg}",
        "mode": "maths",
        "description": "\\operatorname{reg}"
    },
    {
        "prefix": "opdiv",
        "body": "\\operatorname{div}",
        "mode": "maths",
        "description": "\\operatorname{div}"
    },
    {
        "prefix": "opctr",
        "body": "\\operatorname{Tr}",
        "mode": "maths",
        "description": "\\operatorname{Tr}"
    },
    {
        "prefix": "opcsp",
        "body": "\\operatorname{Sp}",
        "mode": "maths",
        "description": "\\operatorname{Sp}"
    },
    {
        "prefix": "opcrn",
        "body": "\\mathbb{R}^n ",
        "mode": "maths",
        "description": "\\mathbb{R}^n "
    },
    {
        "prefix": "opcrm",
        "body": "\\mathbb{R}^m ",
        "mode": "maths",
        "description": "\\mathbb{R}^m "
    },
    {
        "prefix": "opcr3",
        "body": "\\mathbb{R}^3 ",
        "mode": "maths",
        "description": "\\mathbb{R}^3 "
    },
    {
        "prefix": "opcr2",
        "body": "\\mathbb{R}^2 ",
        "mode": "maths",
        "description": "\\mathbb{R}^2 "
    },
    {
        "prefix": "opcr1",
        "body": "\\mathbb{R}^1 ",
        "mode": "maths",
        "description": "\\mathbb{R}^1 "
    },
    {
        "prefix": "opcnm",
        "body": "\\operatorname{Nm}",
        "mode": "maths",
        "description": "\\operatorname{Nm}"
    },
    {
        "prefix": "opcad",
        "body": "\\operatorname{Ad}",
        "mode": "maths",
        "description": "\\operatorname{Ad}"
    },
    {
        "prefix": "oddxg",
        "body": "\\ddot{\\gamma}",
        "mode": "maths",
        "description": "\\ddot{\\gamma}"
    },
    {
        "prefix": "oddxb",
        "body": "\\ddot{\\beta}",
        "mode": "maths",
        "description": "\\ddot{\\beta}"
    },
    {
        "prefix": "oddxa",
        "body": "\\ddot{\\alpha}",
        "mode": "maths",
        "description": "\\ddot{\\alpha}"
    },
    {
        "prefix": "nolim",
        "body": "\\nolimits",
        "mode": "maths",
        "description": "\\nolimits"
    },
    {
        "prefix": "ncmdu",
        "body": "\\newcommand{$1}$2{$3}",
        "mode": "text",
        "description": "\\newcommand{"
    },
    {
        "prefix": "mxspu",
        "body": [
            "\\begin{psmallmatrix}",
            "...&...\\\\",
            "...&...",
            "\\end{psmallmatrix}"
        ],
        "mode": "maths",
        "description": "\\begin{psmallmatrix}"
    },
    {
        "prefix": "mxsbu",
        "body": [
            "\\begin{bsmallmatrix}",
            "...&...\\\\",
            "...&...",
            "\\end{bsmallmatrix}"
        ],
        "mode": "maths",
        "description": "\\begin{bsmallmatrix}"
    },
    {
        "prefix": "mxcvu",
        "body": [
            "\\begin{Vmatrix}",
            "...&...\\\\",
            "...&...",
            "\\end{Vmatrix}"
        ],
        "mode": "maths",
        "description": "\\begin{Vmatrix}"
    },
    {
        "prefix": "mx2bk",
        "body": [
            "\\begin{bmatrix}",
            " a & b \\\\",
            " c & d",
            "\\end{bmatrix}"
        ],
        "mode": "maths",
        "description": "\\begin{bmatrix}"
    },
    {
        "prefix": "mrkbu",
        "body": "\\markboth{$1}",
        "mode": "text",
        "description": "\\markboth{"
    },
    {
        "prefix": "mprop",
        "body": "\\newtheorem{proposition}{Proposition}",
        "mode": "text",
        "description": "\\newtheorem{proposition}{Proposition}"
    },
    {
        "prefix": "mfrku",
        "body": "\\mathfrak{$1}",
        "mode": "maths",
        "description": "\\mathfrak{}"
    },
    {
        "prefix": "mcalu",
        "body": "\\mathcal{$1}",
        "mode": "maths",
        "description": "\\mathcal{}"
    },
    {
        "prefix": "lxvth",
        "body": "_\\vartheta",
        "mode": "maths",
        "description": "_\\vartheta"
    },
    {
        "prefix": "lxvph",
        "body": "_\\varphi",
        "mode": "maths",
        "description": "_\\varphi"
    },
    {
        "prefix": "lxcth",
        "body": "_\\Theta",
        "mode": "maths",
        "description": "_\\Theta"
    },
    {
        "prefix": "lxcps",
        "body": "_\\Psi",
        "mode": "maths",
        "description": "_\\Psi"
    },
    {
        "prefix": "lxcph",
        "body": "_\\Phi",
        "mode": "maths",
        "description": "_\\Phi"
    },
    {
        "prefix": "lixl0",
        "body": "\\lim_{x \\rightarrow x_0}",
        "mode": "maths",
        "description": "\\lim_{x \\rightarrow x_0}"
    },
    {
        "prefix": "intxt",
        "body": "\\intertext{$1}",
        "mode": "maths",
        "description": "\\intertext{}"
    },
    {
        "prefix": "i2xp0",
        "body": "\\int^{2 \\pi}_0",
        "mode": "maths",
        "description": "\\int^{2 \\pi}_0"
    },
    {
        "prefix": "hxvth",
        "body": "^\\vartheta",
        "mode": "maths",
        "description": "^\\vartheta"
    },
    {
        "prefix": "hxvph",
        "body": "^\\varphi",
        "mode": "maths",
        "description": "^\\varphi"
    },
    {
        "prefix": "hxcth",
        "body": "^\\Theta",
        "mode": "maths",
        "description": "^\\Theta"
    },
    {
        "prefix": "hxcps",
        "body": "^\\Psi",
        "mode": "maths",
        "description": "^\\Psi"
    },
    {
        "prefix": "hxcph",
        "body": "^\\Phi",
        "mode": "maths",
        "description": "^\\Phi"
    },
    {
        "prefix": "gmso3",
        "body": "\\mathfrak{so}(3) ",
        "mode": "maths",
        "description": "\\mathfrak{so}(3) "
    },
    {
        "prefix": "frbox",
        "body": "\\fbox{\\parbox{2.0in}{\\centerline{\\large \\bf type header} text }}",
        "mode": "text",
        "description": "\\fbox{\\parbox{2.0in}{\\centerline{\\large \\bf type header} text }}"
    },
    {
        "prefix": "fdzdt",
        "body": "\\frac{dz}{dt}",
        "mode": "maths",
        "description": "\\frac{dz}{dt}"
    },
    {
        "prefix": "fdydt",
        "body": "\\frac{dy}{dt}",
        "mode": "maths",
        "description": "\\frac{dy}{dt}"
    },
    {
        "prefix": "fdxdt",
        "body": "\\frac{dx}{dt}",
        "mode": "maths",
        "description": "\\frac{dx}{dt}"
    },
    {
        "prefix": "fdudt",
        "body": "\\frac{du}{dt}",
        "mode": "maths",
        "description": "\\frac{du}{dt}"
    },
    {
        "prefix": "fdbfi",
        "body": "\\newcommand{\\bfi}{\\bfseries\\itshape}",
        "mode": "text",
        "description": "\\newcommand{\\bfi}{\\bfseries\\itshape}"
    },
    {
        "prefix": "esplt",
        "body": "\\end{split}",
        "mode": "maths",
        "description": "\\end{split}"
    },
    {
        "prefix": "eqtxt",
        "body": [
            "\\begin{equation*}",
            "\\quad \\text{$1}",
            "\\end{equation*}"
        ],
        "mode": "text",
        "description": "\\begin{equation*}"
    },
    {
        "prefix": "eqlbr",
        "body": [
            "\\begin{equation}",
            "\\left.",
            "\\begin{aligned}",
            "&x = y           \\\\",
            "&a = b^2 + b + 1",
            "\\end{aligned}",
            "\\right\\}",
            "\\end{equation}"
        ],
        "mode": "text",
        "description": "\\begin{equation}"
    },
    {
        "prefix": "eqbox",
        "body": [
            "\\begin{equation}",
            "\\fbox{\\parbox{.7in}{\\$\\displaystyle{\\frac{x^2 + 1}{5} = y}\\$ }}",
            "\\end{equation}"
        ],
        "mode": "text",
        "description": "\\begin{equation}"
    },
    {
        "prefix": "eqaun",
        "body": [
            "\\begin{align*}",
            "x^2   &= y+1 \\\\",
            "x^2+1 &= u+v",
            "\\end{align*}"
        ],
        "mode": "text",
        "description": "\\begin{align*}"
    },
    {
        "prefix": "eqanu",
        "body": [
            "\\begin{align}",
            "x^2   &= y+1    \\\\",
            "x^2+1 &= u+v",
            "\\end{align}"
        ],
        "mode": "text",
        "description": "\\begin{align}"
    },
    {
        "prefix": "eprop",
        "body": "\\end{proposition}",
        "mode": "text",
        "description": "\\end{proposition}"
    },
    {
        "prefix": "eprob",
        "body": "\\end{problem}",
        "mode": "text",
        "description": "\\end{problem}"
    },
    {
        "prefix": "enote",
        "body": "\\end{note}",
        "mode": "text",
        "description": "\\end{note}"
    },
    {
        "prefix": "enota",
        "body": "\\end{notation}",
        "mode": "text",
        "description": "\\end{notation}"
    },
    {
        "prefix": "emlts",
        "body": "\\end{multline*}",
        "mode": "any",
        "description": "\\end{multline*}"
    },
    {
        "prefix": "emltd",
        "body": "\\end{multlined}",
        "mode": "maths",
        "description": "\\end{multlined}"
    },
    {
        "prefix": "ecrit",
        "body": "\\end{criterion}",
        "mode": "text",
        "description": "\\end{criterion}"
    },
    {
        "prefix": "ecncl",
        "body": "\\end{conclusion}",
        "mode": "text",
        "description": "\\end{conclusion}"
    },
    {
        "prefix": "ecmnt",
        "body": "\\end{comment}",
        "mode": "text",
        "description": "\\end{comment}"
    },
    {
        "prefix": "ecase",
        "body": "\\end{case}",
        "mode": "text",
        "description": "\\end{case}"
    },
    {
        "prefix": "ealda",
        "body": "\\end{alignedat}",
        "mode": "maths",
        "description": "\\end{alignedat}"
    },
    {
        "prefix": "ealas",
        "body": "\\end{alignat*}",
        "mode": "any",
        "description": "\\end{alignat*}"
    },
    {
        "prefix": "dxyzp",
        "body": "\\$(x, y, z)\\$",
        "mode": "text",
        "description": "$(x, y, z)$"
    },
    {
        "prefix": "dxvth",
        "body": "\\$\\vartheta\\$",
        "mode": "text",
        "description": "$\\vartheta$"
    },
    {
        "prefix": "dxvph",
        "body": "\\$\\varphi\\$",
        "mode": "text",
        "description": "$\\varphi$"
    },
    {
        "prefix": "dxpyq",
        "body": "\\$x^2 + y^2\\$",
        "mode": "text",
        "description": "$x^2 + y^2$"
    },
    {
        "prefix": "dxcth",
        "body": "\\$\\Theta\\$",
        "mode": "text",
        "description": "$\\Theta$"
    },
    {
        "prefix": "dxcps",
        "body": "\\$\\Psi\\$",
        "mode": "text",
        "description": "$\\Psi$"
    },
    {
        "prefix": "dxcph",
        "body": "\\$\\Phi\\$",
        "mode": "text",
        "description": "$\\Phi$"
    },
    {
        "prefix": "dtsqq",
        "body": "\\$T^{\\ast}_{q} Q\\$",
        "mode": "text",
        "description": "$T^{\\ast}_{q} Q$"
    },
    {
        "prefix": "dpdzy",
        "body": "\\$\\partial z/\\partial y\\$",
        "mode": "text",
        "description": "$\\partial z/\\partial y$"
    },
    {
        "prefix": "dopcz",
        "body": "\\$\\mathbb{Z}\\$ ",
        "mode": "text",
        "description": "$\\mathbb{Z}$ "
    },
    {
        "prefix": "dopct",
        "body": "\\$\\mathbb{T}\\$ ",
        "mode": "text",
        "description": "$\\mathbb{T}$ "
    },
    {
        "prefix": "dopcr",
        "body": "\\$\\mathbb{R}\\$ ",
        "mode": "text",
        "description": "$\\mathbb{R}$ "
    },
    {
        "prefix": "dopci",
        "body": "\\$\\mathbb{I}\\$ ",
        "mode": "text",
        "description": "$\\mathbb{I}$ "
    },
    {
        "prefix": "dopcc",
        "body": "\\$\\mathbb{C}\\$ ",
        "mode": "text",
        "description": "$\\mathbb{C}$ "
    },
    {
        "prefix": "dgmks",
        "body": "\\$\\mathfrak{k}^{\\ast}\\$ ",
        "mode": "text",
        "description": "$\\mathfrak{k}^{\\ast}$ "
    },
    {
        "prefix": "dgmhs",
        "body": "\\$\\mathfrak{h}^{\\ast}\\$ ",
        "mode": "text",
        "description": "$\\mathfrak{h}^{\\ast}$ "
    },
    {
        "prefix": "dgmgs",
        "body": "\\$\\mathfrak{g}^{\\ast}\\$ ",
        "mode": "text",
        "description": "$\\mathfrak{g}^{\\ast}$ "
    },
    {
        "prefix": "dgmcx",
        "body": "\\$\\mathfrak{X}\\$ ",
        "mode": "text",
        "description": "$\\mathfrak{X}$ "
    },
    {
        "prefix": "dgmct",
        "body": "\\$\\mathfrak{T}\\$ ",
        "mode": "text",
        "description": "$\\mathfrak{T}$ "
    },
    {
        "prefix": "dgmck",
        "body": "\\$\\mathfrak{K}\\$ ",
        "mode": "text",
        "description": "$\\mathfrak{K}$ "
    },
    {
        "prefix": "dgmch",
        "body": "\\$\\mathfrak{H}\\$ ",
        "mode": "text",
        "description": "$\\mathfrak{H}$ "
    },
    {
        "prefix": "dgmcg",
        "body": "\\$\\mathfrak{G}\\$ ",
        "mode": "text",
        "description": "$\\mathfrak{G}$ "
    },
    {
        "prefix": "dgmca",
        "body": "\\$\\mathfrak{A}\\$ ",
        "mode": "text",
        "description": "$\\mathfrak{A}$ "
    },
    {
        "prefix": "dcrep",
        "body": "\\documentclass{report}",
        "mode": "text",
        "description": "\\documentclass{report}"
    },
    {
        "prefix": "dclet",
        "body": "\\documentclass{letter}",
        "mode": "text",
        "description": "\\documentclass{letter}"
    },
    {
        "prefix": "dcart",
        "body": "\\documentclass{article}",
        "mode": "text",
        "description": "\\documentclass{article}"
    },
    {
        "prefix": "dbbcz",
        "body": "\\$\\mathbb{Z}\\$ ",
        "mode": "text",
        "description": "$\\mathbb{Z}$ "
    },
    {
        "prefix": "dbbct",
        "body": "\\$\\mathbb{T}\\$ ",
        "mode": "text",
        "description": "$\\mathbb{T}$ "
    },
    {
        "prefix": "dbbcr",
        "body": "\\$\\mathbb{R}\\$ ",
        "mode": "text",
        "description": "$\\mathbb{R}$ "
    },
    {
        "prefix": "dbbci",
        "body": "\\$\\mathbb{I}\\$ ",
        "mode": "text",
        "description": "$\\mathbb{I}$ "
    },
    {
        "prefix": "dbbcc",
        "body": "\\$\\mathbb{C}\\$ ",
        "mode": "text",
        "description": "$\\mathbb{C}$ "
    },
    {
        "prefix": "crsst",
        "body": "\\crampedsubstack{$1 \\\\ $2}",
        "mode": "maths",
        "description": "\\crampedsubstack{ \\\\ }"
    },
    {
        "prefix": "crrlp",
        "body": "\\crampedrlap[$1]{$2}",
        "mode": "maths",
        "description": "\\crampedrlap[]{} "
    },
    {
        "prefix": "crllp",
        "body": "\\crampedllap[$1]{$2}",
        "mode": "maths",
        "description": "\\crampedllap[]{} "
    },
    {
        "prefix": "crclp",
        "body": "\\crampedclap[$1]{$2}",
        "mode": "maths",
        "description": "\\crampedclap[]{} "
    },
    {
        "prefix": "captu",
        "body": "\\caption{$1}",
        "mode": "text",
        "description": "\\caption{}"
    },
    {
        "prefix": "bthmt",
        "body": "\\begin{theorem}[Gauss' Theorem]",
        "mode": "text",
        "description": "\\begin{theorem}[Gauss' Theorem]"
    },
    {
        "prefix": "bsplt",
        "body": "\\begin{split}",
        "mode": "maths",
        "description": "\\begin{split}"
    },
    {
        "prefix": "bprop",
        "body": "\\begin{proposition}",
        "mode": "text",
        "description": "\\begin{proposition}"
    },
    {
        "prefix": "bprob",
        "body": "\\begin{problem}",
        "mode": "text",
        "description": "\\begin{problem}"
    },
    {
        "prefix": "bnote",
        "body": "\\begin{note}",
        "mode": "text",
        "description": "\\begin{note}"
    },
    {
        "prefix": "bnota",
        "body": "\\begin{notation}",
        "mode": "text",
        "description": "\\begin{notation}"
    },
    {
        "prefix": "bmlts",
        "body": "\\begin{multline*}",
        "mode": "text",
        "description": "\\begin{multline*}"
    },
    {
        "prefix": "bmltd",
        "body": "\\begin{multlined}",
        "mode": "maths",
        "description": "\\begin{multlined}"
    },
    {
        "prefix": "blstr",
        "body": "\\renewcommand{\\baselinestretch}{1.5}",
        "mode": "text",
        "description": "\\renewcommand{\\baselinestretch}{1.5}"
    },
    {
        "prefix": "blskp",
        "body": "\\baselineskip",
        "mode": "any",
        "description": "\\baselineskip"
    },
    {
        "prefix": "bints",
        "body": "\\bigcap",
        "mode": "maths",
        "description": "\\bigcap"
    },
    {
        "prefix": "bcrit",
        "body": "\\begin{criterion}",
        "mode": "text",
        "description": "\\begin{criterion}"
    },
    {
        "prefix": "bcncl",
        "body": "\\begin{conclusion}",
        "mode": "text",
        "description": "\\begin{conclusion}"
    },
    {
        "prefix": "bcmnt",
        "body": "\\begin{comment}",
        "mode": "text",
        "description": "\\begin{comment}"
    },
    {
        "prefix": "bcase",
        "body": "\\begin{case}",
        "mode": "text",
        "description": "\\begin{case}"
    },
    {
        "prefix": "bbcrn",
        "body": "\\mathbb{R}^n ",
        "mode": "maths",
        "description": "\\mathbb{R}^n "
    },
    {
        "prefix": "bbcrm",
        "body": "\\mathbb{R}^m ",
        "mode": "maths",
        "description": "\\mathbb{R}^m "
    },
    {
        "prefix": "bbcr3",
        "body": "\\mathbb{R}^3 ",
        "mode": "maths",
        "description": "\\mathbb{R}^3 "
    },
    {
        "prefix": "bbcr2",
        "body": "\\mathbb{R}^2 ",
        "mode": "maths",
        "description": "\\mathbb{R}^2 "
    },
    {
        "prefix": "bbcr1",
        "body": "\\mathbb{R}^1 ",
        "mode": "maths",
        "description": "\\mathbb{R}^1 "
    },
    {
        "prefix": "balda",
        "body": "\\begin{alignedat}{$1}",
        "mode": "text",
        "description": "\\begin{alignedat}{}"
    },
    {
        "prefix": "balas",
        "body": "\\begin{alignat*}{$1}",
        "mode": "text",
        "description": "\\begin{alignat*}{}"
    },
    {
        "prefix": "atibp",
        "body": "(\\mathbf{a} \\times \\mathbf{b})",
        "mode": "maths",
        "description": "(\\mathbf{a} \\times \\mathbf{b})"
    },
    {
        "prefix": "xyzp",
        "body": "(x, y, z)",
        "mode": "maths",
        "description": "(x, y, z)"
    },
    {
        "prefix": "xvth",
        "body": "\\vartheta",
        "mode": "maths",
        "description": "\\vartheta"
    },
    {
        "prefix": "xvph",
        "body": "\\varphi",
        "mode": "maths",
        "description": "\\varphi"
    },
    {
        "prefix": "xpyq",
        "body": "x^2 + y^2",
        "mode": "maths",
        "description": "x^2 + y^2"
    },
    {
        "prefix": "xcth",
        "body": "\\Theta",
        "mode": "maths",
        "description": "\\Theta"
    },
    {
        "prefix": "xcps",
        "body": "\\Psi",
        "mode": "maths",
        "description": "\\Psi"
    },
    {
        "prefix": "xcph",
        "body": "\\Phi",
        "mode": "maths",
        "description": "\\Phi"
    },
    {
        "prefix": "wvel",
        "body": "velocity",
        "mode": "text",
        "description": "velocity"
    },
    {
        "prefix": "wtms",
        "body": "theorems",
        "mode": "text",
        "description": "theorems"
    },
    {
        "prefix": "wsns",
        "body": "solutions",
        "mode": "text",
        "description": "solutions"
    },
    {
        "prefix": "wrtn",
        "body": "rotation",
        "mode": "text",
        "description": "rotation"
    },
    {
        "prefix": "wrtg",
        "body": "rotating",
        "mode": "text",
        "description": "rotating"
    },
    {
        "prefix": "wrln",
        "body": "relation",
        "mode": "text",
        "description": "relation"
    },
    {
        "prefix": "wrel",
        "body": "relative",
        "mode": "text",
        "description": "relative"
    },
    {
        "prefix": "wprp",
        "body": "perpendicular",
        "mode": "text",
        "description": "perpendicular"
    },
    {
        "prefix": "wpos",
        "body": "positive",
        "mode": "text",
        "description": "positive"
    },
    {
        "prefix": "wnly",
        "body": "nonlinearity",
        "mode": "text",
        "description": "nonlinearity"
    },
    {
        "prefix": "wneg",
        "body": "negative",
        "mode": "text",
        "description": "negative"
    },
    {
        "prefix": "wlig",
        "body": "line integral",
        "mode": "text",
        "description": "line integral"
    },
    {
        "prefix": "wiie",
        "body": "{\\it i.e.,\\/}",
        "mode": "text",
        "description": "{\\it i.e.,\\/}"
    },
    {
        "prefix": "wigs",
        "body": "integrals",
        "mode": "text",
        "description": "integrals"
    },
    {
        "prefix": "wign",
        "body": "integration",
        "mode": "text",
        "description": "integration"
    },
    {
        "prefix": "wigb",
        "body": "integrable",
        "mode": "text",
        "description": "integrable"
    },
    {
        "prefix": "wgmc",
        "body": "geometric",
        "mode": "text",
        "description": "geometric"
    },
    {
        "prefix": "wfun",
        "body": "function",
        "mode": "text",
        "description": "function"
    },
    {
        "prefix": "weqn",
        "body": "equation",
        "mode": "text",
        "description": "equation"
    },
    {
        "prefix": "wder",
        "body": "derivative",
        "mode": "text",
        "description": "derivative"
    },
    {
        "prefix": "wcls",
        "body": "calculates",
        "mode": "text",
        "description": "calculates"
    },
    {
        "prefix": "wcln",
        "body": "calculation",
        "mode": "text",
        "description": "calculation"
    },
    {
        "prefix": "wcle",
        "body": "calculate",
        "mode": "text",
        "description": "calculate"
    },
    {
        "prefix": "wcdp",
        "body": "Department of Physics",
        "mode": "text",
        "description": "Department of Physics"
    },
    {
        "prefix": "wcdm",
        "body": "Department of Mathematics",
        "mode": "text",
        "description": "Department of Mathematics"
    },
    {
        "prefix": "wacs",
        "body": "accelerates",
        "mode": "text",
        "description": "accelerates"
    },
    {
        "prefix": "wacn",
        "body": "acceleration",
        "mode": "text",
        "description": "acceleration"
    },
    {
        "prefix": "wace",
        "body": "accelerate",
        "mode": "text",
        "description": "accelerate"
    },
    {
        "prefix": "vspu",
        "body": "\\vspace{$1}",
        "mode": "any",
        "description": "\\vspace{}"
    },
    {
        "prefix": "vskp",
        "body": "\\vskip 12pt",
        "mode": "any",
        "description": "\\vskip 12pt"
    },
    {
        "prefix": "vbar",
        "body": "\\mid",
        "mode": "maths",
        "description": "\\mid"
    },
    {
        "prefix": "upkg",
        "body": "\\usepackage{$1}",
        "mode": "text",
        "description": "\\usepackage{}"
    },
    {
        "prefix": "unst",
        "body": "\\underset{$1}{$2}",
        "mode": "maths",
        "description": "\\underset{}{}"
    },
    {
        "prefix": "uni1",
        "body": "\\bigcup^{n}_{i = 1}",
        "mode": "maths",
        "description": "\\bigcup^{n}_{i = 1}"
    },
    {
        "prefix": "txtu",
        "body": "\\text{$1}",
        "mode": "text",
        "description": "\\text{}"
    },
    {
        "prefix": "txpf",
        "body": "\\texorpdfstring{\\$$1\\$}{$2}",
        "mode": "text",
        "description": "\\texorpdfstring{$$}{}"
    },
    {
        "prefix": "tsqq",
        "body": "T^{\\ast}_{q} Q",
        "mode": "maths",
        "description": "T^{\\ast}_{q} Q"
    },
    {
        "prefix": "tskp",
        "body": "\\topskip 24pt",
        "mode": "any",
        "description": "\\topskip 24pt"
    },
    {
        "prefix": "tgsu",
        "body": "\\tag*{$1}",
        "mode": "maths",
        "description": "\\tag*{}"
    },
    {
        "prefix": "tecs",
        "body": [
            "\\begin{cases}",
            "  $1",
            "\\end{cases}"
        ],
        "mode": "maths",
        "description": "\\begin{cases}"
    },
    {
        "prefix": "tesl",
        "body": [
            "%-------------Slide--------------------------------------------------------",
            "",
            "\\begin{frame}{$1}",
            "%",
            "  $0",
            "%",
            "\\end{frame}"
        ],
        "mode": "text",
        "description": "Slide"
    },
    {
        "prefix": "tebd",
        "body": [
            "%--Article Preamble-----------------------------------------------",
            "\\documentclass[11pt]{article}",
            "% Preamble:",
            "\\usepackage{sl-preamble}",
            "\\usepackage[margin=1.5in]{geometry}",
            "%",
            "% ----------------------------------------------------------------",
            "\\vfuzz2pt % Don't report over-full v-boxes if over-edge is small",
            "\\hfuzz2pt % Don't report over-full h-boxes if over-edge is small",
            "%\\numberwithin{equation}{section}",
            "%\\renewcommand{\\baselinestretch}{1.5}",
            "% ----------------------------------------------------------------",
            "% New commands etc.",
            "%",
            "%================================================================================",
            "\\begin{document}",
            "%================================================================================"
        ],
        "mode": "text",
        "description": "\\begin{document}"
    },
    {
        "prefix": "tbex",
        "body": [
            "\\begin{tabbing}",
            "xxxxxxxxxxx\\= xxxxxxxxxxx\\= xxxxxxxxxxx\\= \\kill",
            "items      \\> for        \\> row        \\> one      \\\\",
            "items      \\> for        \\> row        \\> two      \\\\",
            "\\end{tabbing}"
        ],
        "mode": "text",
        "description": "\\begin{tabbing}"
    },
    {
        "prefix": "tabl",
        "body": [
            "\\begin{table}[ht]                 %optional [t, b or h];",
            "\\begin{minipage}{0.9\\textwidth}",
            "\\begin{tabular}[ccc]",
            " &  &  \\\\",
            " &  &  \\\\",
            "\\end{tabular}",
            "\\end{minipage}",
            "\\caption{}",
            "\\label{}",
            "\\end{table}"
        ],
        "mode": "text",
        "description": "\\begin{table}[ht]                 %optional [t, b or h];"
    },
    {
        "prefix": "sups",
        "body": "\\supset",
        "mode": "maths",
        "description": "\\supset"
    },
    {
        "prefix": "supr",
        "body": "\\sup",
        "mode": "maths",
        "description": "\\sup"
    },
    {
        "prefix": "supe",
        "body": "\\supseteq",
        "mode": "maths",
        "description": "\\supseteq"
    },
    {
        "prefix": "sumu",
        "body": "\\sum",
        "mode": "maths",
        "description": "\\sum"
    },
    {
        "prefix": "subs",
        "body": "\\subset",
        "mode": "maths",
        "description": "\\subset"
    },
    {
        "prefix": "sube",
        "body": "\\subseteq",
        "mode": "maths",
        "description": "\\subseteq"
    },
    {
        "prefix": "sstu",
        "body": "\\sideset{$1}",
        "mode": "maths",
        "description": "\\sideset{}"
    },
    {
        "prefix": "sssz",
        "body": " \\scriptscriptstyle",
        "mode": "maths",
        "description": " \\scriptscriptstyle"
    },
    {
        "prefix": "ssns",
        "body": "\\subsection*{$1}",
        "mode": "text",
        "description": "\\subsection*{}"
    },
    {
        "prefix": "sskp",
        "body": "\\smallskip",
        "mode": "any",
        "description": "\\smallskip"
    },
    {
        "prefix": "sqxp",
        "body": "\\sqrt{\\pi}",
        "mode": "maths",
        "description": "\\sqrt{\\pi}"
    },
    {
        "prefix": "sq10",
        "body": "\\sqrt{10}",
        "mode": "maths",
        "description": "\\sqrt{10}"
    },
    {
        "prefix": "spdt",
        "body": "\\,dt",
        "mode": "maths",
        "description": "\\,dt"
    },
    {
        "prefix": "sni1",
        "body": "\\sum^{n}_{i = 1}",
        "mode": "maths",
        "description": "\\sum^{n}_{i = 1}"
    },
    {
        "prefix": "smop",
        "body": "\\smashoperator[$1]{$2}",
        "mode": "any",
        "description": "\\smashoperator[]{}"
    },
    {
        "prefix": "slnu",
        "body": "\\setlength{$1}",
        "mode": "any",
        "description": "\\setlength{}"
    },
    {
        "prefix": "sith",
        "body": "\\sin \\theta",
        "mode": "maths",
        "description": "\\sin \\theta"
    },
    {
        "prefix": "siph",
        "body": "\\sin \\phi",
        "mode": "maths",
        "description": "\\sin \\phi"
    },
    {
        "prefix": "setu",
        "body": "\\{    \\mid    \\}",
        "mode": "maths",
        "description": "\\{    \\mid    \\}"
    },
    {
        "prefix": "setm",
        "body": "\\setminus",
        "mode": "maths",
        "description": "\\setminus"
    },
    {
        "prefix": "setc",
        "body": "\\setcounter{$1}{$2}",
        "mode": "text",
        "description": "\\setcounter{}{}"
    },
    {
        "prefix": "rtgu",
        "body": "\\raisetag{$1}",
        "mode": "maths",
        "description": "\\raisetag{}"
    },
    {
        "prefix": "rlin",
        "body": "\\rightline{$1}",
        "mode": "text",
        "description": "\\rightline{}"
    },
    {
        "prefix": "ribr",
        "body": "\\right\\}",
        "mode": "maths",
        "description": "\\right\\}"
    },
    {
        "prefix": "ribk",
        "body": "\\right]",
        "mode": "maths",
        "description": "\\right]"
    },
    {
        "prefix": "refu",
        "body": "\\ref{$1}",
        "mode": "any",
        "description": "\\ref{"
    },
    {
        "prefix": "refp",
        "body": "(\\ref{$1})",
        "mode": "any",
        "description": "(\\ref{})"
    },
    {
        "prefix": "rcmd",
        "body": "\\renewcommand{$1}{$2}",
        "mode": "text",
        "description": "\\renewcommand{}{}"
    },
    {
        "prefix": "qetd",
        "body": "\\quad\\bigtriangledown",
        "mode": "maths",
        "description": "\\quad\\bigtriangledown"
    },
    {
        "prefix": "qesq",
        "body": "\\quad\\square",
        "mode": "maths",
        "description": "\\quad\\square"
    },
    {
        "prefix": "qeds",
        "body": "\\qedsymbol",
        "mode": "any",
        "description": "\\qedsymbol"
    },
    {
        "prefix": "qbtd",
        "body": "\\quad\\blacktriangledown",
        "mode": "maths",
        "description": "\\quad\\blacktriangledown"
    },
    {
        "prefix": "qbsq",
        "body": "\\quad\\blacksquare",
        "mode": "maths",
        "description": "\\quad\\blacksquare"
    },
    {
        "prefix": "pni1",
        "body": "\\prod^{n}_{i = 1}",
        "mode": "maths",
        "description": "\\prod^{n}_{i = 1}"
    },
    {
        "prefix": "pmbu",
        "body": "\\mathop{\\pmb{$1}}",
        "mode": "maths",
        "description": "\\mathop{\\pmb{}}"
    },
    {
        "prefix": "pidx",
        "body": "\\printindex",
        "mode": "text",
        "description": "\\printindex"
    },
    {
        "prefix": "pgsm",
        "body": "\\pagestyle{myheadings}",
        "mode": "text",
        "description": "\\pagestyle{myheadings}"
    },
    {
        "prefix": "pgse",
        "body": "\\pagestyle{empty}",
        "mode": "text",
        "description": "\\pagestyle{empty}"
    },
    {
        "prefix": "pgnr",
        "body": "\\pagenumbering{roman}",
        "mode": "text",
        "description": "\\pagenumbering{roman}"
    },
    {
        "prefix": "pgna",
        "body": "\\pagenumbering{arabic}",
        "mode": "text",
        "description": "\\pagenumbering{arabic}"
    },
    {
        "prefix": "pdzy",
        "body": "\\partial z/\\partial y",
        "mode": "maths",
        "description": "\\partial z/\\partial y"
    },
    {
        "prefix": "oxvs",
        "body": "(\\varsigma)",
        "mode": "maths",
        "description": "(\\varsigma)"
    },
    {
        "prefix": "oxvr",
        "body": "(\\varrho)",
        "mode": "maths",
        "description": "(\\varrho)"
    },
    {
        "prefix": "oxvp",
        "body": "(\\varpi)",
        "mode": "maths",
        "description": "(\\varpi)"
    },
    {
        "prefix": "oxve",
        "body": "(\\varepsilon)",
        "mode": "maths",
        "description": "(\\varepsilon)"
    },
    {
        "prefix": "oxth",
        "body": "(\\theta)",
        "mode": "maths",
        "description": "(\\theta)"
    },
    {
        "prefix": "oxps",
        "body": "(\\psi)",
        "mode": "maths",
        "description": "(\\psi)"
    },
    {
        "prefix": "oxph",
        "body": "(\\phi)",
        "mode": "maths",
        "description": "(\\phi)"
    },
    {
        "prefix": "oxet",
        "body": "(\\eta)",
        "mode": "maths",
        "description": "(\\eta)"
    },
    {
        "prefix": "oxcx",
        "body": "(\\Xi)",
        "mode": "maths",
        "description": "(\\Xi)"
    },
    {
        "prefix": "oxcu",
        "body": "(\\Upsilon)",
        "mode": "maths",
        "description": "(\\Upsilon)"
    },
    {
        "prefix": "oxcs",
        "body": "(\\Sigma)",
        "mode": "maths",
        "description": "(\\Sigma)"
    },
    {
        "prefix": "oxcp",
        "body": "(\\Pi)",
        "mode": "maths",
        "description": "(\\Pi)"
    },
    {
        "prefix": "oxco",
        "body": "(\\Omega)",
        "mode": "maths",
        "description": "(\\Omega)"
    },
    {
        "prefix": "oxcl",
        "body": "(\\Lambda)",
        "mode": "maths",
        "description": "(\\Lambda)"
    },
    {
        "prefix": "oxcg",
        "body": "(\\Gamma)",
        "mode": "maths",
        "description": "(\\Gamma)"
    },
    {
        "prefix": "oxcd",
        "body": "(\\Delta)",
        "mode": "maths",
        "description": "(\\Delta)"
    },
    {
        "prefix": "ovsu",
        "body": "\\overset{$1}",
        "mode": "maths",
        "description": "\\overset{}"
    },
    {
        "prefix": "ovst",
        "body": "\\overset{$1}{$2}",
        "mode": "maths",
        "description": "\\overset{}{}"
    },
    {
        "prefix": "opsq",
        "body": "\\operatorname{sq}",
        "mode": "maths",
        "description": "\\operatorname{sq}"
    },
    {
        "prefix": "opsl",
        "body": "\\operatorname{sl}",
        "mode": "maths",
        "description": "\\operatorname{sl}"
    },
    {
        "prefix": "opnu",
        "body": "\\operatorname{$1}",
        "mode": "maths",
        "description": "\\operatorname{"
    },
    {
        "prefix": "opcz",
        "body": "\\mathbb{Z} ",
        "mode": "maths",
        "description": "\\mathbb{Z} "
    },
    {
        "prefix": "opct",
        "body": "\\mathbb{T} ",
        "mode": "maths",
        "description": "\\mathbb{T} "
    },
    {
        "prefix": "opcr",
        "body": "\\mathbb{R} ",
        "mode": "maths",
        "description": "\\mathbb{R} "
    },
    {
        "prefix": "opci",
        "body": "\\mathbb{I} ",
        "mode": "maths",
        "description": "\\mathbb{I} "
    },
    {
        "prefix": "opcc",
        "body": "\\mathbb{C} ",
        "mode": "maths",
        "description": "\\mathbb{C} "
    },
    {
        "prefix": "opad",
        "body": "\\operatorname{ad}",
        "mode": "maths",
        "description": "\\operatorname{ad}"
    },
    {
        "prefix": "olxg",
        "body": "\\overline{\\gamma}",
        "mode": "maths",
        "description": "\\overline{\\gamma}"
    },
    {
        "prefix": "olxb",
        "body": "\\overline{\\beta}",
        "mode": "maths",
        "description": "\\overline{\\beta}"
    },
    {
        "prefix": "olxa",
        "body": "\\overline{\\alpha}",
        "mode": "maths",
        "description": "\\overline{\\alpha}"
    },
    {
        "prefix": "olra",
        "body": "\\Leftrightarrow",
        "mode": "maths",
        "description": "\\Leftrightarrow"
    },
    {
        "prefix": "ohxg",
        "body": "\\hat{\\gamma}",
        "mode": "maths",
        "description": "\\hat{\\gamma}"
    },
    {
        "prefix": "ohxb",
        "body": "\\hat{\\beta}",
        "mode": "maths",
        "description": "\\hat{\\beta}"
    },
    {
        "prefix": "ohxa",
        "body": "\\hat{\\alpha}",
        "mode": "maths",
        "description": "\\hat{\\alpha}"
    },
    {
        "prefix": "odxg",
        "body": "\\dot{\\gamma}",
        "mode": "maths",
        "description": "\\dot{\\gamma}"
    },
    {
        "prefix": "odxb",
        "body": "\\dot{\\beta}",
        "mode": "maths",
        "description": "\\dot{\\beta}"
    },
    {
        "prefix": "odxa",
        "body": "\\dot{\\alpha}",
        "mode": "maths",
        "description": "\\dot{\\alpha}"
    },
    {
        "prefix": "oddz",
        "body": "\\ddot{z}",
        "mode": "maths",
        "description": "\\ddot{z}"
    },
    {
        "prefix": "oddy",
        "body": "\\ddot{y}",
        "mode": "maths",
        "description": "\\ddot{y}"
    },
    {
        "prefix": "oddx",
        "body": "\\ddot{x}",
        "mode": "maths",
        "description": "\\ddot{x}"
    },
    {
        "prefix": "oddu",
        "body": "\\ddot{$1}",
        "mode": "maths",
        "description": "\\ddot{}"
    },
    {
        "prefix": "odds",
        "body": "\\ddot{s}",
        "mode": "maths",
        "description": "\\ddot{s}"
    },
    {
        "prefix": "oddr",
        "body": "\\ddot{r}",
        "mode": "maths",
        "description": "\\ddot{r}"
    },
    {
        "prefix": "oddq",
        "body": "\\ddot{q}",
        "mode": "maths",
        "description": "\\ddot{q}"
    },
    {
        "prefix": "oddp",
        "body": "\\ddot{p}",
        "mode": "maths",
        "description": "\\ddot{p}"
    },
    {
        "prefix": "ocuu",
        "body": "(U)",
        "mode": "maths",
        "description": "(U)"
    },
    {
        "prefix": "obxg",
        "body": "\\bar{\\gamma}",
        "mode": "maths",
        "description": "\\bar{\\gamma}"
    },
    {
        "prefix": "obxb",
        "body": "\\bar{\\beta}",
        "mode": "maths",
        "description": "\\bar{\\beta}"
    },
    {
        "prefix": "obxa",
        "body": "\\bar{\\alpha}",
        "mode": "maths",
        "description": "\\bar{\\alpha}"
    },
    {
        "prefix": "nrbu",
        "body": "\\|\\mathbf{u}\\|",
        "mode": "maths",
        "description": "\\|\\mathbf{u}\\|"
    },
    {
        "prefix": "nonu",
        "body": "\\nonumber",
        "mode": "maths",
        "description": "\\nonumber"
    },
    {
        "prefix": "nlin",
        "body": "\\newline",
        "mode": "text",
        "description": "\\newline"
    },
    {
        "prefix": "ndsp",
        "body": "\\! \\!",
        "mode": "maths",
        "description": "\\! \\!"
    },
    {
        "prefix": "ncmd",
        "body": "\\newcommand{$1}{$2}",
        "mode": "text",
        "description": "\\newcommand{}{}"
    },
    {
        "prefix": "mxvu",
        "body": [
            "\\begin{vmatrix}",
            "...&...\\\\",
            "...&...",
            "\\end{vmatrix}"
        ],
        "mode": "maths",
        "description": "\\begin{vmatrix}"
    },
    {
        "prefix": "mxsu",
        "body": [
            "\\begin{smallmatrix}",
            "...&...\\\\",
            "...&...",
            "\\end{smallmatrix}"
        ],
        "mode": "maths",
        "description": "\\begin{smallmatrix}"
    },
    {
        "prefix": "mxpu",
        "body": [
            "\\begin{pmatrix}",
            "...&...\\\\",
            "...&...",
            "\\end{pmatrix}"
        ],
        "mode": "maths",
        "description": "\\begin{pmatrix}"
    },
    {
        "prefix": "mxcb",
        "body": [
            "\\begin{bmatrix}",
            "x  \\\\",
            "y",
            "\\end{bmatrix}"
        ],
        "mode": "maths",
        "description": "\\begin{bmatrix}"
    },
    {
        "prefix": "mxbu",
        "body": [
            "\\begin{bmatrix}",
            "...&...\\\\",
            "...&...",
            "\\end{bmatrix}"
        ],
        "mode": "maths",
        "description": "\\begin{bmatrix}"
    },
    {
        "prefix": "mx3p",
        "body": [
            "\\begin{pmatrix}",
            "a & b & c \\\\",
            "d & e & f \\\\",
            "g & h & i",
            "\\end{pmatrix}"
        ],
        "mode": "maths",
        "description": "\\begin{pmatrix}"
    },
    {
        "prefix": "mx3i",
        "body": [
            "\\begin{pmatrix}",
            " 1 & 0 & 0 \\\\",
            " 0 & 1 & 0 \\\\",
            " 0 & 0 & 1",
            "\\end{pmatrix}"
        ],
        "mode": "maths",
        "description": "\\begin{pmatrix}"
    },
    {
        "prefix": "mx3d",
        "body": [
            "\\begin{vmatrix}",
            "a & b & c \\\\",
            "d & e & f \\\\",
            "g & h & i",
            "\\end{vmatrix}"
        ],
        "mode": "maths",
        "description": "\\begin{vmatrix}"
    },
    {
        "prefix": "mx3b",
        "body": [
            "\\begin{bmatrix}",
            "a & b & c \\\\",
            "d & e & f \\\\",
            "g & h & i",
            "\\end{bmatrix}"
        ],
        "mode": "maths",
        "description": "\\begin{bmatrix}"
    },
    {
        "prefix": "mx2s",
        "body": [
            "\\begin{bmatrix}",
            " 0 & 1 \\\\",
            "-1 & 0",
            "\\end{bmatrix}"
        ],
        "mode": "maths",
        "description": "\\begin{bmatrix}"
    },
    {
        "prefix": "mx2p",
        "body": [
            "\\begin{pmatrix}",
            " a & b \\\\",
            " c & d",
            "\\end{pmatrix}"
        ],
        "mode": "maths",
        "description": "\\begin{pmatrix}"
    },
    {
        "prefix": "mx2i",
        "body": [
            "\\begin{bmatrix}",
            "1 & 0 \\\\",
            "0 & 1",
            "\\end{bmatrix}"
        ],
        "mode": "maths",
        "description": "\\begin{bmatrix}"
    },
    {
        "prefix": "mttu",
        "body": "\\mathtt{$1}",
        "mode": "maths",
        "description": "\\mathtt{}"
    },
    {
        "prefix": "mthm",
        "body": "\\newtheorem{theorem}{Theorem}",
        "mode": "text",
        "description": "\\newtheorem{theorem}{Theorem}"
    },
    {
        "prefix": "mskp",
        "body": "\\medskip",
        "mode": "any",
        "description": "\\medskip"
    },
    {
        "prefix": "msfu",
        "body": "\\mathsf{$1}",
        "mode": "maths",
        "description": "\\mathsf{}"
    },
    {
        "prefix": "mrmu",
        "body": "\\mathrm{$1}",
        "mode": "maths",
        "description": "\\mathrm{}"
    },
    {
        "prefix": "mrlp",
        "body": "\\mathrlap{$1}",
        "mode": "maths",
        "description": "\\mathrlap{}"
    },
    {
        "prefix": "mrkb",
        "body": "\\markboth{$1}{$2}",
        "mode": "text",
        "description": "\\markboth{}{}"
    },
    {
        "prefix": "mopu",
        "body": "\\mathop{$1}",
        "mode": "maths",
        "description": "\\mathop{}"
    },
    {
        "prefix": "mllp",
        "body": "\\mathllap{$1}",
        "mode": "maths",
        "description": "\\mathllap{}"
    },
    {
        "prefix": "mlem",
        "body": "\\newtheorem{lemma}{Lemma}",
        "mode": "text",
        "description": "\\newtheorem{lemma}{Lemma}"
    },
    {
        "prefix": "mitu",
        "body": "\\mathit{$1}",
        "mode": "maths",
        "description": "\\mathit{}"
    },
    {
        "prefix": "midx",
        "body": "\\makeindex",
        "mode": "text",
        "description": "\\makeindex"
    },
    {
        "prefix": "mfrk",
        "body": "\\mathfrak{$1}",
        "mode": "maths",
        "description": "\\mathfrak{}"
    },
    {
        "prefix": "mdfn",
        "body": "\\newtheorem{definition}{Definition}",
        "mode": "text",
        "description": "\\newtheorem{definition}{Definition}"
    },
    {
        "prefix": "mcor",
        "body": "\\newtheorem{corollary}{Corollary}",
        "mode": "text",
        "description": "\\newtheorem{corollary}{Corollary}"
    },
    {
        "prefix": "mclp",
        "body": "\\mathclap{$1}",
        "mode": "maths",
        "description": "\\mathclap{}"
    },
    {
        "prefix": "mcal",
        "body": "\\mathcal{$1}",
        "mode": "maths",
        "description": "\\mathcal{}"
    },
    {
        "prefix": "mbxu",
        "body": "\\mbox{$1}",
        "mode": "any",
        "description": "\\mbox{}"
    },
    {
        "prefix": "mbfu",
        "body": "\\mathbf{$1}",
        "mode": "maths",
        "description": "\\mathbf{}"
    },
    {
        "prefix": "mbbu",
        "body": "\\mathbb{$1}",
        "mode": "maths",
        "description": "\\mathbb{}"
    },
    {
        "prefix": "lxvs",
        "body": "_\\varsigma",
        "mode": "maths",
        "description": "_\\varsigma"
    },
    {
        "prefix": "lxvr",
        "body": "_\\varrho",
        "mode": "maths",
        "description": "_\\varrho"
    },
    {
        "prefix": "lxvp",
        "body": "_\\varpi",
        "mode": "maths",
        "description": "_\\varpi"
    },
    {
        "prefix": "lxve",
        "body": "_\\varepsilon",
        "mode": "maths",
        "description": "_\\varepsilon"
    },
    {
        "prefix": "lxth",
        "body": "_\\theta",
        "mode": "maths",
        "description": "_\\theta"
    },
    {
        "prefix": "lxps",
        "body": "_\\psi",
        "mode": "maths",
        "description": "_\\psi"
    },
    {
        "prefix": "lxph",
        "body": "_\\phi",
        "mode": "maths",
        "description": "_\\phi"
    },
    {
        "prefix": "lxnn",
        "body": "_{\\nu\\nu}",
        "mode": "maths",
        "description": "_{\\nu\\nu}"
    },
    {
        "prefix": "lxnm",
        "body": "_{\\nu\\mu}",
        "mode": "maths",
        "description": "_{\\nu\\mu}"
    },
    {
        "prefix": "lxmn",
        "body": "_{\\mu\\nu}",
        "mode": "maths",
        "description": "_{\\mu\\nu}"
    },
    {
        "prefix": "lxmm",
        "body": "_{\\mu\\mu}",
        "mode": "maths",
        "description": "_{\\mu\\mu}"
    },
    {
        "prefix": "lxio",
        "body": "_\\iota",
        "mode": "maths",
        "description": "_\\iota"
    },
    {
        "prefix": "lxgd",
        "body": "_{\\gamma\\delta}",
        "mode": "maths",
        "description": "_{\\gamma\\delta}"
    },
    {
        "prefix": "lxet",
        "body": "_\\eta",
        "mode": "maths",
        "description": "_\\eta"
    },
    {
        "prefix": "lxcx",
        "body": "_\\Xi",
        "mode": "maths",
        "description": "_\\Xi"
    },
    {
        "prefix": "lxcu",
        "body": "_\\Upsilon",
        "mode": "maths",
        "description": "_\\Upsilon"
    },
    {
        "prefix": "lxcs",
        "body": "_\\Sigma",
        "mode": "maths",
        "description": "_\\Sigma"
    },
    {
        "prefix": "lxcp",
        "body": "_\\Pi",
        "mode": "maths",
        "description": "_\\Pi"
    },
    {
        "prefix": "lxco",
        "body": "_\\Omega",
        "mode": "maths",
        "description": "_\\Omega"
    },
    {
        "prefix": "lxcl",
        "body": "_\\Lambda",
        "mode": "maths",
        "description": "_\\Lambda"
    },
    {
        "prefix": "lxcg",
        "body": "_\\Gamma",
        "mode": "maths",
        "description": "_\\Gamma"
    },
    {
        "prefix": "lxcd",
        "body": "_\\Delta",
        "mode": "maths",
        "description": "_\\Delta"
    },
    {
        "prefix": "lxab",
        "body": "_{\\alpha\\beta}",
        "mode": "maths",
        "description": "_{\\alpha\\beta}"
    },
    {
        "prefix": "lvst",
        "body": "_\\star",
        "mode": "maths",
        "description": "_\\star"
    },
    {
        "prefix": "lora",
        "body": "\\longrightarrow",
        "mode": "maths",
        "description": "\\longrightarrow"
    },
    {
        "prefix": "logg",
        "body": "\\log",
        "mode": "maths",
        "description": "\\log"
    },
    {
        "prefix": "llin",
        "body": "\\leftline{$1}",
        "mode": "text",
        "description": "\\leftline{}"
    },
    {
        "prefix": "limu",
        "body": "\\lim{$1}",
        "mode": "maths",
        "description": "\\lim{}"
    },
    {
        "prefix": "lims",
        "body": "\\limsup",
        "mode": "maths",
        "description": "\\limsup"
    },
    {
        "prefix": "limm",
        "body": "\\lim",
        "mode": "maths",
        "description": "\\lim"
    },
    {
        "prefix": "limi",
        "body": "\\liminf",
        "mode": "maths",
        "description": "\\liminf"
    },
    {
        "prefix": "lijk",
        "body": "_{ijk}",
        "mode": "maths",
        "description": "_{ijk}"
    },
    {
        "prefix": "lied",
        "body": "\\pounds",
        "mode": "any",
        "description": "\\pounds"
    },
    {
        "prefix": "liai",
        "body": "\\lim_{a \\rightarrow \\infty}",
        "mode": "maths",
        "description": "\\lim_{a \\rightarrow \\infty}"
    },
    {
        "prefix": "li00",
        "body": "\\lim_{(x,y) \\rightarrow (0,0)}",
        "mode": "maths",
        "description": "\\lim_{(x,y) \\rightarrow (0,0)}"
    },
    {
        "prefix": "lebr",
        "body": "\\left\\{",
        "mode": "maths",
        "description": "\\left\\{"
    },
    {
        "prefix": "lebk",
        "body": "\\left[",
        "mode": "maths",
        "description": "\\left["
    },
    {
        "prefix": "lbrk",
        "body": "\\linebreak",
        "mode": "any",
        "description": "\\linebreak"
    },
    {
        "prefix": "lblu",
        "body": "\\label{$1}",
        "mode": "any",
        "description": "\\label{}"
    },
    {
        "prefix": "itmu",
        "body": "\\item[",
        "mode": "text",
        "description": "\\item["
    },
    {
        "prefix": "intu",
        "body": "\\int",
        "mode": "maths",
        "description": "\\int"
    },
    {
        "prefix": "intt",
        "body": "\\int \\!\\!\\! \\int \\!\\!\\! \\int",
        "mode": "maths",
        "description": "\\int \\!\\!\\! \\int \\!\\!\\! \\int"
    },
    {
        "prefix": "ints",
        "body": "\\cap",
        "mode": "maths",
        "description": "\\cap"
    },
    {
        "prefix": "intd",
        "body": "\\int \\!\\!\\! \\int",
        "mode": "maths",
        "description": "\\int \\!\\!\\! \\int"
    },
    {
        "prefix": "intc",
        "body": "\\oint",
        "mode": "maths",
        "description": "\\oint"
    },
    {
        "prefix": "ini1",
        "body": "\\bigcap^{n}_{i = 1}",
        "mode": "maths",
        "description": "\\bigcap^{n}_{i = 1}"
    },
    {
        "prefix": "infm",
        "body": "\\inf",
        "mode": "maths",
        "description": "\\inf"
    },
    {
        "prefix": "infi",
        "body": "\\infty",
        "mode": "maths",
        "description": "\\infty"
    },
    {
        "prefix": "impb",
        "body": "\\Leftarrow",
        "mode": "maths",
        "description": "\\Leftarrow"
    },
    {
        "prefix": "ilcd",
        "body": "\\int_D",
        "mode": "maths",
        "description": "\\int_D"
    },
    {
        "prefix": "iinf",
        "body": "\\int^\\infty_{-\\infty}",
        "mode": "maths",
        "description": "\\int^\\infty_{-\\infty}"
    },
    {
        "prefix": "igru",
        "body": "\\includegraphics{$1}",
        "mode": "text",
        "description": "\\includegraphics{}"
    },
    {
        "prefix": "idxu",
        "body": "\\index{$1}",
        "mode": "text",
        "description": "\\index{}"
    },
    {
        "prefix": "hxvs",
        "body": "^\\varsigma",
        "mode": "maths",
        "description": "^\\varsigma"
    },
    {
        "prefix": "hxvr",
        "body": "^\\varrho",
        "mode": "maths",
        "description": "^\\varrho"
    },
    {
        "prefix": "hxvp",
        "body": "^\\varpi",
        "mode": "maths",
        "description": "^\\varpi"
    },
    {
        "prefix": "hxve",
        "body": "^\\varepsilon",
        "mode": "maths",
        "description": "^\\varepsilon"
    },
    {
        "prefix": "hxth",
        "body": "^\\theta",
        "mode": "maths",
        "description": "^\\theta"
    },
    {
        "prefix": "hxps",
        "body": "^\\psi",
        "mode": "maths",
        "description": "^\\psi"
    },
    {
        "prefix": "hxph",
        "body": "^\\phi",
        "mode": "maths",
        "description": "^\\phi"
    },
    {
        "prefix": "hxnn",
        "body": "^{\\nu\\nu}",
        "mode": "maths",
        "description": "^{\\nu\\nu}"
    },
    {
        "prefix": "hxnm",
        "body": "^{\\nu\\mu}",
        "mode": "maths",
        "description": "^{\\nu\\mu}"
    },
    {
        "prefix": "hxmn",
        "body": "^{\\mu\\nu}",
        "mode": "maths",
        "description": "^{\\mu\\nu}"
    },
    {
        "prefix": "hxmm",
        "body": "^{\\mu\\mu}",
        "mode": "maths",
        "description": "^{\\mu\\mu}"
    },
    {
        "prefix": "hxio",
        "body": "^\\iota",
        "mode": "maths",
        "description": "^\\iota"
    },
    {
        "prefix": "hxet",
        "body": "^\\eta",
        "mode": "maths",
        "description": "^\\eta"
    },
    {
        "prefix": "hxcx",
        "body": "^\\Xi",
        "mode": "maths",
        "description": "^\\Xi"
    },
    {
        "prefix": "hxcu",
        "body": "^\\Upsilon",
        "mode": "maths",
        "description": "^\\Upsilon"
    },
    {
        "prefix": "hxcs",
        "body": "^\\Sigma",
        "mode": "maths",
        "description": "^\\Sigma"
    },
    {
        "prefix": "hxcp",
        "body": "^\\Pi",
        "mode": "maths",
        "description": "^\\Pi"
    },
    {
        "prefix": "hxco",
        "body": "^\\Omega",
        "mode": "maths",
        "description": "^\\Omega"
    },
    {
        "prefix": "hxcl",
        "body": "^\\Lambda",
        "mode": "maths",
        "description": "^\\Lambda"
    },
    {
        "prefix": "hxcg",
        "body": "^\\Gamma",
        "mode": "maths",
        "description": "^\\Gamma"
    },
    {
        "prefix": "hxcd",
        "body": "^\\Delta",
        "mode": "maths",
        "description": "^\\Delta"
    },
    {
        "prefix": "hvst",
        "body": "^\\star",
        "mode": "maths",
        "description": "^\\star"
    },
    {
        "prefix": "hspu",
        "body": "\\hspace{$1}",
        "mode": "any",
        "description": "\\hspace{}"
    },
    {
        "prefix": "hskp",
        "body": "\\hskip 2in",
        "mode": "any",
        "description": "\\hskip 2in"
    },
    {
        "prefix": "hshp",
        "body": "^\\sharp",
        "mode": "maths",
        "description": "^\\sharp"
    },
    {
        "prefix": "hprp",
        "body": "^\\perp",
        "mode": "maths",
        "description": "^\\perp"
    },
    {
        "prefix": "hlin",
        "body": "\\hline",
        "mode": "text",
        "description": "\\hline"
    },
    {
        "prefix": "hijk",
        "body": "^{ijk}",
        "mode": "maths",
        "description": "^{ijk}"
    },
    {
        "prefix": "hflt",
        "body": "^\\flat",
        "mode": "maths",
        "description": "^\\flat"
    },
    {
        "prefix": "gmks",
        "body": "\\mathfrak{k}^{\\ast} ",
        "mode": "maths",
        "description": "\\mathfrak{k}^{\\ast} "
    },
    {
        "prefix": "gmhs",
        "body": "\\mathfrak{h}^{\\ast} ",
        "mode": "maths",
        "description": "\\mathfrak{h}^{\\ast} "
    },
    {
        "prefix": "gmgs",
        "body": "\\mathfrak{g}^{\\ast} ",
        "mode": "maths",
        "description": "\\mathfrak{g}^{\\ast} "
    },
    {
        "prefix": "gmcx",
        "body": "\\mathfrak{X} ",
        "mode": "maths",
        "description": "\\mathfrak{X} "
    },
    {
        "prefix": "gmct",
        "body": "\\mathfrak{T} ",
        "mode": "maths",
        "description": "\\mathfrak{T} "
    },
    {
        "prefix": "gmck",
        "body": "\\mathfrak{K} ",
        "mode": "maths",
        "description": "\\mathfrak{K} "
    },
    {
        "prefix": "gmch",
        "body": "\\mathfrak{H} ",
        "mode": "maths",
        "description": "\\mathfrak{H} "
    },
    {
        "prefix": "gmcg",
        "body": "\\mathfrak{G} ",
        "mode": "maths",
        "description": "\\mathfrak{G} "
    },
    {
        "prefix": "gmca",
        "body": "\\mathfrak{A} ",
        "mode": "maths",
        "description": "\\mathfrak{A} "
    },
    {
        "prefix": "ftnu",
        "body": "\\footnote{$1}",
        "mode": "any",
        "description": "\\footnote{}"
    },
    {
        "prefix": "fpzx",
        "body": "\\frac{\\partial z}{\\partial x}",
        "mode": "maths",
        "description": "\\frac{\\partial z}{\\partial x}"
    },
    {
        "prefix": "fpdu",
        "body": "\\frac{\\partial}{\\partial ",
        "mode": "maths",
        "description": "\\frac{\\partial}{\\partial "
    },
    {
        "prefix": "figu",
        "body": [
            "\\begin{figure}[ht]",
            "\\begin{center}",
            "\\includegraphics[$2]{$1}",
            "\\caption{$4\\label{$3}}",
            "\\end{center}",
            "\\end{figure}"
        ],
        "mode": "text",
        "description": "\\begin{figure}[ht]"
    },
    {
        "prefix": "fddt",
        "body": "\\frac{d}{dt}",
        "mode": "maths",
        "description": "\\frac{d}{dt}"
    },
    {
        "prefix": "excb",
        "body": "\\end{xcb}",
        "mode": "text",
        "description": "\\end{xcb}"
    },
    {
        "prefix": "exca",
        "body": "\\end{xca}",
        "mode": "text",
        "description": "\\end{xca}"
    },
    {
        "prefix": "evrb",
        "body": "\\end{verbatim}",
        "mode": "text",
        "description": "\\end{verbatim}"
    },
    {
        "prefix": "eval",
        "body": "\\left. f \\left(\\frac{t}{2}\\right)\\right|_{t=0}",
        "mode": "text",
        "description": "\\[ \\left. f (t)\\right|_{t=0}"
    },
    {
        "prefix": "ethm",
        "body": "\\end{theorem}",
        "mode": "text",
        "description": "\\end{theorem}"
    },
    {
        "prefix": "etab",
        "body": "\\end{table}",
        "mode": "text",
        "description": "\\end{table}"
    },
    {
        "prefix": "esum",
        "body": "\\end{summary}",
        "mode": "text",
        "description": "\\end{summary}"
    },
    {
        "prefix": "esol",
        "body": "\\end{solution}",
        "mode": "text",
        "description": "\\end{solution}"
    },
    {
        "prefix": "ermk",
        "body": "\\end{remark}",
        "mode": "text",
        "description": "\\end{remark}"
    },
    {
        "prefix": "eqvt",
        "body": "\\Leftrightarrow",
        "mode": "maths",
        "description": "\\Leftrightarrow"
    },
    {
        "prefix": "equn",
        "body": [
            "\\begin{equation*}",
            "F(b)-F(a)=\\int^b_af(x)\\, dx",
            "\\end{equation*}"
        ],
        "mode": "text",
        "description": "\\begin{equation*}"
    },
    {
        "prefix": "eqst",
        "body": "\\end{question}",
        "mode": "text",
        "description": "\\end{question}"
    },
    {
        "prefix": "eqsp",
        "body": [
            "\\begin{equation}",
            "\\begin{split}",
            "a  =  b &+ c + (c + d)  \\\\",
            "        &{}- e + f",
            "\\end{split}",
            "\\end{equation}"
        ],
        "mode": "text",
        "description": "\\begin{equation}"
    },
    {
        "prefix": "eqnu",
        "body": [
            "\\begin{equation}",
            "F(b)-F(a)=\\int^b_af(x)\\, dx$1",
            "\\end{equation}"
        ],
        "mode": "text",
        "description": "\\begin{equation}"
    },
    {
        "prefix": "eqad",
        "body": [
            "\\begin{equation}",
            " \\begin{aligned}",
            " {}&a = b + c \\\\",
            " {}&d = e + f + g",
            "\\end{aligned}",
            "\\end{equation}"
        ],
        "mode": "text",
        "description": "\\begin{equation}"
    },
    {
        "prefix": "eprf",
        "body": "\\end{proof}",
        "mode": "text",
        "description": "\\end{proof}"
    },
    {
        "prefix": "ensp",
        "body": "\\enspace",
        "mode": "any",
        "description": "\\enspace"
    },
    {
        "prefix": "empg",
        "body": "\\end{minipage}",
        "mode": "text",
        "description": "\\end{minipage}"
    },
    {
        "prefix": "empa",
        "body": "\\emptyset",
        "mode": "maths",
        "description": "\\emptyset"
    },
    {
        "prefix": "emlt",
        "body": "\\end{multline}",
        "mode": "any",
        "description": "\\end{multline}"
    },
    {
        "prefix": "elem",
        "body": "\\end{lemma}",
        "mode": "text",
        "description": "\\end{lemma}"
    },
    {
        "prefix": "eitm",
        "body": "\\end{itemize}",
        "mode": "text",
        "description": "\\end{itemize}"
    },
    {
        "prefix": "egas",
        "body": "\\end{gather*}",
        "mode": "any",
        "description": "\\end{gather*}"
    },
    {
        "prefix": "egad",
        "body": "\\end{gathered}",
        "mode": "maths",
        "description": "\\end{gathered}"
    },
    {
        "prefix": "eflr",
        "body": "\\end{flushright}",
        "mode": "text",
        "description": "\\end{flushright}"
    },
    {
        "prefix": "efll",
        "body": "\\end{flushleft}",
        "mode": "text",
        "description": "\\end{flushleft}"
    },
    {
        "prefix": "efig",
        "body": "\\end{figure}",
        "mode": "text",
        "description": "\\end{figure}"
    },
    {
        "prefix": "eesp",
        "body": "\\end{Sp}",
        "mode": "maths",
        "description": "\\end{Sp}"
    },
    {
        "prefix": "eesb",
        "body": "\\end{Sb}",
        "mode": "maths",
        "description": "\\end{Sb}"
    },
    {
        "prefix": "eeqs",
        "body": "\\end{equation*}",
        "mode": "text",
        "description": "\\end{equation*}"
    },
    {
        "prefix": "edma",
        "body": "\\end{displaymath}",
        "mode": "any",
        "description": "\\end{displaymath}"
    },
    {
        "prefix": "edfn",
        "body": "\\end{definition}",
        "mode": "text",
        "description": "\\end{definition}"
    },
    {
        "prefix": "ectr",
        "body": "\\end{center}",
        "mode": "text",
        "description": "\\end{center}"
    },
    {
        "prefix": "ecsa",
        "body": "\\end{crampedsubarray}",
        "mode": "text",
        "description": "\\end{crampedsubarray}"
    },
    {
        "prefix": "ecor",
        "body": "\\end{corollary}",
        "mode": "text",
        "description": "\\end{corollary}"
    },
    {
        "prefix": "ecnj",
        "body": "\\end{conjecture}",
        "mode": "text",
        "description": "\\end{conjecture}"
    },
    {
        "prefix": "ecnd",
        "body": "\\end{condition}",
        "mode": "text",
        "description": "\\end{condition}"
    },
    {
        "prefix": "eclm",
        "body": "\\end{claim}",
        "mode": "text",
        "description": "\\end{claim}"
    },
    {
        "prefix": "ebib",
        "body": "\\end{thebibliography}",
        "mode": "text",
        "description": "\\end{thebibliography}"
    },
    {
        "prefix": "eals",
        "body": "\\end{align*}",
        "mode": "any",
        "description": "\\end{align*}"
    },
    {
        "prefix": "ealg",
        "body": "\\end{algorithm}",
        "mode": "text",
        "description": "\\end{algorithm}"
    },
    {
        "prefix": "eald",
        "body": "\\end{aligned}",
        "mode": "maths",
        "description": "\\end{aligned}"
    },
    {
        "prefix": "eala",
        "body": "\\end{alignat}",
        "mode": "any",
        "description": "\\end{alignat}"
    },
    {
        "prefix": "eabs",
        "body": "\\end{abstract}",
        "mode": "text",
        "description": "\\end{abstract}"
    },
    {
        "prefix": "dzdt",
        "body": "dz/dt",
        "mode": "maths",
        "description": "dz/dt"
    },
    {
        "prefix": "dydt",
        "body": "dy/dt",
        "mode": "maths",
        "description": "dy/dt"
    },
    {
        "prefix": "dxyp",
        "body": "\\$(x, y)\\$",
        "mode": "text",
        "description": "$(x, y)$"
    },
    {
        "prefix": "dxvs",
        "body": "\\$\\varsigma\\$",
        "mode": "text",
        "description": "$\\varsigma$"
    },
    {
        "prefix": "dxvr",
        "body": "\\$\\varrho\\$",
        "mode": "text",
        "description": "$\\varrho$"
    },
    {
        "prefix": "dxvp",
        "body": "\\$\\varpi\\$",
        "mode": "text",
        "description": "$\\varpi$"
    },
    {
        "prefix": "dxve",
        "body": "\\$\\varepsilon\\$",
        "mode": "text",
        "description": "$\\varepsilon$"
    },
    {
        "prefix": "dxth",
        "body": "\\$\\theta\\$",
        "mode": "text",
        "description": "$\\theta$"
    },
    {
        "prefix": "dxps",
        "body": "\\$\\psi\\$",
        "mode": "text",
        "description": "$\\psi$"
    },
    {
        "prefix": "dxph",
        "body": "\\$\\phi\\$",
        "mode": "text",
        "description": "$\\phi$"
    },
    {
        "prefix": "dxio",
        "body": "\\$\\iota\\$",
        "mode": "text",
        "description": "$\\iota$"
    },
    {
        "prefix": "dxet",
        "body": "\\$\\eta\\$",
        "mode": "text",
        "description": "$\\eta$"
    },
    {
        "prefix": "dxdy",
        "body": "\\,dx\\,dy",
        "mode": "maths",
        "description": "\\,dx\\,dy"
    },
    {
        "prefix": "dxdt",
        "body": "dx/dt",
        "mode": "maths",
        "description": "dx/dt"
    },
    {
        "prefix": "dxcx",
        "body": "\\$\\Xi\\$",
        "mode": "text",
        "description": "$\\Xi$"
    },
    {
        "prefix": "dxcu",
        "body": "\\$\\Upsilon\\$",
        "mode": "text",
        "description": "$\\Upsilon$"
    },
    {
        "prefix": "dxcs",
        "body": "\\$\\Sigma\\$",
        "mode": "text",
        "description": "$\\Sigma$"
    },
    {
        "prefix": "dxcp",
        "body": "\\$\\Pi\\$",
        "mode": "text",
        "description": "$\\Pi$"
    },
    {
        "prefix": "dxco",
        "body": "\\$\\Omega\\$",
        "mode": "text",
        "description": "$\\Omega$"
    },
    {
        "prefix": "dxcl",
        "body": "\\$\\Lambda\\$",
        "mode": "text",
        "description": "$\\Lambda$"
    },
    {
        "prefix": "dxcg",
        "body": "\\$\\Gamma\\$",
        "mode": "text",
        "description": "$\\Gamma$"
    },
    {
        "prefix": "dxcd",
        "body": "\\$\\Delta\\$",
        "mode": "text",
        "description": "$\\Delta$"
    },
    {
        "prefix": "dtsq",
        "body": "\\$T^\\ast Q\\$",
        "mode": "text",
        "description": "$T^\\ast Q$"
    },
    {
        "prefix": "divi",
        "body": "\\div",
        "mode": "maths",
        "description": "\\div"
    },
    {
        "prefix": "disu",
        "body": "{\\displaystyle",
        "mode": "maths",
        "description": "{\\displaystyle"
    },
    {
        "prefix": "dgmu",
        "body": "\\$\\mathfrak{}$1\\$",
        "mode": "text",
        "description": "$\\mathfrak{}$"
    },
    {
        "prefix": "dgmt",
        "body": "\\$\\mathfrak{t}\\$ ",
        "mode": "text",
        "description": "$\\mathfrak{t}$ "
    },
    {
        "prefix": "dgmp",
        "body": "\\$\\mathfrak{p}\\$ ",
        "mode": "text",
        "description": "$\\mathfrak{p}$ "
    },
    {
        "prefix": "dgmk",
        "body": "\\$\\mathfrak{k}\\$ ",
        "mode": "text",
        "description": "$\\mathfrak{k}$ "
    },
    {
        "prefix": "dgmh",
        "body": "\\$\\mathfrak{h}\\$ ",
        "mode": "text",
        "description": "$\\mathfrak{h}$ "
    },
    {
        "prefix": "dgmg",
        "body": "\\$\\mathfrak{g}\\$ ",
        "mode": "text",
        "description": "$\\mathfrak{g}$ "
    },
    {
        "prefix": "dgmb",
        "body": "\\$\\mathfrak{b}\\$ ",
        "mode": "text",
        "description": "$\\mathfrak{b}$ "
    },
    {
        "prefix": "dccz",
        "body": "\\$\\mathcal{Z}\\$",
        "mode": "text",
        "description": "$\\mathcal{Z}$"
    },
    {
        "prefix": "dccy",
        "body": "\\$\\mathcal{Y}\\$",
        "mode": "text",
        "description": "$\\mathcal{Y}$"
    },
    {
        "prefix": "dccx",
        "body": "\\$\\mathcal{X}\\$",
        "mode": "text",
        "description": "$\\mathcal{X}$"
    },
    {
        "prefix": "dccw",
        "body": "\\$\\mathcal{W}\\$",
        "mode": "text",
        "description": "$\\mathcal{W}$"
    },
    {
        "prefix": "dccv",
        "body": "\\$\\mathcal{V}\\$",
        "mode": "text",
        "description": "$\\mathcal{V}$"
    },
    {
        "prefix": "dccu",
        "body": "\\$\\mathcal{U}\\$",
        "mode": "text",
        "description": "$\\mathcal{U}$"
    },
    {
        "prefix": "dcct",
        "body": "\\$\\mathcal{T}\\$",
        "mode": "text",
        "description": "$\\mathcal{T}$"
    },
    {
        "prefix": "dccs",
        "body": "\\$\\mathcal{S}\\$",
        "mode": "text",
        "description": "$\\mathcal{S}$"
    },
    {
        "prefix": "dccr",
        "body": "\\$\\mathcal{R}\\$",
        "mode": "text",
        "description": "$\\mathcal{R}$"
    },
    {
        "prefix": "dccq",
        "body": "\\$\\mathcal{Q}\\$",
        "mode": "text",
        "description": "$\\mathcal{Q}$"
    },
    {
        "prefix": "dccp",
        "body": "\\$\\mathcal{P}\\$",
        "mode": "text",
        "description": "$\\mathcal{P}$"
    },
    {
        "prefix": "dcco",
        "body": "\\$\\mathcal{O}\\$",
        "mode": "text",
        "description": "$\\mathcal{O}$"
    },
    {
        "prefix": "dccn",
        "body": "\\$\\mathcal{N}\\$",
        "mode": "text",
        "description": "$\\mathcal{N}$"
    },
    {
        "prefix": "dccm",
        "body": "\\$\\mathcal{M}\\$",
        "mode": "text",
        "description": "$\\mathcal{M}$"
    },
    {
        "prefix": "dccl",
        "body": "\\$\\mathcal{L}\\$",
        "mode": "text",
        "description": "$\\mathcal{L}$"
    },
    {
        "prefix": "dcck",
        "body": "\\$\\mathcal{K}\\$",
        "mode": "text",
        "description": "$\\mathcal{K}$"
    },
    {
        "prefix": "dccj",
        "body": "\\$\\mathcal{J}\\$",
        "mode": "text",
        "description": "$\\mathcal{J}$"
    },
    {
        "prefix": "dcci",
        "body": "\\$\\mathcal{I}\\$",
        "mode": "text",
        "description": "$\\mathcal{I}$"
    },
    {
        "prefix": "dcch",
        "body": "\\$\\mathcal{H}\\$",
        "mode": "text",
        "description": "$\\mathcal{H}$"
    },
    {
        "prefix": "dccg",
        "body": "\\$\\mathcal{G}\\$",
        "mode": "text",
        "description": "$\\mathcal{G}$"
    },
    {
        "prefix": "dccf",
        "body": "\\$\\mathcal{F}\\$",
        "mode": "text",
        "description": "$\\mathcal{F}$"
    },
    {
        "prefix": "dcce",
        "body": "\\$\\mathcal{E}\\$",
        "mode": "text",
        "description": "$\\mathcal{E}$"
    },
    {
        "prefix": "dccd",
        "body": "\\$\\mathcal{D}\\$",
        "mode": "text",
        "description": "$\\mathcal{D}$"
    },
    {
        "prefix": "dccc",
        "body": "\\$\\mathcal{C}\\$",
        "mode": "text",
        "description": "$\\mathcal{C}$"
    },
    {
        "prefix": "dccb",
        "body": "\\$\\mathcal{B}\\$",
        "mode": "text",
        "description": "$\\mathcal{B}$"
    },
    {
        "prefix": "dcca",
        "body": "\\$\\mathcal{A}\\$",
        "mode": "text",
        "description": "$\\mathcal{A}$"
    },
    {
        "prefix": "dbcz",
        "body": "\\$\\mathbf{Z}\\$",
        "mode": "text",
        "description": "$\\mathbf{Z}$"
    },
    {
        "prefix": "dbcy",
        "body": "\\$\\mathbf{Y}\\$",
        "mode": "text",
        "description": "$\\mathbf{Y}$"
    },
    {
        "prefix": "dbcx",
        "body": "\\$\\mathbf{X}\\$",
        "mode": "text",
        "description": "$\\mathbf{X}$"
    },
    {
        "prefix": "dbcw",
        "body": "\\$\\mathbf{W}\\$",
        "mode": "text",
        "description": "$\\mathbf{W}$"
    },
    {
        "prefix": "dbcv",
        "body": "\\$\\mathbf{V}\\$",
        "mode": "text",
        "description": "$\\mathbf{V}$"
    },
    {
        "prefix": "dbcu",
        "body": "\\$\\mathbf{U}\\$",
        "mode": "text",
        "description": "$\\mathbf{U}$"
    },
    {
        "prefix": "dbct",
        "body": "\\$\\mathbf{T}\\$",
        "mode": "text",
        "description": "$\\mathbf{T}$"
    },
    {
        "prefix": "dbcs",
        "body": "\\$\\mathbf{S}\\$",
        "mode": "text",
        "description": "$\\mathbf{S}$"
    },
    {
        "prefix": "dbcr",
        "body": "\\$\\mathbf{R}\\$",
        "mode": "text",
        "description": "$\\mathbf{R}$"
    },
    {
        "prefix": "dbcq",
        "body": "\\$\\mathbf{Q}\\$",
        "mode": "text",
        "description": "$\\mathbf{Q}$"
    },
    {
        "prefix": "dbcp",
        "body": "\\$\\mathbf{P}\\$",
        "mode": "text",
        "description": "$\\mathbf{P}$"
    },
    {
        "prefix": "dbco",
        "body": "\\$\\mathbf{O}\\$",
        "mode": "text",
        "description": "$\\mathbf{O}$"
    },
    {
        "prefix": "dbcn",
        "body": "\\$\\mathbf{N}\\$",
        "mode": "text",
        "description": "$\\mathbf{N}$"
    },
    {
        "prefix": "dbcm",
        "body": "\\$\\mathbf{M}\\$",
        "mode": "text",
        "description": "$\\mathbf{M}$"
    },
    {
        "prefix": "dbcl",
        "body": "\\$\\mathbf{L}\\$",
        "mode": "text",
        "description": "$\\mathbf{L}$"
    },
    {
        "prefix": "dbck",
        "body": "\\$\\mathbf{K}\\$",
        "mode": "text",
        "description": "$\\mathbf{K}$"
    },
    {
        "prefix": "dbcj",
        "body": "\\$\\mathbf{J}\\$",
        "mode": "text",
        "description": "$\\mathbf{J}$"
    },
    {
        "prefix": "dbci",
        "body": "\\$\\mathbf{I}\\$",
        "mode": "text",
        "description": "$\\mathbf{I}$"
    },
    {
        "prefix": "dbch",
        "body": "\\$\\mathbf{H}\\$",
        "mode": "text",
        "description": "$\\mathbf{H}$"
    },
    {
        "prefix": "dbcg",
        "body": "\\$\\mathbf{G}\\$",
        "mode": "text",
        "description": "$\\mathbf{G}$"
    },
    {
        "prefix": "dbcf",
        "body": "\\$\\mathbf{F}\\$",
        "mode": "text",
        "description": "$\\mathbf{F}$"
    },
    {
        "prefix": "dbce",
        "body": "\\$\\mathbf{E}\\$",
        "mode": "text",
        "description": "$\\mathbf{E}$"
    },
    {
        "prefix": "dbcd",
        "body": "\\$\\mathbf{D}\\$",
        "mode": "text",
        "description": "$\\mathbf{D}$"
    },
    {
        "prefix": "dbcc",
        "body": "\\$\\mathbf{C}\\$",
        "mode": "text",
        "description": "$\\mathbf{C}$"
    },
    {
        "prefix": "dbcb",
        "body": "\\$\\mathbf{B}\\$",
        "mode": "text",
        "description": "$\\mathbf{B}$"
    },
    {
        "prefix": "dbca",
        "body": "\\$\\mathbf{A}\\$",
        "mode": "text",
        "description": "$\\mathbf{A}$"
    },
    {
        "prefix": "db10",
        "body": "\\$\\mathbf{10}\\$",
        "mode": "text",
        "description": "$\\mathbf{10}$"
    },
    {
        "prefix": "d03p",
        "body": "\\$(0, 0, 0)\\$",
        "mode": "text",
        "description": "$(0, 0, 0)$"
    },
    {
        "prefix": "d00p",
        "body": "\\$(0,0)\\$",
        "mode": "text",
        "description": "$(0,0)$"
    },
    {
        "prefix": "csdd",
        "body": "%================================",
        "mode": "text",
        "description": "Divider: %========="
    },
    {
        "prefix": "crlr",
        "body": [
            "%===============================================================================%",
            "%.......10........20........30........40........50........60........70........80%",
            "%________|_________|_________|_________|_________|_________|_________|_________|%",
            "%===============================================================================%"
        ],
        "mode": "text",
        "description": "Divider: %=========;%.......10;%________|;%========="
    },
    {
        "prefix": "cprt",
        "body": "\\copyright",
        "mode": "any",
        "description": "\\copyright"
    },
    {
        "prefix": "cpct",
        "body": "%%%%%%%%%%%%%%%%%%%%%%%%%%%%%%%%%%%%%%%%%%%%%%%%%%%%%%%%%%%%%%%%%%%%%%%%%%%%%%%%%",
        "mode": "text",
        "description": "Divider: %%========"
    },
    {
        "prefix": "coth",
        "body": "\\cos \\theta",
        "mode": "maths",
        "description": "\\cos \\theta"
    },
    {
        "prefix": "coph",
        "body": "\\cos \\phi",
        "mode": "maths",
        "description": "\\cos \\phi"
    },
    {
        "prefix": "clin",
        "body": "\\centerline{$1}",
        "mode": "text",
        "description": "\\centerline{}"
    },
    {
        "prefix": "cldd",
        "body": "%================================================================================",
        "mode": "text",
        "description": "Divider: %========="
    },
    {
        "prefix": "citu",
        "body": "\\cite{$1}",
        "mode": "text",
        "description": "\\cite{"
    },
    {
        "prefix": "citp",
        "body": "(\\cite{$1})",
        "mode": "text",
        "description": "(\\cite{})"
    },
    {
        "prefix": "cdsq",
        "body": [
            "\\begin{equation*}",
            " \\begin{CD}",
            " A @>F>>B\\\\",
            " @VGVV  @VVgV \\\\",
            " C @>>f>D\\\\",
            " \\end{CD}",
            "\\end{equation*}"
        ],
        "mode": "text",
        "description": "\\begin{equation*}"
    },
    {
        "prefix": "cdli",
        "body": [
            "\\begin{equation*}",
            " \\begin{CD}",
            " 0 @>>> A @>f>>B @>g>> C @>h>> C/g(B) @>>>0",
            " \\end{CD}",
            "\\end{equation*}"
        ],
        "mode": "text",
        "description": "\\begin{equation*}"
    },
    {
        "prefix": "ccrf",
        "body": "\\Cref{$1}",
        "mode": "text",
        "description": "\\Cref{}"
    },
    {
        "prefix": "capt",
        "body": "\\caption{$1}",
        "mode": "text",
        "description": "\\caption{}"
    },
    {
        "prefix": "bxcb",
        "body": "\\begin{xcb}",
        "mode": "text",
        "description": "\\begin{xcb}"
    },
    {
        "prefix": "bxca",
        "body": "\\begin{xca}",
        "mode": "text",
        "description": "\\begin{xca}"
    },
    {
        "prefix": "bvrb",
        "body": "\\begin{verbatim}",
        "mode": "text",
        "description": "\\begin{verbatim}"
    },
    {
        "prefix": "buni",
        "body": "\\bigcup",
        "mode": "maths",
        "description": "\\bigcup"
    },
    {
        "prefix": "bthm",
        "body": "\\begin{theorem}",
        "mode": "text",
        "description": "\\begin{theorem}"
    },
    {
        "prefix": "btab",
        "body": "\\begin{table}",
        "mode": "text",
        "description": "\\begin{table}"
    },
    {
        "prefix": "bsyu",
        "body": "\\boldsymbol{$1}",
        "mode": "maths",
        "description": "\\boldsymbol{}"
    },
    {
        "prefix": "bsum",
        "body": "\\begin{summary}",
        "mode": "text",
        "description": "\\begin{summary}"
    },
    {
        "prefix": "bsol",
        "body": "\\begin{solution}",
        "mode": "text",
        "description": "\\begin{solution}"
    },
    {
        "prefix": "bskp",
        "body": "\\bigskip",
        "mode": "any",
        "description": "\\bigskip"
    },
    {
        "prefix": "brmk",
        "body": "\\begin{remark}",
        "mode": "text",
        "description": "\\begin{remark}"
    },
    {
        "prefix": "bqst",
        "body": "\\begin{question}",
        "mode": "text",
        "description": "\\begin{question}"
    },
    {
        "prefix": "bprf",
        "body": "\\begin{proof}",
        "mode": "text",
        "description": "\\begin{proof}"
    },
    {
        "prefix": "bmpg",
        "body": "\\begin{minipage}{\\textwidth}",
        "mode": "text",
        "description": "\\begin{minipage}{\\textwidth}"
    },
    {
        "prefix": "bmlt",
        "body": "\\begin{multline}",
        "mode": "text",
        "description": "\\begin{multline}"
    },
    {
        "prefix": "blem",
        "body": "\\begin{lemma}",
        "mode": "text",
        "description": "\\begin{lemma}"
    },
    {
        "prefix": "bksl",
        "body": "\\",
        "mode": "any",
        "description": "\\"
    },
    {
        "prefix": "bitm",
        "body": "\\begin{itemize}",
        "mode": "text",
        "description": "\\begin{itemize}"
    },
    {
        "prefix": "bibb",
        "body": "\\item Author [year]",
        "mode": "text",
        "description": "\\item Author [year]"
    },
    {
        "prefix": "biba",
        "body": "\\item Author [year]",
        "mode": "text",
        "description": "\\item Author [year]"
    },
    {
        "prefix": "bgas",
        "body": "\\begin{gather*}",
        "mode": "text",
        "description": "\\begin{gather*}"
    },
    {
        "prefix": "bgad",
        "body": "\\begin{gathered}",
        "mode": "maths",
        "description": "\\begin{gathered}"
    },
    {
        "prefix": "bflr",
        "body": "\\begin{flushright}",
        "mode": "text",
        "description": "\\begin{flushright}"
    },
    {
        "prefix": "bfll",
        "body": "\\begin{flushleft}",
        "mode": "text",
        "description": "\\begin{flushleft}"
    },
    {
        "prefix": "bfiu",
        "body": "{\\bfi ",
        "mode": "any",
        "description": "{\\bfi "
    },
    {
        "prefix": "bfig",
        "body": "\\begin{figure}",
        "mode": "text",
        "description": "\\begin{figure}"
    },
    {
        "prefix": "besp",
        "body": "\\begin{Sp}",
        "mode": "maths",
        "description": "\\begin{Sp}"
    },
    {
        "prefix": "besb",
        "body": "\\begin{Sb}",
        "mode": "maths",
        "description": "\\begin{Sb}"
    },
    {
        "prefix": "beqs",
        "body": "\\begin{equation*}",
        "mode": "text",
        "description": "\\begin{equation*}"
    },
    {
        "prefix": "beql",
        "body": "\\begin{equation}\\label{$1}",
        "mode": "text",
        "description": "\\begin{equation}\\label{}"
    },
    {
        "prefix": "beln",
        "body": "\\mathbf{e}_n",
        "mode": "maths",
        "description": "\\mathbf{e}_n"
    },
    {
        "prefix": "bel3",
        "body": "\\mathbf{e}_3",
        "mode": "maths",
        "description": "\\mathbf{e}_3"
    },
    {
        "prefix": "bel2",
        "body": "\\mathbf{e}_2",
        "mode": "maths",
        "description": "\\mathbf{e}_2"
    },
    {
        "prefix": "bel1",
        "body": "\\mathbf{e}_1",
        "mode": "maths",
        "description": "\\mathbf{e}_1"
    },
    {
        "prefix": "bdma",
        "body": "\\begin{displaymath}",
        "mode": "text",
        "description": "\\begin{displaymath}"
    },
    {
        "prefix": "bdfn",
        "body": "\\begin{definition}",
        "mode": "text",
        "description": "\\begin{definition}"
    },
    {
        "prefix": "bctr",
        "body": "\\begin{center}",
        "mode": "text",
        "description": "\\begin{center}"
    },
    {
        "prefix": "bcsa",
        "body": "\\begin{crampedsubarray}{$1}",
        "mode": "text",
        "description": "\\begin{crampedsubarray}{}"
    },
    {
        "prefix": "bcor",
        "body": "\\begin{corollary}",
        "mode": "text",
        "description": "\\begin{corollary}"
    },
    {
        "prefix": "bcnj",
        "body": "\\begin{conjecture}",
        "mode": "text",
        "description": "\\begin{conjecture}"
    },
    {
        "prefix": "bcnd",
        "body": "\\begin{condition}",
        "mode": "text",
        "description": "\\begin{condition}"
    },
    {
        "prefix": "bclm",
        "body": "\\begin{claim}",
        "mode": "text",
        "description": "\\begin{claim}"
    },
    {
        "prefix": "bbib",
        "body": "\\begin{thebibliography}{}",
        "mode": "text",
        "description": "\\begin{thebibliography}{}"
    },
    {
        "prefix": "bbcz",
        "body": "\\mathbb{Z} ",
        "mode": "maths",
        "description": "\\mathbb{Z} "
    },
    {
        "prefix": "bbcy",
        "body": "\\mathbb{Y} ",
        "mode": "maths",
        "description": "\\mathbb{Y} "
    },
    {
        "prefix": "bbcx",
        "body": "\\mathbb{X} ",
        "mode": "maths",
        "description": "\\mathbb{X} "
    },
    {
        "prefix": "bbcw",
        "body": "\\mathbb{W} ",
        "mode": "maths",
        "description": "\\mathbb{W} "
    },
    {
        "prefix": "bbcv",
        "body": "\\mathbb{V} ",
        "mode": "maths",
        "description": "\\mathbb{V} "
    },
    {
        "prefix": "bbcu",
        "body": "\\mathbb{U} ",
        "mode": "maths",
        "description": "\\mathbb{U} "
    },
    {
        "prefix": "bbct",
        "body": "\\mathbb{T} ",
        "mode": "maths",
        "description": "\\mathbb{T} "
    },
    {
        "prefix": "bbcs",
        "body": "\\mathbb{S} ",
        "mode": "maths",
        "description": "\\mathbb{S} "
    },
    {
        "prefix": "bbcr",
        "body": "\\mathbb{R} ",
        "mode": "maths",
        "description": "\\mathbb{R} "
    },
    {
        "prefix": "bbcq",
        "body": "\\mathbb{Q} ",
        "mode": "maths",
        "description": "\\mathbb{Q} "
    },
    {
        "prefix": "bbcp",
        "body": "\\mathbb{P} ",
        "mode": "maths",
        "description": "\\mathbb{P} "
    },
    {
        "prefix": "bbco",
        "body": "\\mathbb{O} ",
        "mode": "maths",
        "description": "\\mathbb{O} "
    },
    {
        "prefix": "bbcn",
        "body": "\\mathbb{N} ",
        "mode": "maths",
        "description": "\\mathbb{N} "
    },
    {
        "prefix": "bbcm",
        "body": "\\mathbb{M} ",
        "mode": "maths",
        "description": "\\mathbb{M} "
    },
    {
        "prefix": "bbcl",
        "body": "\\mathbb{L} ",
        "mode": "maths",
        "description": "\\mathbb{L} "
    },
    {
        "prefix": "bbck",
        "body": "\\mathbb{K} ",
        "mode": "maths",
        "description": "\\mathbb{K} "
    },
    {
        "prefix": "bbcj",
        "body": "\\mathbb{J} ",
        "mode": "maths",
        "description": "\\mathbb{J} "
    },
    {
        "prefix": "bbci",
        "body": "\\mathbb{I} ",
        "mode": "maths",
        "description": "\\mathbb{I} "
    },
    {
        "prefix": "bbch",
        "body": "\\mathbb{H} ",
        "mode": "maths",
        "description": "\\mathbb{H} "
    },
    {
        "prefix": "bbcg",
        "body": "\\mathbb{G} ",
        "mode": "maths",
        "description": "\\mathbb{G} "
    },
    {
        "prefix": "bbcf",
        "body": "\\mathbb{F} ",
        "mode": "maths",
        "description": "\\mathbb{F} "
    },
    {
        "prefix": "bbce",
        "body": "\\mathbb{E} ",
        "mode": "maths",
        "description": "\\mathbb{E} "
    },
    {
        "prefix": "bbcd",
        "body": "\\mathbb{D} ",
        "mode": "maths",
        "description": "\\mathbb{D} "
    },
    {
        "prefix": "bbcc",
        "body": "\\mathbb{C} ",
        "mode": "maths",
        "description": "\\mathbb{C} "
    },
    {
        "prefix": "bbcb",
        "body": "\\mathbb{B} ",
        "mode": "maths",
        "description": "\\mathbb{B} "
    },
    {
        "prefix": "bbca",
        "body": "\\mathbb{A} ",
        "mode": "maths",
        "description": "\\mathbb{A} "
    },
    {
        "prefix": "bals",
        "body": "\\begin{align*}",
        "mode": "text",
        "description": "\\begin{align*}"
    },
    {
        "prefix": "balg",
        "body": "\\begin{algorithm}",
        "mode": "text",
        "description": "\\begin{algorithm}"
    },
    {
        "prefix": "bald",
        "body": "\\begin{aligned}",
        "mode": "maths",
        "description": "\\begin{aligned}"
    },
    {
        "prefix": "bala",
        "body": "\\begin{alignat}{$1}",
        "mode": "text",
        "description": "\\begin{alignat}{}"
    },
    {
        "prefix": "babs",
        "body": "\\begin{abstract}",
        "mode": "text",
        "description": "\\begin{abstract}"
    },
    {
        "prefix": "atib",
        "body": "\\mathbf{a} \\times \\mathbf{b}",
        "mode": "maths",
        "description": "\\mathbf{a} \\times \\mathbf{b}"
    },
    {
        "prefix": "artl",
        "body": "\\mapsto",
        "mode": "maths",
        "description": "\\mapsto"
    },
    {
        "prefix": "aplb",
        "body": "\\mathbf{a} + \\mathbf{b}",
        "mode": "maths",
        "description": "\\mathbf{a} + \\mathbf{b}"
    },
    {
        "prefix": "angl",
        "body": "\\angle",
        "mode": "maths",
        "description": "\\angle"
    },
    {
        "prefix": "zln",
        "body": "z_n",
        "mode": "maths",
        "description": "z_n"
    },
    {
        "prefix": "yln",
        "body": "y_n",
        "mode": "maths",
        "description": "y_n"
    },
    {
        "prefix": "xyp",
        "body": "(x, y)",
        "mode": "maths",
        "description": "(x, y)"
    },
    {
        "prefix": "xvs",
        "body": "\\varsigma",
        "mode": "maths",
        "description": "\\varsigma"
    },
    {
        "prefix": "xvr",
        "body": "\\varrho",
        "mode": "maths",
        "description": "\\varrho"
    },
    {
        "prefix": "xvp",
        "body": "\\varpi",
        "mode": "maths",
        "description": "\\varpi"
    },
    {
        "prefix": "xve",
        "body": "\\varepsilon",
        "mode": "maths",
        "description": "\\varepsilon"
    },
    {
        "prefix": "xth",
        "body": "\\theta",
        "mode": "maths",
        "description": "\\theta"
    },
    {
        "prefix": "xps",
        "body": "\\psi",
        "mode": "maths",
        "description": "\\psi"
    },
    {
        "prefix": "xph",
        "body": "\\phi",
        "mode": "maths",
        "description": "\\phi"
    },
    {
        "prefix": "xln",
        "body": "x_n",
        "mode": "maths",
        "description": "x_n"
    },
    {
        "prefix": "xet",
        "body": "\\eta",
        "mode": "maths",
        "description": "\\eta"
    },
    {
        "prefix": "xcx",
        "body": "\\Xi",
        "mode": "maths",
        "description": "\\Xi"
    },
    {
        "prefix": "xcu",
        "body": "\\Upsilon",
        "mode": "maths",
        "description": "\\Upsilon"
    },
    {
        "prefix": "xcs",
        "body": "\\Sigma",
        "mode": "maths",
        "description": "\\Sigma"
    },
    {
        "prefix": "xcp",
        "body": "\\Pi",
        "mode": "maths",
        "description": "\\Pi"
    },
    {
        "prefix": "xco",
        "body": "\\Omega",
        "mode": "maths",
        "description": "\\Omega"
    },
    {
        "prefix": "xcl",
        "body": "\\Lambda",
        "mode": "maths",
        "description": "\\Lambda"
    },
    {
        "prefix": "xcg",
        "body": "\\Gamma",
        "mode": "maths",
        "description": "\\Gamma"
    },
    {
        "prefix": "xcd",
        "body": "\\Delta",
        "mode": "maths",
        "description": "\\Delta"
    },
    {
        "prefix": "wvs",
        "body": "vectors",
        "mode": "text",
        "description": "vectors"
    },
    {
        "prefix": "wve",
        "body": "vector",
        "mode": "text",
        "description": "vector"
    },
    {
        "prefix": "wun",
        "body": "university",
        "mode": "text",
        "description": "university"
    },
    {
        "prefix": "wty",
        "body": "theory",
        "mode": "text",
        "description": "theory"
    },
    {
        "prefix": "wtu",
        "body": "\\widetilde{$1}",
        "mode": "maths",
        "description": "\\widetilde{}"
    },
    {
        "prefix": "wtm",
        "body": "theorem",
        "mode": "text",
        "description": "theorem"
    },
    {
        "prefix": "wsn",
        "body": "solution",
        "mode": "text",
        "description": "solution"
    },
    {
        "prefix": "wpf",
        "body": "\\wp",
        "mode": "maths",
        "description": "\\wp"
    },
    {
        "prefix": "wnl",
        "body": "nonlinear",
        "mode": "text",
        "description": "nonlinear"
    },
    {
        "prefix": "wmx",
        "body": "matrix",
        "mode": "text",
        "description": "matrix"
    },
    {
        "prefix": "wig",
        "body": "integral",
        "mode": "text",
        "description": "integral"
    },
    {
        "prefix": "wie",
        "body": "i.e.,",
        "mode": "text",
        "description": "i.e.,"
    },
    {
        "prefix": "whu",
        "body": "\\widehat{$1}",
        "mode": "maths",
        "description": "\\widehat{}"
    },
    {
        "prefix": "wgm",
        "body": "geometry",
        "mode": "text",
        "description": "geometry"
    },
    {
        "prefix": "wex",
        "body": "example",
        "mode": "text",
        "description": "example"
    },
    {
        "prefix": "wep",
        "body": "Euler-Poincar\\'e",
        "mode": "text",
        "description": "Euler-Poincar\\'e"
    },
    {
        "prefix": "wed",
        "body": "\\wedge",
        "mode": "maths",
        "description": "\\wedge"
    },
    {
        "prefix": "wdp",
        "body": "department of physics",
        "mode": "text",
        "description": "department of physics"
    },
    {
        "prefix": "wdm",
        "body": "department of mathematics",
        "mode": "text",
        "description": "department of mathematics"
    },
    {
        "prefix": "vsp",
        "body": "\\vspace{$1}",
        "mode": "any",
        "description": "\\vspace{}"
    },
    {
        "prefix": "vrb",
        "body": "\\verb",
        "mode": "any",
        "description": "\\verb"
    },
    {
        "prefix": "vfi",
        "body": "\\vfill",
        "mode": "any",
        "description": "\\vfill"
    },
    {
        "prefix": "vds",
        "body": "\\vdots",
        "mode": "any",
        "description": "\\vdots"
    },
    {
        "prefix": "van",
        "body": "v^A{}_\\nu",
        "mode": "maths",
        "description": "v^A{}_\\nu"
    },
    {
        "prefix": "upa",
        "body": "\\uparrow",
        "mode": "maths",
        "description": "\\uparrow"
    },
    {
        "prefix": "uni",
        "body": "\\cup",
        "mode": "maths",
        "description": "\\cup"
    },
    {
        "prefix": "uhr",
        "body": "\\upharpoonright",
        "mode": "maths",
        "description": "\\upharpoonright"
    },
    {
        "prefix": "ucu",
        "body": "\\\"{U}",
        "mode": "any",
        "description": "\\\"{U}"
    },
    {
        "prefix": "uco",
        "body": "\\\"{O}",
        "mode": "any",
        "description": "\\\"{O}"
    },
    {
        "prefix": "uca",
        "body": "\\\"{A}",
        "mode": "any",
        "description": "\\\"{A}"
    },
    {
        "prefix": "txt",
        "body": "\\text{$1}",
        "mode": "maths",
        "description": "\\text{}"
    },
    {
        "prefix": "ttu",
        "body": "\\texttt{$1}",
        "mode": "text",
        "description": "\\texttt{}"
    },
    {
        "prefix": "tsz",
        "body": " \\textstyle",
        "mode": "maths",
        "description": " \\textstyle"
    },
    {
        "prefix": "tsq",
        "body": "T^\\ast Q",
        "mode": "maths",
        "description": "T^\\ast Q"
    },
    {
        "prefix": "tsp",
        "body": "\\;",
        "mode": "maths",
        "description": "\\;"
    },
    {
        "prefix": "trv",
        "body": "\\pitchfork",
        "mode": "maths",
        "description": "\\pitchfork"
    },
    {
        "prefix": "tnh",
        "body": "\\tanh",
        "mode": "maths",
        "description": "\\tanh"
    },
    {
        "prefix": "tgu",
        "body": "\\tag{$1}",
        "mode": "maths",
        "description": "\\tag{}"
    },
    {
        "prefix": "tgs",
        "body": "\\tag*{$1}",
        "mode": "maths",
        "description": "\\tag*{}"
    },
    {
        "prefix": "sur",
        "body": "\\nearrow",
        "mode": "maths",
        "description": "\\nearrow"
    },
    {
        "prefix": "ssz",
        "body": " \\scriptstyle",
        "mode": "maths",
        "description": " \\scriptstyle"
    },
    {
        "prefix": "sst",
        "body": "\\sideset{$1}{$2}",
        "mode": "maths",
        "description": "\\sideset{}{}"
    },
    {
        "prefix": "ssp",
        "body": "\\,",
        "mode": "maths",
        "description": "\\,"
    },
    {
        "prefix": "ssn",
        "body": "\\subsection{$1}",
        "mode": "text",
        "description": "\\subsection{}"
    },
    {
        "prefix": "ssn",
        "body": "\\paragraph{$1}",
        "mode": "text",
        "description": "\\paragraph{}"
    },
    {
        "prefix": "squ",
        "body": "\\sqrt{$1}",
        "mode": "maths",
        "description": "\\sqrt{}"
    },
    {
        "prefix": "sq7",
        "body": "\\sqrt{7}",
        "mode": "maths",
        "description": "\\sqrt{7}"
    },
    {
        "prefix": "sq5",
        "body": "\\sqrt{5}",
        "mode": "maths",
        "description": "\\sqrt{5}"
    },
    {
        "prefix": "sq3",
        "body": "\\sqrt{3}",
        "mode": "maths",
        "description": "\\sqrt{3}"
    },
    {
        "prefix": "sq2",
        "body": "\\sqrt{2}",
        "mode": "maths",
        "description": "\\sqrt{2}"
    },
    {
        "prefix": "sps",
        "body": "\\setlength{\\parskip1.5ex plus 0.5ex minus 0.5ex}",
        "mode": "text",
        "description": "\\setlength{\\parskip1.5ex plus 0.5ex minus 0.5ex}"
    },
    {
        "prefix": "spn",
        "body": "\\setcounter{page}{$1}",
        "mode": "text",
        "description": "\\setcounter{page}{}"
    },
    {
        "prefix": "spi",
        "body": "\\setlength{\\parindent}{0em}",
        "mode": "text",
        "description": "\\setlength{\\parindent}{0em}"
    },
    {
        "prefix": "sns",
        "body": "\\section*{$1}",
        "mode": "text",
        "description": "\\section*{}"
    },
    {
        "prefix": "smt",
        "body": "\\smash[t$1]{}",
        "mode": "any",
        "description": "\\smash[t]{}"
    },
    {
        "prefix": "smb",
        "body": "\\smash[b$1]{}",
        "mode": "any",
        "description": "\\smash[b]{}"
    },
    {
        "prefix": "slu",
        "body": "{\\sl ",
        "mode": "any",
        "description": "{\\sl"
    },
    {
        "prefix": "sln",
        "body": "\\setlength{$1}{$2}",
        "mode": "text",
        "description": "\\setlength{}{}"
    },
    {
        "prefix": "siq",
        "body": "\\sin^2",
        "mode": "maths",
        "description": "\\sin^2"
    },
    {
        "prefix": "sih",
        "body": "\\sinh",
        "mode": "maths",
        "description": "\\sinh"
    },
    {
        "prefix": "shp",
        "body": "\\sharp",
        "mode": "any",
        "description": "\\sharp"
    },
    {
        "prefix": "shl",
        "body": "A^i_{\\;a}",
        "mode": "maths",
        "description": "A^i_{\\;a}"
    },
    {
        "prefix": "sfu",
        "body": "{\\sf ",
        "mode": "any",
        "description": "{\\sf"
    },
    {
        "prefix": "sdz",
        "body": "\\,dz",
        "mode": "maths",
        "description": "\\,dz"
    },
    {
        "prefix": "sdy",
        "body": "\\,dy",
        "mode": "maths",
        "description": "\\,dy"
    },
    {
        "prefix": "sdx",
        "body": "\\,dx",
        "mode": "maths",
        "description": "\\,dx"
    },
    {
        "prefix": "sdw",
        "body": "\\,dw",
        "mode": "maths",
        "description": "\\,dw"
    },
    {
        "prefix": "sdv",
        "body": "\\,dv",
        "mode": "maths",
        "description": "\\,dv"
    },
    {
        "prefix": "sdu",
        "body": "\\,du",
        "mode": "maths",
        "description": "\\,du"
    },
    {
        "prefix": "sdt",
        "body": "\\,dt",
        "mode": "maths",
        "description": "\\,dt"
    },
    {
        "prefix": "sds",
        "body": "\\,ds",
        "mode": "maths",
        "description": "\\,ds"
    },
    {
        "prefix": "sdr",
        "body": "\\searrow",
        "mode": "maths",
        "description": "\\searrow"
    },
    {
        "prefix": "sdp",
        "body": "\\,\\circledS\\,",
        "mode": "maths",
        "description": "\\,\\circledS\\,"
    },
    {
        "prefix": "scu",
        "body": "{\\sc ",
        "mode": "any",
        "description": "{\\sc"
    },
    {
        "prefix": "scl",
        "body": "\\ell",
        "mode": "any",
        "description": "\\ell"
    },
    {
        "prefix": "rrd",
        "body": "\\right\\rangle \\! \\right\\rangle",
        "mode": "maths",
        "description": "\\right\\rangle \\! \\right\\rangle"
    },
    {
        "prefix": "rmu",
        "body": "{\\rm ",
        "mode": "maths",
        "description": "{\\rm"
    },
    {
        "prefix": "rle",
        "body": "\\rangle",
        "mode": "maths",
        "description": "\\rangle"
    },
    {
        "prefix": "rlb",
        "body": "\\}",
        "mode": "maths",
        "description": "\\}"
    },
    {
        "prefix": "rir",
        "body": "\\right\\rangle",
        "mode": "maths",
        "description": "\\right\\rangle"
    },
    {
        "prefix": "rip",
        "body": "\\right)",
        "mode": "maths",
        "description": "\\right)"
    },
    {
        "prefix": "reo",
        "body": "\\ni",
        "mode": "maths",
        "description": "\\ni"
    },
    {
        "prefix": "rea",
        "body": "\\Re",
        "mode": "maths",
        "description": "\\Re"
    },
    {
        "prefix": "rdo",
        "body": "\\right.",
        "mode": "maths",
        "description": "\\right."
    },
    {
        "prefix": "qqd",
        "body": "\\qquad",
        "mode": "any",
        "description": "\\qquad"
    },
    {
        "prefix": "qed",
        "body": "\\qed",
        "mode": "any",
        "description": "\\qed"
    },
    {
        "prefix": "prm",
        "body": "\\prime",
        "mode": "maths",
        "description": "\\prime"
    },
    {
        "prefix": "ppt",
        "body": "\\propto",
        "mode": "maths",
        "description": "\\propto"
    },
    {
        "prefix": "plm",
        "body": "\\pm",
        "mode": "maths",
        "description": "\\pm"
    },
    {
        "prefix": "oxz",
        "body": "(\\zeta)",
        "mode": "maths",
        "description": "(\\zeta)"
    },
    {
        "prefix": "oxx",
        "body": "(\\xi)",
        "mode": "maths",
        "description": "(\\xi)"
    },
    {
        "prefix": "oxu",
        "body": "(\\upsilon)",
        "mode": "maths",
        "description": "(\\upsilon)"
    },
    {
        "prefix": "oxt",
        "body": "(\\tau)",
        "mode": "maths",
        "description": "(\\tau)"
    },
    {
        "prefix": "oxs",
        "body": "(\\sigma)",
        "mode": "maths",
        "description": "(\\sigma)"
    },
    {
        "prefix": "oxr",
        "body": "(\\rho)",
        "mode": "maths",
        "description": "(\\rho)"
    },
    {
        "prefix": "oxp",
        "body": "(\\pi)",
        "mode": "maths",
        "description": "(\\pi)"
    },
    {
        "prefix": "oxo",
        "body": "(\\omega)",
        "mode": "maths",
        "description": "(\\omega)"
    },
    {
        "prefix": "oxn",
        "body": "(\\nu)",
        "mode": "maths",
        "description": "(\\nu)"
    },
    {
        "prefix": "oxm",
        "body": "(\\mu)",
        "mode": "maths",
        "description": "(\\mu)"
    },
    {
        "prefix": "oxl",
        "body": "(\\lambda)",
        "mode": "maths",
        "description": "(\\lambda)"
    },
    {
        "prefix": "oxk",
        "body": "(\\kappa)",
        "mode": "maths",
        "description": "(\\kappa)"
    },
    {
        "prefix": "oxi",
        "body": "(\\iota)",
        "mode": "maths",
        "description": "(\\iota)"
    },
    {
        "prefix": "oxg",
        "body": "(\\gamma)",
        "mode": "maths",
        "description": "(\\gamma)"
    },
    {
        "prefix": "oxe",
        "body": "(\\epsilon)",
        "mode": "maths",
        "description": "(\\epsilon)"
    },
    {
        "prefix": "oxd",
        "body": "(\\delta)",
        "mode": "maths",
        "description": "(\\delta)"
    },
    {
        "prefix": "oxc",
        "body": "(\\chi)",
        "mode": "maths",
        "description": "(\\chi)"
    },
    {
        "prefix": "oxb",
        "body": "(\\beta)",
        "mode": "maths",
        "description": "(\\beta)"
    },
    {
        "prefix": "oxa",
        "body": "(\\alpha)",
        "mode": "maths",
        "description": "(\\alpha)"
    },
    {
        "prefix": "ovw",
        "body": "\\vec{w}",
        "mode": "maths",
        "description": "\\vec{w}"
    },
    {
        "prefix": "ovv",
        "body": "\\vec{v}",
        "mode": "maths",
        "description": "\\vec{v}"
    },
    {
        "prefix": "ovu",
        "body": "\\vec{$1}",
        "mode": "maths",
        "description": "\\vec{}"
    },
    {
        "prefix": "ovc",
        "body": "\\vec{c}",
        "mode": "maths",
        "description": "\\vec{c}"
    },
    {
        "prefix": "ovb",
        "body": "\\vec{b}",
        "mode": "maths",
        "description": "\\vec{b}"
    },
    {
        "prefix": "ova",
        "body": "\\vec{a}",
        "mode": "maths",
        "description": "\\vec{a}"
    },
    {
        "prefix": "otu",
        "body": "\\tilde{$1}",
        "mode": "maths",
        "description": "\\tilde{}"
    },
    {
        "prefix": "oti",
        "body": "\\otimes",
        "mode": "maths",
        "description": "\\otimes"
    },
    {
        "prefix": "opu",
        "body": "\\mathbb{$1}",
        "mode": "maths",
        "description": "\\mathbb{}"
    },
    {
        "prefix": "opn",
        "body": "\\operatorname{$1}",
        "mode": "maths",
        "description": "\\operatorname{}"
    },
    {
        "prefix": "opl",
        "body": "\\oplus",
        "mode": "maths",
        "description": "\\oplus"
    },
    {
        "prefix": "omi",
        "body": "\\ominus",
        "mode": "maths",
        "description": "\\ominus"
    },
    {
        "prefix": "olz",
        "body": "\\overline{z}",
        "mode": "maths",
        "description": "\\overline{z}"
    },
    {
        "prefix": "oly",
        "body": "\\overline{y}",
        "mode": "maths",
        "description": "\\overline{y}"
    },
    {
        "prefix": "olx",
        "body": "\\overline{x}",
        "mode": "maths",
        "description": "\\overline{x}"
    },
    {
        "prefix": "olu",
        "body": "\\overline{$1}",
        "mode": "maths",
        "description": "\\overline{}"
    },
    {
        "prefix": "ols",
        "body": "\\overline{s}",
        "mode": "maths",
        "description": "\\overline{s}"
    },
    {
        "prefix": "olr",
        "body": "\\overline{r}",
        "mode": "maths",
        "description": "\\overline{r}"
    },
    {
        "prefix": "olq",
        "body": "\\overline{q}",
        "mode": "maths",
        "description": "\\overline{q}"
    },
    {
        "prefix": "olp",
        "body": "\\overline{p}",
        "mode": "maths",
        "description": "\\overline{p}"
    },
    {
        "prefix": "ohz",
        "body": "\\hat{z}",
        "mode": "maths",
        "description": "\\hat{z}"
    },
    {
        "prefix": "ohy",
        "body": "\\hat{y}",
        "mode": "maths",
        "description": "\\hat{y}"
    },
    {
        "prefix": "ohx",
        "body": "\\hat{x}",
        "mode": "maths",
        "description": "\\hat{x}"
    },
    {
        "prefix": "ohu",
        "body": "\\hat{$1}",
        "mode": "maths",
        "description": "\\hat{}"
    },
    {
        "prefix": "ohs",
        "body": "\\hat{s}",
        "mode": "maths",
        "description": "\\hat{s}"
    },
    {
        "prefix": "ohr",
        "body": "\\hat{r}",
        "mode": "maths",
        "description": "\\hat{r}"
    },
    {
        "prefix": "ohq",
        "body": "\\hat{q}",
        "mode": "maths",
        "description": "\\hat{q}"
    },
    {
        "prefix": "ohp",
        "body": "\\hat{p}",
        "mode": "maths",
        "description": "\\hat{p}"
    },
    {
        "prefix": "oer",
        "body": "(r)",
        "mode": "maths",
        "description": "(r)"
    },
    {
        "prefix": "oep",
        "body": "(p)",
        "mode": "maths",
        "description": "(p)"
    },
    {
        "prefix": "oen",
        "body": "(n)",
        "mode": "maths",
        "description": "(n)"
    },
    {
        "prefix": "oef",
        "body": "(f)",
        "mode": "maths",
        "description": "(f)"
    },
    {
        "prefix": "oeb",
        "body": "(b)",
        "mode": "maths",
        "description": "(b)"
    },
    {
        "prefix": "odz",
        "body": "\\dot{z}",
        "mode": "maths",
        "description": "\\dot{z}"
    },
    {
        "prefix": "ody",
        "body": "\\dot{y}",
        "mode": "maths",
        "description": "\\dot{y}"
    },
    {
        "prefix": "odx",
        "body": "\\dot{x}",
        "mode": "maths",
        "description": "\\dot{x}"
    },
    {
        "prefix": "odu",
        "body": "\\dot{$1}",
        "mode": "maths",
        "description": "\\dot{}"
    },
    {
        "prefix": "ods",
        "body": "\\dot{s}",
        "mode": "maths",
        "description": "\\dot{s}"
    },
    {
        "prefix": "odr",
        "body": "\\dot{r}",
        "mode": "maths",
        "description": "\\dot{r}"
    },
    {
        "prefix": "odq",
        "body": "\\dot{q}",
        "mode": "maths",
        "description": "\\dot{q}"
    },
    {
        "prefix": "odp",
        "body": "\\dot{p}",
        "mode": "maths",
        "description": "\\dot{p}"
    },
    {
        "prefix": "ocz",
        "body": "(Z)",
        "mode": "maths",
        "description": "(Z)"
    },
    {
        "prefix": "ocy",
        "body": "(Y)",
        "mode": "maths",
        "description": "(Y)"
    },
    {
        "prefix": "ocx",
        "body": "(X)",
        "mode": "maths",
        "description": "(X)"
    },
    {
        "prefix": "ocw",
        "body": "(W)",
        "mode": "maths",
        "description": "(W)"
    },
    {
        "prefix": "ocv",
        "body": "(V)",
        "mode": "maths",
        "description": "(V)"
    },
    {
        "prefix": "ocu",
        "body": "\\check{$1}",
        "mode": "any",
        "description": "\\check{}"
    },
    {
        "prefix": "oct",
        "body": "(T)",
        "mode": "maths",
        "description": "(T)"
    },
    {
        "prefix": "ocs",
        "body": "(S)",
        "mode": "maths",
        "description": "(S)"
    },
    {
        "prefix": "ocr",
        "body": "(R)",
        "mode": "maths",
        "description": "(R)"
    },
    {
        "prefix": "ocq",
        "body": "(Q)",
        "mode": "maths",
        "description": "(Q)"
    },
    {
        "prefix": "ocp",
        "body": "(P)",
        "mode": "maths",
        "description": "(P)"
    },
    {
        "prefix": "oco",
        "body": "(O)",
        "mode": "maths",
        "description": "(O)"
    },
    {
        "prefix": "ocn",
        "body": "(N)",
        "mode": "maths",
        "description": "(N)"
    },
    {
        "prefix": "ocm",
        "body": "(M)",
        "mode": "maths",
        "description": "(M)"
    },
    {
        "prefix": "ocl",
        "body": "(L)",
        "mode": "maths",
        "description": "(L)"
    },
    {
        "prefix": "ock",
        "body": "(K)",
        "mode": "maths",
        "description": "(K)"
    },
    {
        "prefix": "ocj",
        "body": "(J)",
        "mode": "maths",
        "description": "(J)"
    },
    {
        "prefix": "oci",
        "body": "(I)",
        "mode": "maths",
        "description": "(I)"
    },
    {
        "prefix": "och",
        "body": "(H)",
        "mode": "maths",
        "description": "(H)"
    },
    {
        "prefix": "ocg",
        "body": "(G)",
        "mode": "maths",
        "description": "(G)"
    },
    {
        "prefix": "ocf",
        "body": "(F)",
        "mode": "maths",
        "description": "(F)"
    },
    {
        "prefix": "oce",
        "body": "(E)",
        "mode": "maths",
        "description": "(E)"
    },
    {
        "prefix": "ocd",
        "body": "(D)",
        "mode": "maths",
        "description": "(D)"
    },
    {
        "prefix": "occ",
        "body": "(C)",
        "mode": "maths",
        "description": "(C)"
    },
    {
        "prefix": "ocb",
        "body": "(B)",
        "mode": "maths",
        "description": "(B)"
    },
    {
        "prefix": "oca",
        "body": "(A)",
        "mode": "maths",
        "description": "(A)"
    },
    {
        "prefix": "obz",
        "body": "\\bar{z}",
        "mode": "maths",
        "description": "\\bar{z}"
    },
    {
        "prefix": "oby",
        "body": "\\bar{y}",
        "mode": "maths",
        "description": "\\bar{y}"
    },
    {
        "prefix": "obx",
        "body": "\\bar{x}",
        "mode": "maths",
        "description": "\\bar{x}"
    },
    {
        "prefix": "obu",
        "body": "\\bar{$1}",
        "mode": "maths",
        "description": "\\bar{}"
    },
    {
        "prefix": "obs",
        "body": "\\bar{s}",
        "mode": "maths",
        "description": "\\bar{s}"
    },
    {
        "prefix": "obr",
        "body": "\\bar{r}",
        "mode": "maths",
        "description": "\\bar{r}"
    },
    {
        "prefix": "obq",
        "body": "\\bar{q}",
        "mode": "maths",
        "description": "\\bar{q}"
    },
    {
        "prefix": "obp",
        "body": "\\bar{p}",
        "mode": "maths",
        "description": "\\bar{p}"
    },
    {
        "prefix": "obk",
        "body": "[",
        "mode": "any",
        "description": "["
    },
    {
        "prefix": "ntg",
        "body": "\\notag",
        "mode": "maths",
        "description": "\\notag"
    },
    {
        "prefix": "nsp",
        "body": "\\!",
        "mode": "maths",
        "description": "\\!"
    },
    {
        "prefix": "nrm",
        "body": "\\|",
        "mode": "maths",
        "description": "\\|"
    },
    {
        "prefix": "nr2",
        "body": "\\sqrt[n]{2}",
        "mode": "maths",
        "description": "\\sqrt[n]{2}"
    },
    {
        "prefix": "noi",
        "body": "\\noindent",
        "mode": "text",
        "description": "\\noindent"
    },
    {
        "prefix": "nll",
        "body": "\\null",
        "mode": "any",
        "description": "\\null"
    },
    {
        "prefix": "neo",
        "body": "\\not\\in",
        "mode": "maths",
        "description": "\\not\\in"
    },
    {
        "prefix": "mxu",
        "body": [
            "\\begin{matrix}",
            "...&...\\\\",
            "...&...",
            "\\end{matrix}"
        ],
        "mode": "maths",
        "description": "\\begin{matrix}"
    },
    {
        "prefix": "mxc",
        "body": [
            "\\begin{pmatrix}",
            " x_1  \\\\",
            " x_2  \\\\",
            " x_3",
            "\\end{pmatrix}"
        ],
        "mode": "maths",
        "description": "\\begin{pmatrix}"
    },
    {
        "prefix": "mvb",
        "body": "{\\mathversion{bold} \\$ $1\\$}",
        "mode": "text",
        "description": "{\\mathversion{bold} $ $1$}"
    },
    {
        "prefix": "mtt",
        "body": "\\mathtt{$1}",
        "mode": "maths",
        "description": "\\mathtt{}"
    },
    {
        "prefix": "msp",
        "body": "\\:",
        "mode": "maths",
        "description": "\\:"
    },
    {
        "prefix": "msf",
        "body": "\\mathsf{$1}",
        "mode": "maths",
        "description": "\\mathsf{}"
    },
    {
        "prefix": "mrm",
        "body": "\\mathrm{$1}",
        "mode": "maths",
        "description": "\\mathrm{}"
    },
    {
        "prefix": "mlt",
        "body": "\\ll",
        "mode": "maths",
        "description": "\\ll"
    },
    {
        "prefix": "mit",
        "body": "\\mathit{$1}",
        "mode": "maths",
        "description": "\\mathit{}"
    },
    {
        "prefix": "mip",
        "body": "\\mp",
        "mode": "maths",
        "description": "\\mp"
    },
    {
        "prefix": "mgt",
        "body": "\\gg",
        "mode": "maths",
        "description": "\\gg"
    },
    {
        "prefix": "mbx",
        "body": "\\mbox{$1}",
        "mode": "any",
        "description": "\\mbox{}"
    },
    {
        "prefix": "mbf",
        "body": "\\mathbf{$1}",
        "mode": "maths",
        "description": "\\mathbf{}"
    },
    {
        "prefix": "lxz",
        "body": "_\\zeta",
        "mode": "maths",
        "description": "_\\zeta"
    },
    {
        "prefix": "lxx",
        "body": "_\\xi",
        "mode": "maths",
        "description": "_\\xi"
    },
    {
        "prefix": "lxu",
        "body": "_\\upsilon",
        "mode": "maths",
        "description": "_\\upsilon"
    },
    {
        "prefix": "lxt",
        "body": "_\\tau",
        "mode": "maths",
        "description": "_\\tau"
    },
    {
        "prefix": "lxs",
        "body": "_\\sigma",
        "mode": "maths",
        "description": "_\\sigma"
    },
    {
        "prefix": "lxr",
        "body": "_\\rho",
        "mode": "maths",
        "description": "_\\rho"
    },
    {
        "prefix": "lxp",
        "body": "_\\pi",
        "mode": "maths",
        "description": "_\\pi"
    },
    {
        "prefix": "lxo",
        "body": "_\\omega",
        "mode": "maths",
        "description": "_\\omega"
    },
    {
        "prefix": "lxn",
        "body": "_\\nu",
        "mode": "maths",
        "description": "_\\nu"
    },
    {
        "prefix": "lxm",
        "body": "_\\mu",
        "mode": "maths",
        "description": "_\\mu"
    },
    {
        "prefix": "lxl",
        "body": "_\\lambda",
        "mode": "maths",
        "description": "_\\lambda"
    },
    {
        "prefix": "lxk",
        "body": "_\\kappa",
        "mode": "maths",
        "description": "_\\kappa"
    },
    {
        "prefix": "lxg",
        "body": "_\\gamma",
        "mode": "maths",
        "description": "_\\gamma"
    },
    {
        "prefix": "lxe",
        "body": "_\\epsilon",
        "mode": "maths",
        "description": "_\\epsilon"
    },
    {
        "prefix": "lxd",
        "body": "_\\delta",
        "mode": "maths",
        "description": "_\\delta"
    },
    {
        "prefix": "lxc",
        "body": "_\\chi",
        "mode": "maths",
        "description": "_\\chi"
    },
    {
        "prefix": "lxb",
        "body": "_\\beta",
        "mode": "maths",
        "description": "_\\beta"
    },
    {
        "prefix": "lxa",
        "body": "_\\alpha",
        "mode": "maths",
        "description": "_\\alpha"
    },
    {
        "prefix": "luu",
        "body": "_u",
        "mode": "maths",
        "description": "_u"
    },
    {
        "prefix": "ltn",
        "body": "<",
        "mode": "maths",
        "description": "<"
    },
    {
        "prefix": "lte",
        "body": "\\leq",
        "mode": "maths",
        "description": "\\leq"
    },
    {
        "prefix": "lst",
        "body": "_\\ast",
        "mode": "maths",
        "description": "_\\ast"
    },
    {
        "prefix": "lra",
        "body": "\\leftrightarrow",
        "mode": "maths",
        "description": "\\leftrightarrow"
    },
    {
        "prefix": "lmn",
        "body": "_{mn}",
        "mode": "maths",
        "description": "_{mn}"
    },
    {
        "prefix": "lle",
        "body": "\\langle",
        "mode": "maths",
        "description": "\\langle"
    },
    {
        "prefix": "lld",
        "body": "\\left\\langle \\! \\left\\langle",
        "mode": "maths",
        "description": "\\left\\langle \\! \\left\\langle"
    },
    {
        "prefix": "llb",
        "body": "\\{",
        "mode": "maths",
        "description": "\\{"
    },
    {
        "prefix": "lkk",
        "body": "_{kk}",
        "mode": "maths",
        "description": "_{kk}"
    },
    {
        "prefix": "lkj",
        "body": "_{kj}",
        "mode": "maths",
        "description": "_{kj}"
    },
    {
        "prefix": "lki",
        "body": "_{ki}",
        "mode": "maths",
        "description": "_{ki}"
    },
    {
        "prefix": "ljk",
        "body": "_{jk}",
        "mode": "maths",
        "description": "_{jk}"
    },
    {
        "prefix": "ljj",
        "body": "_{jj}",
        "mode": "maths",
        "description": "_{jj}"
    },
    {
        "prefix": "lji",
        "body": "_{ji}",
        "mode": "maths",
        "description": "_{ji}"
    },
    {
        "prefix": "lin",
        "body": "\\line{$1}",
        "mode": "any",
        "description": "\\line{}"
    },
    {
        "prefix": "lik",
        "body": "_{ik}",
        "mode": "maths",
        "description": "_{ik}"
    },
    {
        "prefix": "lij",
        "body": "_{ij}",
        "mode": "maths",
        "description": "_{ij}"
    },
    {
        "prefix": "lii",
        "body": "_{ii}",
        "mode": "maths",
        "description": "_{ii}"
    },
    {
        "prefix": "lgn",
        "body": "\\ln",
        "mode": "maths",
        "description": "\\ln"
    },
    {
        "prefix": "lep",
        "body": "\\left(",
        "mode": "maths",
        "description": "\\left("
    },
    {
        "prefix": "lel",
        "body": "\\left\\langle",
        "mode": "maths",
        "description": "\\left\\langle"
    },
    {
        "prefix": "lea",
        "body": "\\leftarrow",
        "mode": "maths",
        "description": "\\leftarrow"
    },
    {
        "prefix": "lds",
        "body": "\\ldots",
        "mode": "any",
        "description": "\\ldots"
    },
    {
        "prefix": "ldo",
        "body": "\\left.",
        "mode": "maths",
        "description": "\\left."
    },
    {
        "prefix": "lcz",
        "body": "_Z",
        "mode": "maths",
        "description": "_Z"
    },
    {
        "prefix": "lcy",
        "body": "_Y",
        "mode": "maths",
        "description": "_Y"
    },
    {
        "prefix": "lcx",
        "body": "_X",
        "mode": "maths",
        "description": "_X"
    },
    {
        "prefix": "lcw",
        "body": "_W",
        "mode": "maths",
        "description": "_W"
    },
    {
        "prefix": "lcv",
        "body": "_V",
        "mode": "maths",
        "description": "_V"
    },
    {
        "prefix": "lcu",
        "body": "_U",
        "mode": "maths",
        "description": "_U"
    },
    {
        "prefix": "lct",
        "body": "_T",
        "mode": "maths",
        "description": "_T"
    },
    {
        "prefix": "lcs",
        "body": "_S",
        "mode": "maths",
        "description": "_S"
    },
    {
        "prefix": "lcr",
        "body": "_R",
        "mode": "maths",
        "description": "_R"
    },
    {
        "prefix": "lcq",
        "body": "_Q",
        "mode": "maths",
        "description": "_Q"
    },
    {
        "prefix": "lcp",
        "body": "_P",
        "mode": "maths",
        "description": "_P"
    },
    {
        "prefix": "lco",
        "body": "_O",
        "mode": "maths",
        "description": "_O"
    },
    {
        "prefix": "lcn",
        "body": "_N",
        "mode": "maths",
        "description": "_N"
    },
    {
        "prefix": "lcm",
        "body": "_M",
        "mode": "maths",
        "description": "_M"
    },
    {
        "prefix": "lcl",
        "body": "_L",
        "mode": "maths",
        "description": "_L"
    },
    {
        "prefix": "lck",
        "body": "_K",
        "mode": "maths",
        "description": "_K"
    },
    {
        "prefix": "lcj",
        "body": "_J",
        "mode": "maths",
        "description": "_J"
    },
    {
        "prefix": "lci",
        "body": "_I",
        "mode": "maths",
        "description": "_I"
    },
    {
        "prefix": "lch",
        "body": "_H",
        "mode": "maths",
        "description": "_H"
    },
    {
        "prefix": "lcg",
        "body": "_G",
        "mode": "maths",
        "description": "_G"
    },
    {
        "prefix": "lcf",
        "body": "_F",
        "mode": "maths",
        "description": "_F"
    },
    {
        "prefix": "lce",
        "body": "_E",
        "mode": "maths",
        "description": "_E"
    },
    {
        "prefix": "lcd",
        "body": "_D",
        "mode": "maths",
        "description": "_D"
    },
    {
        "prefix": "lcc",
        "body": "_C",
        "mode": "maths",
        "description": "_C"
    },
    {
        "prefix": "lcb",
        "body": "_B",
        "mode": "maths",
        "description": "_B"
    },
    {
        "prefix": "lca",
        "body": "_A",
        "mode": "maths",
        "description": "_A"
    },
    {
        "prefix": "lbl",
        "body": "\\label{$1}",
        "mode": "any",
        "description": "\\label{}"
    },
    {
        "prefix": "lam",
        "body": "L_A{}^\\mu",
        "mode": "maths",
        "description": "L_A{}^\\mu"
    },
    {
        "prefix": "l10",
        "body": "_{10}",
        "mode": "maths",
        "description": "_{10}"
    },
    {
        "prefix": "itu",
        "body": "{\\it ",
        "mode": "any",
        "description": "{\\it"
    },
    {
        "prefix": "itm",
        "body": "\\item",
        "mode": "text",
        "description": "\\item"
    },
    {
        "prefix": "iso",
        "body": "\\cong",
        "mode": "maths",
        "description": "\\cong"
    },
    {
        "prefix": "ir3",
        "body": "\\int_{\\mathbb{R}^3} ",
        "mode": "maths",
        "description": "\\int_{\\mathbb{R}^3} "
    },
    {
        "prefix": "imp",
        "body": "\\implies",
        "mode": "maths",
        "description": "\\implies"
    },
    {
        "prefix": "ima",
        "body": "\\Im",
        "mode": "maths",
        "description": "\\Im"
    },
    {
        "prefix": "igr",
        "body": "\\includegraphics{$1}",
        "mode": "text",
        "description": "\\includegraphics{}"
    },
    {
        "prefix": "iqe",
        "body": "\\( $1 \\)",
        "mode": "text",
        "description": "\\(  \\)"
    },
    {
        "prefix": "idx",
        "body": "\\index{$1}",
        "mode": "text",
        "description": "\\index{}"
    },
    {
        "prefix": "iba",
        "body": "\\int^b_a",
        "mode": "maths",
        "description": "\\int^b_a"
    },
    {
        "prefix": "i10",
        "body": "\\int^1_0",
        "mode": "maths",
        "description": "\\int^1_0"
    },
    {
        "prefix": "hxz",
        "body": "^\\zeta",
        "mode": "maths",
        "description": "^\\zeta"
    },
    {
        "prefix": "hxx",
        "body": "^\\xi",
        "mode": "maths",
        "description": "^\\xi"
    },
    {
        "prefix": "hxu",
        "body": "^\\upsilon",
        "mode": "maths",
        "description": "^\\upsilon"
    },
    {
        "prefix": "hxt",
        "body": "^\\tau",
        "mode": "maths",
        "description": "^\\tau"
    },
    {
        "prefix": "hxs",
        "body": "^\\sigma",
        "mode": "maths",
        "description": "^\\sigma"
    },
    {
        "prefix": "hxr",
        "body": "^\\rho",
        "mode": "maths",
        "description": "^\\rho"
    },
    {
        "prefix": "hxp",
        "body": "^\\pi",
        "mode": "maths",
        "description": "^\\pi"
    },
    {
        "prefix": "hxo",
        "body": "^\\omega",
        "mode": "maths",
        "description": "^\\omega"
    },
    {
        "prefix": "hxn",
        "body": "^\\nu",
        "mode": "maths",
        "description": "^\\nu"
    },
    {
        "prefix": "hxm",
        "body": "^\\mu",
        "mode": "maths",
        "description": "^\\mu"
    },
    {
        "prefix": "hxl",
        "body": "^\\lambda",
        "mode": "maths",
        "description": "^\\lambda"
    },
    {
        "prefix": "hxk",
        "body": "^\\kappa",
        "mode": "maths",
        "description": "^\\kappa"
    },
    {
        "prefix": "hxg",
        "body": "^\\gamma",
        "mode": "maths",
        "description": "^\\gamma"
    },
    {
        "prefix": "hxe",
        "body": "^\\epsilon",
        "mode": "maths",
        "description": "^\\epsilon"
    },
    {
        "prefix": "hxd",
        "body": "^\\delta",
        "mode": "maths",
        "description": "^\\delta"
    },
    {
        "prefix": "hxc",
        "body": "^\\chi",
        "mode": "maths",
        "description": "^\\chi"
    },
    {
        "prefix": "hxb",
        "body": "^\\beta",
        "mode": "maths",
        "description": "^\\beta"
    },
    {
        "prefix": "hxa",
        "body": "^\\alpha",
        "mode": "maths",
        "description": "^\\alpha"
    },
    {
        "prefix": "huu",
        "body": "^u",
        "mode": "maths",
        "description": "^u"
    },
    {
        "prefix": "hup",
        "body": "^{$1}",
        "mode": "maths",
        "description": "^{}"
    },
    {
        "prefix": "hst",
        "body": "^\\ast",
        "mode": "maths",
        "description": "^\\ast"
    },
    {
        "prefix": "hsp",
        "body": "\\hspace{$1}",
        "mode": "any",
        "description": "\\hspace{}"
    },
    {
        "prefix": "hpr",
        "body": "^\\prime",
        "mode": "maths",
        "description": "^\\prime"
    },
    {
        "prefix": "hmo",
        "body": "^{-1}",
        "mode": "maths",
        "description": "^{-1}"
    },
    {
        "prefix": "hkk",
        "body": "^{kk}",
        "mode": "maths",
        "description": "^{kk}"
    },
    {
        "prefix": "hkj",
        "body": "^{kj}",
        "mode": "maths",
        "description": "^{kj}"
    },
    {
        "prefix": "hki",
        "body": "^{ki}",
        "mode": "maths",
        "description": "^{ki}"
    },
    {
        "prefix": "hjj",
        "body": "^{jj}",
        "mode": "maths",
        "description": "^{jj}"
    },
    {
        "prefix": "hji",
        "body": "^{ji}",
        "mode": "maths",
        "description": "^{ji}"
    },
    {
        "prefix": "hik",
        "body": "^{ik}",
        "mode": "maths",
        "description": "^{ik}"
    },
    {
        "prefix": "hij",
        "body": "^{ij}",
        "mode": "maths",
        "description": "^{ij}"
    },
    {
        "prefix": "hii",
        "body": "^{ii}",
        "mode": "maths",
        "description": "^{ii}"
    },
    {
        "prefix": "hfi",
        "body": "\\hfill",
        "mode": "any",
        "description": "\\hfill"
    },
    {
        "prefix": "hee",
        "body": "^e",
        "mode": "maths",
        "description": "^e"
    },
    {
        "prefix": "hdg",
        "body": "^\\dag",
        "mode": "maths",
        "description": "^\\dag"
    },
    {
        "prefix": "hcz",
        "body": "^Z",
        "mode": "maths",
        "description": "^Z"
    },
    {
        "prefix": "hcy",
        "body": "^Y",
        "mode": "maths",
        "description": "^Y"
    },
    {
        "prefix": "hcx",
        "body": "^X",
        "mode": "maths",
        "description": "^X"
    },
    {
        "prefix": "hcw",
        "body": "^W",
        "mode": "maths",
        "description": "^W"
    },
    {
        "prefix": "hcv",
        "body": "^V",
        "mode": "maths",
        "description": "^V"
    },
    {
        "prefix": "hcu",
        "body": "^U",
        "mode": "maths",
        "description": "^U"
    },
    {
        "prefix": "hct",
        "body": "^T",
        "mode": "maths",
        "description": "^T"
    },
    {
        "prefix": "hcs",
        "body": "^S",
        "mode": "maths",
        "description": "^S"
    },
    {
        "prefix": "hcr",
        "body": "^R",
        "mode": "maths",
        "description": "^R"
    },
    {
        "prefix": "hcq",
        "body": "^Q",
        "mode": "maths",
        "description": "^Q"
    },
    {
        "prefix": "hcp",
        "body": "^P",
        "mode": "maths",
        "description": "^P"
    },
    {
        "prefix": "hco",
        "body": "^O",
        "mode": "maths",
        "description": "^O"
    },
    {
        "prefix": "hcn",
        "body": "^N",
        "mode": "maths",
        "description": "^N"
    },
    {
        "prefix": "hcm",
        "body": "^M",
        "mode": "maths",
        "description": "^M"
    },
    {
        "prefix": "hcl",
        "body": "^L",
        "mode": "maths",
        "description": "^L"
    },
    {
        "prefix": "hck",
        "body": "^K",
        "mode": "maths",
        "description": "^K"
    },
    {
        "prefix": "hcj",
        "body": "^J",
        "mode": "maths",
        "description": "^J"
    },
    {
        "prefix": "hci",
        "body": "^I",
        "mode": "maths",
        "description": "^I"
    },
    {
        "prefix": "hch",
        "body": "^H",
        "mode": "maths",
        "description": "^H"
    },
    {
        "prefix": "hcg",
        "body": "^G",
        "mode": "maths",
        "description": "^G"
    },
    {
        "prefix": "hcf",
        "body": "^F",
        "mode": "maths",
        "description": "^F"
    },
    {
        "prefix": "hce",
        "body": "^E",
        "mode": "maths",
        "description": "^E"
    },
    {
        "prefix": "hcd",
        "body": "^D",
        "mode": "maths",
        "description": "^D"
    },
    {
        "prefix": "hcc",
        "body": "^C",
        "mode": "maths",
        "description": "^C"
    },
    {
        "prefix": "hcb",
        "body": "^B",
        "mode": "maths",
        "description": "^B"
    },
    {
        "prefix": "hca",
        "body": "^A",
        "mode": "maths",
        "description": "^A"
    },
    {
        "prefix": "hba",
        "body": "\\hbar",
        "mode": "maths",
        "description": "\\hbar"
    },
    {
        "prefix": "haf",
        "body": "\\frac{1}{2}",
        "mode": "maths",
        "description": "\\frac{1}{2}"
    },
    {
        "prefix": "h10",
        "body": "^{10}",
        "mode": "maths",
        "description": "^{10}"
    },
    {
        "prefix": "gtn",
        "body": ">",
        "mode": "maths",
        "description": ">"
    },
    {
        "prefix": "gte",
        "body": "\\geq",
        "mode": "maths",
        "description": "\\geq"
    },
    {
        "prefix": "gss",
        "body": "\\ss",
        "mode": "any",
        "description": "\\ss"
    },
    {
        "prefix": "gmu",
        "body": "\\mathfrak{$1}",
        "mode": "maths",
        "description": "\\mathfrak{}"
    },
    {
        "prefix": "gmt",
        "body": "\\mathfrak{t} ",
        "mode": "maths",
        "description": "\\mathfrak{t} "
    },
    {
        "prefix": "gmp",
        "body": "\\mathfrak{p} ",
        "mode": "maths",
        "description": "\\mathfrak{p} "
    },
    {
        "prefix": "gmk",
        "body": "\\mathfrak{k} ",
        "mode": "maths",
        "description": "\\mathfrak{k} "
    },
    {
        "prefix": "gmh",
        "body": "\\mathfrak{h} ",
        "mode": "maths",
        "description": "\\mathfrak{h} "
    },
    {
        "prefix": "gmg",
        "body": "\\mathfrak{g} ",
        "mode": "maths",
        "description": "\\mathfrak{g} "
    },
    {
        "prefix": "gmb",
        "body": "\\mathfrak{b} ",
        "mode": "maths",
        "description": "\\mathfrak{b} "
    },
    {
        "prefix": "gij",
        "body": "g_{ij}",
        "mode": "maths",
        "description": "g_{ij}"
    },
    {
        "prefix": "gce",
        "body": "\\`{E}",
        "mode": "any",
        "description": "\\`{E}"
    },
    {
        "prefix": "ftn",
        "body": "\\footnote{$1}",
        "mode": "any",
        "description": "\\footnote{}"
    },
    {
        "prefix": "fpy",
        "body": "\\frac{\\partial}{\\partial y}",
        "mode": "maths",
        "description": "\\frac{\\partial}{\\partial y}"
    },
    {
        "prefix": "fpx",
        "body": "\\frac{\\partial}{\\partial x}",
        "mode": "maths",
        "description": "\\frac{\\partial}{\\partial x}"
    },
    {
        "prefix": "fpt",
        "body": "\\frac{\\partial^3}{\\partial x \\partial y \\partial z}",
        "mode": "maths",
        "description": "\\frac{\\partial^3}{\\partial x \\partial y \\partial z}"
    },
    {
        "prefix": "fps",
        "body": "\\frac{\\partial^2}{\\partial x \\partial y}",
        "mode": "maths",
        "description": "\\frac{\\partial^2}{\\partial x \\partial y}"
    },
    {
        "prefix": "fof",
        "body": "}{",
        "mode": "maths",
        "description": "}{"
    },
    {
        "prefix": "flt",
        "body": "\\flat",
        "mode": "any",
        "description": "\\flat"
    },
    {
        "prefix": "f1u",
        "body": "\\frac{1}{$1}",
        "mode": "maths",
        "description": "\\frac{1}{"
    },
    {
        "prefix": "f14",
        "body": "\\frac{1}{4}",
        "mode": "maths",
        "description": "\\frac{1}{4}"
    },
    {
        "prefix": "f13",
        "body": "\\frac{1}{3}",
        "mode": "maths",
        "description": "\\frac{1}{3}"
    },
    {
        "prefix": "f12",
        "body": "\\frac{1}{2}",
        "mode": "maths",
        "description": "\\frac{1}{2}"
    },
    {
        "prefix": "etr",
        "body": "\\end{tabular}",
        "mode": "text",
        "description": "\\end{tabular}"
    },
    {
        "prefix": "esa",
        "body": "\\end{subarray}",
        "mode": "maths",
        "description": "\\end{subarray}"
    },
    {
        "prefix": "etb",
        "body": "\\end{tabbing}",
        "mode": "text",
        "description": "\\end{tabbing}"
    },
    {
        "prefix": "eqv",
        "body": "\\equiv",
        "mode": "maths",
        "description": "\\equiv"
    },
    {
        "prefix": "eqt",
        "body": "\\end{quotation}",
        "mode": "text",
        "description": "\\end{quotation}"
    },
    {
        "prefix": "eqm",
        "body": "''",
        "mode": "text",
        "description": "''"
    },
    {
        "prefix": "emu",
        "body": "\\emph{$1}",
        "mode": "text",
        "description": "\\emph{}"
    },
    {
        "prefix": "emp",
        "body": "\\varnothing",
        "mode": "maths",
        "description": "\\varnothing"
    },
    {
        "prefix": "ema",
        "body": "\\end{math}",
        "mode": "any",
        "description": "\\end{math}"
    },
    {
        "prefix": "eit",
        "body": "\\/}",
        "mode": "any",
        "description": "\\/}"
    },
    {
        "prefix": "ega",
        "body": "\\end{gather}",
        "mode": "any",
        "description": "\\end{gather}"
    },
    {
        "prefix": "endu",
        "body": "\\end{$1}",
        "mode": "any",
        "description": "\\end{"
    },
    {
        "prefix": "eeq",
        "body": "\\end{equation}",
        "mode": "any",
        "description": "\\end{equation}"
    },
    {
        "prefix": "een",
        "body": "\\end{enumerate}",
        "mode": "text",
        "description": "\\end{enumerate}"
    },
    {
        "prefix": "eea",
        "body": "\\end{array}",
        "mode": "any",
        "description": "\\end{array}"
    },
    {
        "prefix": "eds",
        "body": "\\end{description}",
        "mode": "text",
        "description": "\\end{description}"
    },
    {
        "prefix": "edp",
        "body": "\\end{equation*}",
        "mode": "any",
        "description": "\\end{equation*}"
    },
    {
        "prefix": "edo",
        "body": "\\end{document}",
        "mode": "text",
        "description": "\\end{document}"
    },
    {
        "prefix": "ebk",
        "body": "]",
        "mode": "any",
        "description": "]"
    },
    {
        "prefix": "eal",
        "body": "\\end{align}",
        "mode": "any",
        "description": "\\end{align}"
    },
    {
        "prefix": "eac",
        "body": "\\end{acknowledgment}",
        "mode": "text",
        "description": "\\end{acknowledgment}"
    },
    {
        "prefix": "dxz",
        "body": "\\$\\zeta\\$",
        "mode": "text",
        "description": "$\\zeta$"
    },
    {
        "prefix": "dxx",
        "body": "\\$\\xi\\$",
        "mode": "text",
        "description": "$\\xi$"
    },
    {
        "prefix": "dxu",
        "body": "\\$\\upsilon\\$",
        "mode": "text",
        "description": "$\\upsilon$"
    },
    {
        "prefix": "dxt",
        "body": "\\$\\tau\\$",
        "mode": "text",
        "description": "$\\tau$"
    },
    {
        "prefix": "dxs",
        "body": "\\$\\sigma\\$",
        "mode": "text",
        "description": "$\\sigma$"
    },
    {
        "prefix": "dxr",
        "body": "\\$\\rho\\$",
        "mode": "text",
        "description": "$\\rho$"
    },
    {
        "prefix": "dxp",
        "body": "\\$\\pi\\$",
        "mode": "text",
        "description": "$\\pi$"
    },
    {
        "prefix": "dxo",
        "body": "\\$\\omega\\$",
        "mode": "text",
        "description": "$\\omega$"
    },
    {
        "prefix": "dxn",
        "body": "\\$\\nu\\$",
        "mode": "text",
        "description": "$\\nu$"
    },
    {
        "prefix": "dxm",
        "body": "\\$\\mu\\$",
        "mode": "text",
        "description": "$\\mu$"
    },
    {
        "prefix": "dxl",
        "body": "\\$\\lambda\\$",
        "mode": "text",
        "description": "$\\lambda$"
    },
    {
        "prefix": "dxk",
        "body": "\\$\\kappa\\$",
        "mode": "text",
        "description": "$\\kappa$"
    },
    {
        "prefix": "dxg",
        "body": "\\$\\gamma\\$",
        "mode": "text",
        "description": "$\\gamma$"
    },
    {
        "prefix": "dxe",
        "body": "\\$\\epsilon\\$",
        "mode": "text",
        "description": "$\\epsilon$"
    },
    {
        "prefix": "dxd",
        "body": "\\$\\delta\\$",
        "mode": "text",
        "description": "$\\delta$"
    },
    {
        "prefix": "dxc",
        "body": "\\$\\chi\\$",
        "mode": "text",
        "description": "$\\chi$"
    },
    {
        "prefix": "dxb",
        "body": "\\$\\beta\\$",
        "mode": "text",
        "description": "$\\beta$"
    },
    {
        "prefix": "dxa",
        "body": "\\$\\alpha\\$",
        "mode": "text",
        "description": "$\\alpha$"
    },
    {
        "prefix": "dtt",
        "body": "\\det",
        "mode": "maths",
        "description": "\\det"
    },
    {
        "prefix": "dsz",
        "body": " \\displaystyle",
        "mode": "maths",
        "description": " \\displaystyle"
    },
    {
        "prefix": "dsp",
        "body": "\\qquad",
        "mode": "any",
        "description": "\\qquad"
    },
    {
        "prefix": "doo",
        "body": "\\$o\\$",
        "mode": "text",
        "description": "$o$"
    },
    {
        "prefix": "dmn",
        "body": "\\dim",
        "mode": "maths",
        "description": "\\dim"
    },
    {
        "prefix": "dlr",
        "body": "\\$\\$",
        "mode": "text",
        "description": "$$"
    },
    {
        "prefix": "dds",
        "body": "\\ddots",
        "mode": "maths",
        "description": "\\ddots"
    },
    {
        "prefix": "dcz",
        "body": "\\$Z\\$",
        "mode": "text",
        "description": "$Z$"
    },
    {
        "prefix": "dcy",
        "body": "\\$Y\\$",
        "mode": "text",
        "description": "$Y$"
    },
    {
        "prefix": "dcx",
        "body": "\\$X\\$",
        "mode": "text",
        "description": "$X$"
    },
    {
        "prefix": "dcw",
        "body": "\\$W\\$",
        "mode": "text",
        "description": "$W$"
    },
    {
        "prefix": "dcv",
        "body": "\\$V\\$",
        "mode": "text",
        "description": "$V$"
    },
    {
        "prefix": "dcu",
        "body": "\\$U\\$",
        "mode": "text",
        "description": "$U$"
    },
    {
        "prefix": "dct",
        "body": "\\$T\\$",
        "mode": "text",
        "description": "$T$"
    },
    {
        "prefix": "dcs",
        "body": "\\$S\\$",
        "mode": "text",
        "description": "$S$"
    },
    {
        "prefix": "dcr",
        "body": "\\$R\\$",
        "mode": "text",
        "description": "$R$"
    },
    {
        "prefix": "dcq",
        "body": "\\$Q\\$",
        "mode": "text",
        "description": "$Q$"
    },
    {
        "prefix": "dcp",
        "body": "\\$P\\$",
        "mode": "text",
        "description": "$P$"
    },
    {
        "prefix": "dco",
        "body": "\\$O\\$",
        "mode": "text",
        "description": "$O$"
    },
    {
        "prefix": "dcn",
        "body": "\\$N\\$",
        "mode": "text",
        "description": "$N$"
    },
    {
        "prefix": "dcm",
        "body": "\\$M\\$",
        "mode": "text",
        "description": "$M$"
    },
    {
        "prefix": "dcl",
        "body": "\\$L\\$",
        "mode": "text",
        "description": "$L$"
    },
    {
        "prefix": "dck",
        "body": "\\$K\\$",
        "mode": "text",
        "description": "$K$"
    },
    {
        "prefix": "dcj",
        "body": "\\$J\\$",
        "mode": "text",
        "description": "$J$"
    },
    {
        "prefix": "dci",
        "body": "\\$I\\$",
        "mode": "text",
        "description": "$I$"
    },
    {
        "prefix": "dch",
        "body": "\\$H\\$",
        "mode": "text",
        "description": "$H$"
    },
    {
        "prefix": "dcg",
        "body": "\\$G\\$",
        "mode": "text",
        "description": "$G$"
    },
    {
        "prefix": "dcf",
        "body": "\\$F\\$",
        "mode": "text",
        "description": "$F$"
    },
    {
        "prefix": "dce",
        "body": "\\$E\\$",
        "mode": "text",
        "description": "$E$"
    },
    {
        "prefix": "dcd",
        "body": "\\$D\\$",
        "mode": "text",
        "description": "$D$"
    },
    {
        "prefix": "dcc",
        "body": "\\$C\\$",
        "mode": "text",
        "description": "$C$"
    },
    {
        "prefix": "dcb",
        "body": "\\$B\\$",
        "mode": "text",
        "description": "$B$"
    },
    {
        "prefix": "dca",
        "body": "\\$A\\$",
        "mode": "text",
        "description": "$A$"
    },
    {
        "prefix": "dbz",
        "body": "\\$\\mathbf{z}\\$",
        "mode": "text",
        "description": "$\\mathbf{z}$"
    },
    {
        "prefix": "dby",
        "body": "\\$\\mathbf{y}\\$",
        "mode": "text",
        "description": "$\\mathbf{y}$"
    },
    {
        "prefix": "dbx",
        "body": "\\$\\mathbf{x}\\$",
        "mode": "text",
        "description": "$\\mathbf{x}$"
    },
    {
        "prefix": "dbw",
        "body": "\\$\\mathbf{w}\\$",
        "mode": "text",
        "description": "$\\mathbf{w}$"
    },
    {
        "prefix": "dbv",
        "body": "\\$\\mathbf{v}\\$",
        "mode": "text",
        "description": "$\\mathbf{v}$"
    },
    {
        "prefix": "dbu",
        "body": "\\$\\mathbf{u}\\$",
        "mode": "text",
        "description": "$\\mathbf{u}$"
    },
    {
        "prefix": "dbt",
        "body": "\\$\\mathbf{t}\\$",
        "mode": "text",
        "description": "$\\mathbf{t}$"
    },
    {
        "prefix": "dbs",
        "body": "\\$\\mathbf{s}\\$",
        "mode": "text",
        "description": "$\\mathbf{s}$"
    },
    {
        "prefix": "dbr",
        "body": "\\$\\mathbf{r}\\$",
        "mode": "text",
        "description": "$\\mathbf{r}$"
    },
    {
        "prefix": "dbq",
        "body": "\\$\\mathbf{q}\\$",
        "mode": "text",
        "description": "$\\mathbf{q}$"
    },
    {
        "prefix": "dbp",
        "body": "\\$\\mathbf{p}\\$",
        "mode": "text",
        "description": "$\\mathbf{p}$"
    },
    {
        "prefix": "dbo",
        "body": "\\$\\mathbf{o}\\$",
        "mode": "text",
        "description": "$\\mathbf{o}$"
    },
    {
        "prefix": "dbn",
        "body": "\\$\\mathbf{n}\\$",
        "mode": "text",
        "description": "$\\mathbf{n}$"
    },
    {
        "prefix": "dbm",
        "body": "\\$\\mathbf{m}\\$",
        "mode": "text",
        "description": "$\\mathbf{m}$"
    },
    {
        "prefix": "dbl",
        "body": "\\$\\mathbf{l}\\$",
        "mode": "text",
        "description": "$\\mathbf{l}$"
    },
    {
        "prefix": "dbk",
        "body": "\\$\\mathbf{k}\\$",
        "mode": "text",
        "description": "$\\mathbf{k}$"
    },
    {
        "prefix": "dbj",
        "body": "\\$\\mathbf{j}\\$",
        "mode": "text",
        "description": "$\\mathbf{j}$"
    },
    {
        "prefix": "dbi",
        "body": "\\$\\mathbf{i}\\$",
        "mode": "text",
        "description": "$\\mathbf{i}$"
    },
    {
        "prefix": "dbh",
        "body": "\\$\\mathbf{h}\\$",
        "mode": "text",
        "description": "$\\mathbf{h}$"
    },
    {
        "prefix": "dbg",
        "body": "\\$\\mathbf{g}\\$",
        "mode": "text",
        "description": "$\\mathbf{g}$"
    },
    {
        "prefix": "dbf",
        "body": "\\$\\mathbf{f}\\$",
        "mode": "text",
        "description": "$\\mathbf{f}$"
    },
    {
        "prefix": "dbe",
        "body": "\\$\\mathbf{e}\\$",
        "mode": "text",
        "description": "$\\mathbf{e}$"
    },
    {
        "prefix": "dbd",
        "body": "\\$\\mathbf{d}\\$",
        "mode": "text",
        "description": "$\\mathbf{d}$"
    },
    {
        "prefix": "dbc",
        "body": "\\$\\mathbf{c}\\$",
        "mode": "text",
        "description": "$\\mathbf{c}$"
    },
    {
        "prefix": "dbb",
        "body": "\\$\\mathbf{b}\\$",
        "mode": "text",
        "description": "$\\mathbf{b}$"
    },
    {
        "prefix": "dba",
        "body": "\\$\\mathbf{a}\\$",
        "mode": "text",
        "description": "$\\mathbf{a}$"
    },
    {
        "prefix": "db9",
        "body": "\\$\\mathbf{9}\\$",
        "mode": "text",
        "description": "$\\mathbf{9}$"
    },
    {
        "prefix": "db8",
        "body": "\\$\\mathbf{8}\\$",
        "mode": "text",
        "description": "$\\mathbf{8}$"
    },
    {
        "prefix": "db7",
        "body": "\\$\\mathbf{7}\\$",
        "mode": "text",
        "description": "$\\mathbf{7}$"
    },
    {
        "prefix": "db6",
        "body": "\\$\\mathbf{6}\\$",
        "mode": "text",
        "description": "$\\mathbf{6}$"
    },
    {
        "prefix": "db5",
        "body": "\\$\\mathbf{5}\\$",
        "mode": "text",
        "description": "$\\mathbf{5}$"
    },
    {
        "prefix": "db4",
        "body": "\\$\\mathbf{4}\\$",
        "mode": "text",
        "description": "$\\mathbf{4}$"
    },
    {
        "prefix": "db3",
        "body": "\\$\\mathbf{3}\\$",
        "mode": "text",
        "description": "$\\mathbf{3}$"
    },
    {
        "prefix": "db2",
        "body": "\\$\\mathbf{2}\\$",
        "mode": "text",
        "description": "$\\mathbf{2}$"
    },
    {
        "prefix": "db1",
        "body": "\\$\\mathbf{1}\\$",
        "mode": "text",
        "description": "$\\mathbf{1}$"
    },
    {
        "prefix": "db0",
        "body": "\\$\\mathbf{0}\\$",
        "mode": "text",
        "description": "$\\mathbf{0}$"
    },
    {
        "prefix": "d10",
        "body": "\\$10\\$",
        "mode": "text",
        "description": "$10$"
    },
    {
        "prefix": "d0p",
        "body": "\\$(0)\\$",
        "mode": "text",
        "description": "$(0)$"
    },
    {
        "prefix": "csp",
        "body": "\\quad",
        "mode": "any",
        "description": "\\quad"
    },
    {
        "prefix": "csd",
        "body": "%--------------------------------",
        "mode": "text",
        "description": "Divider: %---------"
    },
    {
        "prefix": "cru",
        "body": "\\cramped[$1]{$2}",
        "mode": "maths",
        "description": "\\cramped[]{}"
    },
    {
        "prefix": "crf",
        "body": "\\cref{$1}",
        "mode": "maths",
        "description": "\\cref{}"
    },
    {
        "prefix": "cr2",
        "body": "\\sqrt[3]{2}",
        "mode": "maths",
        "description": "\\sqrt[3]{2}"
    },
    {
        "prefix": "cpg",
        "body": "\\clearpage",
        "mode": "text",
        "description": "\\clearpage"
    },
    {
        "prefix": "coq",
        "body": "\\cos^2",
        "mode": "maths",
        "description": "\\cos^2"
    },
    {
        "prefix": "coh",
        "body": "\\cosh",
        "mode": "maths",
        "description": "\\cosh"
    },
    {
        "prefix": "cld",
        "body": "%--------------------------------------------------------------------------------",
        "mode": "text",
        "description": "Divider: %---------"
    },
    {
        "prefix": "cit",
        "body": "\\cite{$1}",
        "mode": "text",
        "description": "\\cite{"
    },
    {
        "prefix": "cir",
        "body": "\\circ",
        "mode": "maths",
        "description": "\\circ"
    },
    {
        "prefix": "cdu",
        "body": [
            "\\begin{equation*}",
            "\\begin{CD}",
            "\\end{CD}",
            "\\end{equation*}"
        ],
        "mode": "text",
        "description": "\\begin{CD}"
    },
    {
        "prefix": "cds",
        "body": "\\cdots",
        "mode": "any",
        "description": "\\cdots"
    },
    {
        "prefix": "cdp",
        "body": "\\cleardoublepage",
        "mode": "text",
        "description": "\\cleardoublepage"
    },
    {
        "prefix": "cdo",
        "body": "\\cdot",
        "mode": "any",
        "description": "\\cdot"
    },
    {
        "prefix": "ccz",
        "body": "\\mathcal{Z}",
        "mode": "maths",
        "description": "\\mathcal{Z}"
    },
    {
        "prefix": "ccy",
        "body": "\\mathcal{Y}",
        "mode": "maths",
        "description": "\\mathcal{Y}"
    },
    {
        "prefix": "ccx",
        "body": "\\mathcal{X}",
        "mode": "maths",
        "description": "\\mathcal{X}"
    },
    {
        "prefix": "ccw",
        "body": "\\mathcal{W}",
        "mode": "maths",
        "description": "\\mathcal{W}"
    },
    {
        "prefix": "ccv",
        "body": "\\mathcal{V}",
        "mode": "maths",
        "description": "\\mathcal{V}"
    },
    {
        "prefix": "ccu",
        "body": "\\mathcal{U}",
        "mode": "maths",
        "description": "\\mathcal{U}"
    },
    {
        "prefix": "cct",
        "body": "\\mathcal{T}",
        "mode": "maths",
        "description": "\\mathcal{T}"
    },
    {
        "prefix": "ccs",
        "body": "\\mathcal{S}",
        "mode": "maths",
        "description": "\\mathcal{S}"
    },
    {
        "prefix": "ccr",
        "body": "\\mathcal{R}",
        "mode": "maths",
        "description": "\\mathcal{R}"
    },
    {
        "prefix": "ccq",
        "body": "\\mathcal{Q}",
        "mode": "maths",
        "description": "\\mathcal{Q}"
    },
    {
        "prefix": "ccp",
        "body": "\\mathcal{P}",
        "mode": "maths",
        "description": "\\mathcal{P}"
    },
    {
        "prefix": "cco",
        "body": "\\mathcal{O}",
        "mode": "maths",
        "description": "\\mathcal{O}"
    },
    {
        "prefix": "ccn",
        "body": "\\mathcal{N}",
        "mode": "maths",
        "description": "\\mathcal{N}"
    },
    {
        "prefix": "ccm",
        "body": "\\mathcal{M}",
        "mode": "maths",
        "description": "\\mathcal{M}"
    },
    {
        "prefix": "ccl",
        "body": "\\mathcal{L}",
        "mode": "maths",
        "description": "\\mathcal{L}"
    },
    {
        "prefix": "cck",
        "body": "\\mathcal{K}",
        "mode": "maths",
        "description": "\\mathcal{K}"
    },
    {
        "prefix": "ccj",
        "body": "\\mathcal{J}",
        "mode": "maths",
        "description": "\\mathcal{J}"
    },
    {
        "prefix": "cci",
        "body": "\\mathcal{I}",
        "mode": "maths",
        "description": "\\mathcal{I}"
    },
    {
        "prefix": "cch",
        "body": "\\mathcal{H}",
        "mode": "maths",
        "description": "\\mathcal{H}"
    },
    {
        "prefix": "ccg",
        "body": "\\mathcal{G}",
        "mode": "maths",
        "description": "\\mathcal{G}"
    },
    {
        "prefix": "ccf",
        "body": "\\mathcal{F}",
        "mode": "maths",
        "description": "\\mathcal{F}"
    },
    {
        "prefix": "cce",
        "body": "\\mathcal{E}",
        "mode": "maths",
        "description": "\\mathcal{E}"
    },
    {
        "prefix": "ccd",
        "body": "\\mathcal{D}",
        "mode": "maths",
        "description": "\\mathcal{D}"
    },
    {
        "prefix": "ccc",
        "body": "\\mathcal{C}",
        "mode": "maths",
        "description": "\\mathcal{C}"
    },
    {
        "prefix": "ccb",
        "body": "\\mathcal{B}",
        "mode": "maths",
        "description": "\\mathcal{B}"
    },
    {
        "prefix": "cca",
        "body": "\\mathcal{A}",
        "mode": "maths",
        "description": "\\mathcal{A}"
    },
    {
        "prefix": "cbx",
        "body": [
            "%========================================================%",
            "%                                                        %",
            "%========================================================%"
        ],
        "mode": "text",
        "description": "Divider: %=========;%         ;%========="
    },
    {
        "prefix": "cau",
        "body": "\\mathcal{$1}",
        "mode": "maths",
        "description": "\\mathcal{}"
    },
    {
        "prefix": "byy",
        "body": "\\mathbf{y}",
        "mode": "maths",
        "description": "\\mathbf{y}"
    },
    {
        "prefix": "btr",
        "body": "\\begin{tabular}{|c|c|}",
        "mode": "text",
        "description": "\\begin{tabular}{|c|c|}"
    },
    {
        "prefix": "btb",
        "body": "\\begin{tabbing}",
        "mode": "text",
        "description": "\\begin{tabbing}"
    },
    {
        "prefix": "bsy",
        "body": "\\boldsymbol{$1}",
        "mode": "maths",
        "description": "\\boldsymbol{}"
    },
    {
        "prefix": "bsa",
        "body": "\\begin{subarray}{$1}",
        "mode": "maths",
        "description": "\\begin{subarray}{}"
    },
    {
        "prefix": "bqt",
        "body": "\\begin{quotation}",
        "mode": "text",
        "description": "\\begin{quotation}"
    },
    {
        "prefix": "bqm",
        "body": "``",
        "mode": "text",
        "description": "``"
    },
    {
        "prefix": "bma",
        "body": "\\begin{math}",
        "mode": "text",
        "description": "\\begin{math}"
    },
    {
        "prefix": "blt",
        "body": "\\bullet",
        "mode": "maths",
        "description": "\\bullet"
    },
    {
        "prefix": "bga",
        "body": "\\begin{gather}",
        "mode": "text",
        "description": "\\begin{gather}"
    },
    {
        "prefix": "bfu",
        "body": "{\\bf ",
        "mode": "any",
        "description": "{\\bf"
    },
    {
        "prefix": "bff",
        "body": "\\mathbf{f}",
        "mode": "maths",
        "description": "\\mathbf{f}"
    },
    {
        "prefix": "beu",
        "body": "\\begin{$1}",
        "mode": "any",
        "description": "\\begin{"
    },
    {
        "prefix": "beq",
        "body": "\\begin{equation}",
        "mode": "text",
        "description": "\\begin{equation}"
    },
    {
        "prefix": "ben",
        "body": "\\begin{enumerate}",
        "mode": "text",
        "description": "\\begin{enumerate}"
    },
    {
        "prefix": "bee",
        "body": "\\mathbf{e}",
        "mode": "maths",
        "description": "\\mathbf{e}"
    },
    {
        "prefix": "bea",
        "body": "\\begin{array}{ccc}",
        "mode": "any",
        "description": "\\begin{array}{ccc}"
    },
    {
        "prefix": "bds",
        "body": "\\begin{description}",
        "mode": "text",
        "description": "\\begin{description}"
    },
    {
        "prefix": "bdp",
        "body": "\\begin{equation*}",
        "mode": "any",
        "description": "\\begin{equation*}"
    },
    {
        "prefix": "bdo",
        "body": "\\begin{document}",
        "mode": "text",
        "description": "\\begin{document}"
    },
    {
        "prefix": "bcz",
        "body": "\\mathbf{Z}",
        "mode": "maths",
        "description": "\\mathbf{Z}"
    },
    {
        "prefix": "bcy",
        "body": "\\mathbf{Y}",
        "mode": "maths",
        "description": "\\mathbf{Y}"
    },
    {
        "prefix": "bcx",
        "body": "\\mathbf{X}",
        "mode": "maths",
        "description": "\\mathbf{X}"
    },
    {
        "prefix": "bcw",
        "body": "\\mathbf{W}",
        "mode": "maths",
        "description": "\\mathbf{W}"
    },
    {
        "prefix": "bcv",
        "body": "\\mathbf{V}",
        "mode": "maths",
        "description": "\\mathbf{V}"
    },
    {
        "prefix": "bcu",
        "body": "\\mathbf{U}",
        "mode": "maths",
        "description": "\\mathbf{U}"
    },
    {
        "prefix": "bct",
        "body": "\\mathbf{T}",
        "mode": "maths",
        "description": "\\mathbf{T}"
    },
    {
        "prefix": "bcs",
        "body": "\\mathbf{S}",
        "mode": "maths",
        "description": "\\mathbf{S}"
    },
    {
        "prefix": "bcr",
        "body": "\\mathbf{R}",
        "mode": "maths",
        "description": "\\mathbf{R}"
    },
    {
        "prefix": "bcq",
        "body": "\\mathbf{Q}",
        "mode": "maths",
        "description": "\\mathbf{Q}"
    },
    {
        "prefix": "bcp",
        "body": "\\mathbf{P}",
        "mode": "maths",
        "description": "\\mathbf{P}"
    },
    {
        "prefix": "bco",
        "body": "\\mathbf{O}",
        "mode": "maths",
        "description": "\\mathbf{O}"
    },
    {
        "prefix": "bcn",
        "body": "\\mathbf{N}",
        "mode": "maths",
        "description": "\\mathbf{N}"
    },
    {
        "prefix": "bcm",
        "body": "\\mathbf{M}",
        "mode": "maths",
        "description": "\\mathbf{M}"
    },
    {
        "prefix": "bcl",
        "body": "\\mathbf{L}",
        "mode": "maths",
        "description": "\\mathbf{L}"
    },
    {
        "prefix": "bck",
        "body": "\\mathbf{K}",
        "mode": "maths",
        "description": "\\mathbf{K}"
    },
    {
        "prefix": "bcj",
        "body": "\\mathbf{J}",
        "mode": "maths",
        "description": "\\mathbf{J}"
    },
    {
        "prefix": "bci",
        "body": "\\mathbf{I}",
        "mode": "maths",
        "description": "\\mathbf{I}"
    },
    {
        "prefix": "bch",
        "body": "\\mathbf{H}",
        "mode": "maths",
        "description": "\\mathbf{H}"
    },
    {
        "prefix": "bcg",
        "body": "\\mathbf{G}",
        "mode": "maths",
        "description": "\\mathbf{G}"
    },
    {
        "prefix": "bcf",
        "body": "\\mathbf{F}",
        "mode": "maths",
        "description": "\\mathbf{F}"
    },
    {
        "prefix": "bce",
        "body": "\\mathbf{E}",
        "mode": "maths",
        "description": "\\mathbf{E}"
    },
    {
        "prefix": "bcd",
        "body": "\\mathbf{D}",
        "mode": "maths",
        "description": "\\mathbf{D}"
    },
    {
        "prefix": "bcc",
        "body": "\\mathbf{C}",
        "mode": "maths",
        "description": "\\mathbf{C}"
    },
    {
        "prefix": "bcb",
        "body": "\\mathbf{B}",
        "mode": "maths",
        "description": "\\mathbf{B}"
    },
    {
        "prefix": "bca",
        "body": "\\mathbf{A}",
        "mode": "maths",
        "description": "\\mathbf{A}"
    },
    {
        "prefix": "bbu",
        "body": "\\mathbb{$1}",
        "mode": "maths",
        "description": "\\mathbb{}"
    },
    {
        "prefix": "bal",
        "body": "\\begin{align}",
        "mode": "text",
        "description": "\\begin{align}"
    },
    {
        "prefix": "bac",
        "body": "\\begin{acknowledgment}",
        "mode": "text",
        "description": "\\begin{acknowledgment}"
    },
    {
        "prefix": "b10",
        "body": "\\mathbf{10}",
        "mode": "maths",
        "description": "\\mathbf{10}"
    },
    {
        "prefix": "avz",
        "body": "|z|",
        "mode": "maths",
        "description": "|z|"
    },
    {
        "prefix": "avy",
        "body": "|y|",
        "mode": "maths",
        "description": "|y|"
    },
    {
        "prefix": "avx",
        "body": "|x|",
        "mode": "maths",
        "description": "|x|"
    },
    {
        "prefix": "avc",
        "body": "|c|",
        "mode": "maths",
        "description": "|c|"
    },
    {
        "prefix": "avb",
        "body": "|b|",
        "mode": "maths",
        "description": "|b|"
    },
    {
        "prefix": "ava",
        "body": "|a|",
        "mode": "maths",
        "description": "|a|"
    },
    {
        "prefix": "ats",
        "body": "@",
        "mode": "any",
        "description": "@"
    },
    {
        "prefix": "apx",
        "body": "\\approx",
        "mode": "maths",
        "description": "\\approx"
    },
    {
        "prefix": "ale",
        "body": "\\aleph",
        "mode": "maths",
        "description": "\\aleph"
    },
    {
        "prefix": "ada",
        "body": "& = &",
        "mode": "maths",
        "description": "& = &"
    },
    {
        "prefix": "ace",
        "body": "\\'{E}",
        "mode": "any",
        "description": "\\'{E}"
    },
    {
        "prefix": "03p",
        "body": "(0, 0, 0)",
        "mode": "maths",
        "description": "(0, 0, 0)"
    },
    {
        "prefix": "00p",
        "body": "(0,0)",
        "mode": "maths",
        "description": "(0,0)"
    },
    {
        "prefix": "zq",
        "body": "z^2",
        "mode": "maths",
        "description": "z^2"
    },
    {
        "prefix": "yq",
        "body": "y^2",
        "mode": "maths",
        "description": "y^2"
    },
    {
        "prefix": "xz",
        "body": "\\zeta",
        "mode": "maths",
        "description": "\\zeta"
    },
    {
        "prefix": "xx",
        "body": "\\xi",
        "mode": "maths",
        "description": "\\xi"
    },
    {
        "prefix": "xu",
        "body": "\\upsilon",
        "mode": "maths",
        "description": "\\upsilon"
    },
    {
        "prefix": "xt",
        "body": "\\tau",
        "mode": "maths",
        "description": "\\tau"
    },
    {
        "prefix": "xs",
        "body": "\\sigma",
        "mode": "maths",
        "description": "\\sigma"
    },
    {
        "prefix": "xr",
        "body": "\\rho",
        "mode": "maths",
        "description": "\\rho"
    },
    {
        "prefix": "xq",
        "body": "x^2",
        "mode": "maths",
        "description": "x^2"
    },
    {
        "prefix": "xp",
        "body": "\\pi",
        "mode": "maths",
        "description": "\\pi"
    },
    {
        "prefix": "xo",
        "body": "\\omega",
        "mode": "maths",
        "description": "\\omega"
    },
    {
        "prefix": "xn",
        "body": "\\nu",
        "mode": "maths",
        "description": "\\nu"
    },
    {
        "prefix": "xm",
        "body": "\\mu",
        "mode": "maths",
        "description": "\\mu"
    },
    {
        "prefix": "xl",
        "body": "\\lambda",
        "mode": "maths",
        "description": "\\lambda"
    },
    {
        "prefix": "xk",
        "body": "\\kappa",
        "mode": "maths",
        "description": "\\kappa"
    },
    {
        "prefix": "xi",
        "body": "\\iota",
        "mode": "maths",
        "description": "\\iota"
    },
    {
        "prefix": "xg",
        "body": "\\gamma",
        "mode": "maths",
        "description": "\\gamma"
    },
    {
        "prefix": "xe",
        "body": "\\epsilon",
        "mode": "maths",
        "description": "\\epsilon"
    },
    {
        "prefix": "xd",
        "body": "\\delta",
        "mode": "maths",
        "description": "\\delta"
    },
    {
        "prefix": "xc",
        "body": "\\chi",
        "mode": "maths",
        "description": "\\chi"
    },
    {
        "prefix": "xb",
        "body": "\\beta",
        "mode": "maths",
        "description": "\\beta"
    },
    {
        "prefix": "xa",
        "body": "\\alpha",
        "mode": "maths",
        "description": "\\alpha"
    },
    {
        "prefix": "uu",
        "body": "\\\"{u}",
        "mode": "any",
        "description": "\\\"{u}"
    },
    {
        "prefix": "uo",
        "body": "\\\"{o}",
        "mode": "any",
        "description": "\\\"{o}"
    },
    {
        "prefix": "ua",
        "body": "\\\"{a}",
        "mode": "any",
        "description": "\\\"{a}"
    },
    {
        "prefix": "tn",
        "body": "\\tan",
        "mode": "maths",
        "description": "\\tan"
    },
    {
        "prefix": "ti",
        "body": "\\times",
        "mode": "maths",
        "description": "\\times"
    },
    {
        "prefix": "tg",
        "body": "\\tag{$1}",
        "mode": "maths",
        "description": "\\tag{}"
    },
    {
        "prefix": "te",
        "body": "\\exists",
        "mode": "maths",
        "description": "\\exists"
    },
    {
        "prefix": "tb",
        "body": "\\>",
        "mode": "text",
        "description": "\\>"
    },
    {
        "prefix": "ss",
        "body": "\\S",
        "mode": "any",
        "description": "\\S"
    },
    {
        "prefix": "sq",
        "body": "^2",
        "mode": "maths",
        "description": "^2"
    },
    {
        "prefix": "sn",
        "body": "\\section{$1}",
        "mode": "text",
        "description": "\\section{}"
    },
    {
        "prefix": "si",
        "body": "\\sin",
        "mode": "maths",
        "description": "\\sin"
    },
    {
        "prefix": "sh",
        "body": "\\heartsuit",
        "mode": "any",
        "description": "\\heartsuit"
    },
    {
        "prefix": "sd",
        "body": "d",
        "mode": "any",
        "description": "d"
    },
    {
        "prefix": "ra",
        "body": "\\rightarrow",
        "mode": "maths",
        "description": "\\rightarrow"
    },
    {
        "prefix": "qd",
        "body": "\\quad",
        "mode": "any",
        "description": "\\quad"
    },
    {
        "prefix": "pt",
        "body": "%",
        "mode": "any",
        "description": "%"
    },
    {
        "prefix": "ps",
        "body": "\\P",
        "mode": "any",
        "description": "\\P"
    },
    {
        "prefix": "pl",
        "body": "+",
        "mode": "maths",
        "description": "+"
    },
    {
        "prefix": "pd",
        "body": "\\partial",
        "mode": "maths",
        "description": "\\partial"
    },
    {
        "prefix": "oz",
        "body": "(z)",
        "mode": "maths",
        "description": "(z)"
    },
    {
        "prefix": "oy",
        "body": "(y)",
        "mode": "maths",
        "description": "(y)"
    },
    {
        "prefix": "ox",
        "body": "(x)",
        "mode": "maths",
        "description": "(x)"
    },
    {
        "prefix": "ow",
        "body": "(w)",
        "mode": "maths",
        "description": "(w)"
    },
    {
        "prefix": "ov",
        "body": "(v)",
        "mode": "maths",
        "description": "(v)"
    },
    {
        "prefix": "ou",
        "body": "(u)",
        "mode": "maths",
        "description": "(u)"
    },
    {
        "prefix": "ot",
        "body": "(t)",
        "mode": "maths",
        "description": "(t)"
    },
    {
        "prefix": "os",
        "body": "(s)",
        "mode": "maths",
        "description": "(s)"
    },
    {
        "prefix": "oq",
        "body": "(q)",
        "mode": "maths",
        "description": "(q)"
    },
    {
        "prefix": "op",
        "body": "(",
        "mode": "any",
        "description": "("
    },
    {
        "prefix": "oo",
        "body": "(o)",
        "mode": "maths",
        "description": "(o)"
    },
    {
        "prefix": "om",
        "body": "(m)",
        "mode": "maths",
        "description": "(m)"
    },
    {
        "prefix": "ol",
        "body": "(l)",
        "mode": "maths",
        "description": "(l)"
    },
    {
        "prefix": "ok",
        "body": "(k)",
        "mode": "maths",
        "description": "(k)"
    },
    {
        "prefix": "oj",
        "body": "(j)",
        "mode": "maths",
        "description": "(j)"
    },
    {
        "prefix": "oi",
        "body": "(i)",
        "mode": "maths",
        "description": "(i)"
    },
    {
        "prefix": "oh",
        "body": "(h)",
        "mode": "maths",
        "description": "(h)"
    },
    {
        "prefix": "og",
        "body": "(g)",
        "mode": "maths",
        "description": "(g)"
    },
    {
        "prefix": "oe",
        "body": "(e)",
        "mode": "maths",
        "description": "(e)"
    },
    {
        "prefix": "od",
        "body": "(d)",
        "mode": "maths",
        "description": "(d)"
    },
    {
        "prefix": "oc",
        "body": "(c)",
        "mode": "maths",
        "description": "(c)"
    },
    {
        "prefix": "ob",
        "body": "{",
        "mode": "any",
        "description": "{"
    },
    {
        "prefix": "oa",
        "body": "(a)",
        "mode": "maths",
        "description": "(a)"
    },
    {
        "prefix": "o9",
        "body": "(9)",
        "mode": "maths",
        "description": "(9)"
    },
    {
        "prefix": "o8",
        "body": "(8)",
        "mode": "maths",
        "description": "(8)"
    },
    {
        "prefix": "o7",
        "body": "(7)",
        "mode": "maths",
        "description": "(7)"
    },
    {
        "prefix": "o6",
        "body": "(6)",
        "mode": "maths",
        "description": "(6)"
    },
    {
        "prefix": "o5",
        "body": "(5)",
        "mode": "maths",
        "description": "(5)"
    },
    {
        "prefix": "o4",
        "body": "(4)",
        "mode": "maths",
        "description": "(4)"
    },
    {
        "prefix": "o3",
        "body": "(3)",
        "mode": "maths",
        "description": "(3)"
    },
    {
        "prefix": "o2",
        "body": "(2)",
        "mode": "maths",
        "description": "(2)"
    },
    {
        "prefix": "o1",
        "body": "(1)",
        "mode": "maths",
        "description": "(1)"
    },
    {
        "prefix": "o0",
        "body": "(0)",
        "mode": "maths",
        "description": "(0)"
    },
    {
        "prefix": "np",
        "body": "\\newpage",
        "mode": "text",
        "description": "\\newpage"
    },
    {
        "prefix": "nl",
        "body": "\\\\",
        "mode": "any",
        "description": "\\\\"
    },
    {
        "prefix": "ne",
        "body": "\\neq",
        "mode": "maths",
        "description": "\\neq"
    },
    {
        "prefix": "na",
        "body": "\\nabla",
        "mode": "maths",
        "description": "\\nabla"
    },
    {
        "prefix": "mx",
        "body": "\\max",
        "mode": "maths",
        "description": "\\max"
    },
    {
        "prefix": "mo",
        "body": "-1",
        "mode": "any",
        "description": "-1"
    },
    {
        "prefix": "mn",
        "body": "\\min",
        "mode": "maths",
        "description": "\\min"
    },
    {
        "prefix": "mi",
        "body": "-",
        "mode": "maths",
        "description": "-"
    },
    {
        "prefix": "lz",
        "body": "_z",
        "mode": "maths",
        "description": "_z"
    },
    {
        "prefix": "ly",
        "body": "_y",
        "mode": "maths",
        "description": "_y"
    },
    {
        "prefix": "lx",
        "body": "_x",
        "mode": "maths",
        "description": "_x"
    },
    {
        "prefix": "lw",
        "body": "_w",
        "mode": "maths",
        "description": "_w"
    },
    {
        "prefix": "lv",
        "body": "_v",
        "mode": "maths",
        "description": "_v"
    },
    {
        "prefix": "lu",
        "body": "_{$1}",
        "mode": "maths",
        "description": "_{}"
    },
    {
        "prefix": "lt",
        "body": "_t",
        "mode": "maths",
        "description": "_t"
    },
    {
        "prefix": "ls",
        "body": "_s",
        "mode": "maths",
        "description": "_s"
    },
    {
        "prefix": "lr",
        "body": "_r",
        "mode": "maths",
        "description": "_r"
    },
    {
        "prefix": "lq",
        "body": "_q",
        "mode": "maths",
        "description": "_q"
    },
    {
        "prefix": "lp",
        "body": "_p",
        "mode": "maths",
        "description": "_p"
    },
    {
        "prefix": "lo",
        "body": "_o",
        "mode": "maths",
        "description": "_o"
    },
    {
        "prefix": "ln",
        "body": "_n",
        "mode": "maths",
        "description": "_n"
    },
    {
        "prefix": "lm",
        "body": "_m",
        "mode": "maths",
        "description": "_m"
    },
    {
        "prefix": "ll",
        "body": "_l",
        "mode": "maths",
        "description": "_l"
    },
    {
        "prefix": "lk",
        "body": "_k",
        "mode": "maths",
        "description": "_k"
    },
    {
        "prefix": "lj",
        "body": "_j",
        "mode": "maths",
        "description": "_j"
    },
    {
        "prefix": "li",
        "body": "_i",
        "mode": "maths",
        "description": "_i"
    },
    {
        "prefix": "lh",
        "body": "_h",
        "mode": "maths",
        "description": "_h"
    },
    {
        "prefix": "lg",
        "body": "_g",
        "mode": "maths",
        "description": "_g"
    },
    {
        "prefix": "lf",
        "body": "_f",
        "mode": "maths",
        "description": "_f"
    },
    {
        "prefix": "le",
        "body": "_e",
        "mode": "maths",
        "description": "_e"
    },
    {
        "prefix": "ld",
        "body": "_d",
        "mode": "maths",
        "description": "_d"
    },
    {
        "prefix": "lc",
        "body": "_c",
        "mode": "maths",
        "description": "_c"
    },
    {
        "prefix": "lb",
        "body": "_b",
        "mode": "maths",
        "description": "_b"
    },
    {
        "prefix": "la",
        "body": "_a",
        "mode": "maths",
        "description": "_a"
    },
    {
        "prefix": "l9",
        "body": "_9",
        "mode": "maths",
        "description": "_9"
    },
    {
        "prefix": "l8",
        "body": "_8",
        "mode": "maths",
        "description": "_8"
    },
    {
        "prefix": "l7",
        "body": "_7",
        "mode": "maths",
        "description": "_7"
    },
    {
        "prefix": "l6",
        "body": "_6",
        "mode": "maths",
        "description": "_6"
    },
    {
        "prefix": "l5",
        "body": "_5",
        "mode": "maths",
        "description": "_5"
    },
    {
        "prefix": "l4",
        "body": "_4",
        "mode": "maths",
        "description": "_4"
    },
    {
        "prefix": "l3",
        "body": "_3",
        "mode": "maths",
        "description": "_3"
    },
    {
        "prefix": "l2",
        "body": "_2",
        "mode": "maths",
        "description": "_2"
    },
    {
        "prefix": "l1",
        "body": "_1",
        "mode": "maths",
        "description": "_1"
    },
    {
        "prefix": "l0",
        "body": "_0",
        "mode": "maths",
        "description": "_0"
    },
    {
        "prefix": "kr",
        "body": "\\ker",
        "mode": "maths",
        "description": "\\ker"
    },
    {
        "prefix": "hz",
        "body": "^z",
        "mode": "maths",
        "description": "^z"
    },
    {
        "prefix": "hy",
        "body": "^y",
        "mode": "maths",
        "description": "^y"
    },
    {
        "prefix": "hx",
        "body": "^x",
        "mode": "maths",
        "description": "^x"
    },
    {
        "prefix": "hw",
        "body": "^w",
        "mode": "maths",
        "description": "^w"
    },
    {
        "prefix": "hv",
        "body": "^v",
        "mode": "maths",
        "description": "^v"
    },
    {
        "prefix": "hu",
        "body": "^{$1}",
        "mode": "maths",
        "description": "^{}"
    },
    {
        "prefix": "ht",
        "body": "^t",
        "mode": "maths",
        "description": "^t"
    },
    {
        "prefix": "hs",
        "body": "^s",
        "mode": "maths",
        "description": "^s"
    },
    {
        "prefix": "hr",
        "body": "^r",
        "mode": "maths",
        "description": "^r"
    },
    {
        "prefix": "hq",
        "body": "^q",
        "mode": "maths",
        "description": "^q"
    },
    {
        "prefix": "hp",
        "body": "^p",
        "mode": "maths",
        "description": "^p"
    },
    {
        "prefix": "ho",
        "body": "^o",
        "mode": "maths",
        "description": "^o"
    },
    {
        "prefix": "hn",
        "body": "^n",
        "mode": "maths",
        "description": "^n"
    },
    {
        "prefix": "hm",
        "body": "^m",
        "mode": "maths",
        "description": "^m"
    },
    {
        "prefix": "hl",
        "body": "^l",
        "mode": "maths",
        "description": "^l"
    },
    {
        "prefix": "hk",
        "body": "^k",
        "mode": "maths",
        "description": "^k"
    },
    {
        "prefix": "hj",
        "body": "^j",
        "mode": "maths",
        "description": "^j"
    },
    {
        "prefix": "hi",
        "body": "^i",
        "mode": "maths",
        "description": "^i"
    },
    {
        "prefix": "hh",
        "body": "^h",
        "mode": "maths",
        "description": "^h"
    },
    {
        "prefix": "hg",
        "body": "^g",
        "mode": "maths",
        "description": "^g"
    },
    {
        "prefix": "hf",
        "body": "^f",
        "mode": "maths",
        "description": "^f"
    },
    {
        "prefix": "hd",
        "body": "^d",
        "mode": "maths",
        "description": "^d"
    },
    {
        "prefix": "hc",
        "body": "^c",
        "mode": "maths",
        "description": "^c"
    },
    {
        "prefix": "hb",
        "body": "^b",
        "mode": "maths",
        "description": "^b"
    },
    {
        "prefix": "ha",
        "body": "^a",
        "mode": "maths",
        "description": "^a"
    },
    {
        "prefix": "h9",
        "body": "^9",
        "mode": "maths",
        "description": "^9"
    },
    {
        "prefix": "h8",
        "body": "^8",
        "mode": "maths",
        "description": "^8"
    },
    {
        "prefix": "h7",
        "body": "^7",
        "mode": "maths",
        "description": "^7"
    },
    {
        "prefix": "h6",
        "body": "^6",
        "mode": "maths",
        "description": "^6"
    },
    {
        "prefix": "h5",
        "body": "^5",
        "mode": "maths",
        "description": "^5"
    },
    {
        "prefix": "h4",
        "body": "^4",
        "mode": "maths",
        "description": "^4"
    },
    {
        "prefix": "h3",
        "body": "^3",
        "mode": "maths",
        "description": "^3"
    },
    {
        "prefix": "h2",
        "body": "^2",
        "mode": "maths",
        "description": "^2"
    },
    {
        "prefix": "h1",
        "body": "^1",
        "mode": "maths",
        "description": "^1"
    },
    {
        "prefix": "h0",
        "body": "^0",
        "mode": "maths",
        "description": "^0"
    },
    {
        "prefix": "ge",
        "body": "\\`{e}",
        "mode": "any",
        "description": "\\`{e}"
    },
    {
        "prefix": "gc",
        "body": "\\gcd",
        "mode": "maths",
        "description": "\\gcd"
    },
    {
        "prefix": "fu",
        "body": "\\frac{$1}{$2}",
        "mode": "maths",
        "description": "\\frac{}{}"
    },
    {
        "prefix": "fa",
        "body": "\\forall",
        "mode": "maths",
        "description": "\\forall"
    },
    {
        "prefix": "f1",
        "body": "\\frac{1}{$1}",
        "mode": "maths",
        "description": "\\frac{1}{"
    },
    {
        "prefix": "f2",
        "body": "\\frac{$1}{2}",
        "mode": "maths",
        "description": "\\frac{}{2}"
    },
    {
        "prefix": "ez",
        "body": "= 0",
        "mode": "any",
        "description": "= 0"
    },
    {
        "prefix": "ex",
        "body": "\\exp",
        "mode": "maths",
        "description": "\\exp"
    },
    {
        "prefix": "eq",
        "body": "=",
        "mode": "maths",
        "description": "="
    },
    {
        "prefix": "ep",
        "body": ")",
        "mode": "any",
        "description": ")"
    },
    {
        "prefix": "eo",
        "body": "\\in",
        "mode": "maths",
        "description": "\\in"
    },
    {
        "prefix": "eb",
        "body": "}",
        "mode": "any",
        "description": "}"
    },
    {
        "prefix": "dz",
        "body": "\\$z\\$",
        "mode": "text",
        "description": "$z$"
    },
    {
        "prefix": "dy",
        "body": "\\$y\\$",
        "mode": "text",
        "description": "$y$"
    },
    {
        "prefix": "dx",
        "body": "\\$x\\$",
        "mode": "text",
        "description": "$x$"
    },
    {
        "prefix": "dw",
        "body": "\\$w\\$",
        "mode": "text",
        "description": "$w$"
    },
    {
        "prefix": "dv",
        "body": "\\$v\\$",
        "mode": "text",
        "description": "$v$"
    },
    {
        "prefix": "du",
        "body": "\\$u\\$",
        "mode": "text",
        "description": "$u$"
    },
    {
        "prefix": "dt",
        "body": "\\$t\\$",
        "mode": "text",
        "description": "$t$"
    },
    {
        "prefix": "ds",
        "body": "\\$s\\$",
        "mode": "text",
        "description": "$s$"
    },
    {
        "prefix": "dr",
        "body": "\\$r\\$",
        "mode": "text",
        "description": "$r$"
    },
    {
        "prefix": "dq",
        "body": "\\$q\\$",
        "mode": "text",
        "description": "$q$"
    },
    {
        "prefix": "dp",
        "body": "\\$p\\$",
        "mode": "text",
        "description": "$p$"
    },
    {
        "prefix": "dn",
        "body": "\\$n\\$",
        "mode": "text",
        "description": "$n$"
    },
    {
        "prefix": "dm",
        "body": "\\$m\\$",
        "mode": "text",
        "description": "$m$"
    },
    {
        "prefix": "dl",
        "body": "\\$l\\$",
        "mode": "text",
        "description": "$l$"
    },
    {
        "prefix": "dk",
        "body": "\\$k\\$",
        "mode": "text",
        "description": "$k$"
    },
    {
        "prefix": "dj",
        "body": "\\$j\\$",
        "mode": "text",
        "description": "$j$"
    },
    {
        "prefix": "di",
        "body": "\\$i\\$",
        "mode": "text",
        "description": "$i$"
    },
    {
        "prefix": "dh",
        "body": "\\$h\\$",
        "mode": "text",
        "description": "$h$"
    },
    {
        "prefix": "dg",
        "body": "\\$g\\$",
        "mode": "text",
        "description": "$g$"
    },
    {
        "prefix": "df",
        "body": "\\$f\\$",
        "mode": "text",
        "description": "$f$"
    },
    {
        "prefix": "de",
        "body": "\\$e\\$",
        "mode": "text",
        "description": "$e$"
    },
    {
        "prefix": "dd",
        "body": "\\$d\\$",
        "mode": "text",
        "description": "$d$"
    },
    {
        "prefix": "dc",
        "body": "\\$c\\$",
        "mode": "text",
        "description": "$c$"
    },
    {
        "prefix": "db",
        "body": "\\$b\\$",
        "mode": "text",
        "description": "$b$"
    },
    {
        "prefix": "da",
        "body": "\\$a\\$",
        "mode": "text",
        "description": "$a$"
    },
    {
        "prefix": "d9",
        "body": "\\$9\\$",
        "mode": "text",
        "description": "$9$"
    },
    {
        "prefix": "d8",
        "body": "\\$8\\$",
        "mode": "text",
        "description": "$8$"
    },
    {
        "prefix": "d7",
        "body": "\\$7\\$",
        "mode": "text",
        "description": "$7$"
    },
    {
        "prefix": "d6",
        "body": "\\$6\\$",
        "mode": "text",
        "description": "$6$"
    },
    {
        "prefix": "d5",
        "body": "\\$5\\$",
        "mode": "text",
        "description": "$5$"
    },
    {
        "prefix": "d4",
        "body": "\\$4\\$",
        "mode": "text",
        "description": "$4$"
    },
    {
        "prefix": "d3",
        "body": "\\$3\\$",
        "mode": "text",
        "description": "$3$"
    },
    {
        "prefix": "d2",
        "body": "\\$2\\$",
        "mode": "text",
        "description": "$2$"
    },
    {
        "prefix": "d1",
        "body": "\\$1\\$",
        "mode": "text",
        "description": "$1$"
    },
    {
        "prefix": "d0",
        "body": "\\$0\\$",
        "mode": "text",
        "description": "$0$"
    },
    {
        "prefix": "cu",
        "body": "^3",
        "mode": "maths",
        "description": "^3"
    },
    {
        "prefix": "co",
        "body": "\\cos",
        "mode": "maths",
        "description": "\\cos"
    },
    {
        "prefix": "cl",
        "body": "\\centerline{$1}",
        "mode": "text",
        "description": "\\centerline{}"
    },
    {
        "prefix": "cd",
        "body": "D",
        "mode": "any",
        "description": "D"
    },
    {
        "prefix": "bz",
        "body": "\\mathbf{z}",
        "mode": "maths",
        "description": "\\mathbf{z}"
    },
    {
        "prefix": "bx",
        "body": "\\mathbf{x}",
        "mode": "maths",
        "description": "\\mathbf{x}"
    },
    {
        "prefix": "bw",
        "body": "\\mathbf{w}",
        "mode": "maths",
        "description": "\\mathbf{w}"
    },
    {
        "prefix": "bv",
        "body": "\\mathbf{v}",
        "mode": "maths",
        "description": "\\mathbf{v}"
    },
    {
        "prefix": "bu",
        "body": "\\mathbf{u}",
        "mode": "maths",
        "description": "\\mathbf{u}"
    },
    {
        "prefix": "bt",
        "body": "\\mathbf{t}",
        "mode": "maths",
        "description": "\\mathbf{t}"
    },
    {
        "prefix": "bs",
        "body": "\\mathbf{s}",
        "mode": "maths",
        "description": "\\mathbf{s}"
    },
    {
        "prefix": "br",
        "body": "\\mathbf{r}",
        "mode": "maths",
        "description": "\\mathbf{r}"
    },
    {
        "prefix": "bq",
        "body": "\\mathbf{q}",
        "mode": "maths",
        "description": "\\mathbf{q}"
    },
    {
        "prefix": "bp",
        "body": "\\mathbf{p}",
        "mode": "maths",
        "description": "\\mathbf{p}"
    },
    {
        "prefix": "bo",
        "body": "\\mathbf{o}",
        "mode": "maths",
        "description": "\\mathbf{o}"
    },
    {
        "prefix": "bn",
        "body": "\\mathbf{n}",
        "mode": "maths",
        "description": "\\mathbf{n}"
    },
    {
        "prefix": "bm",
        "body": "\\mathbf{m}",
        "mode": "maths",
        "description": "\\mathbf{m}"
    },
    {
        "prefix": "bl",
        "body": "\\mathbf{l}",
        "mode": "maths",
        "description": "\\mathbf{l}"
    },
    {
        "prefix": "bk",
        "body": "\\mathbf{k}",
        "mode": "maths",
        "description": "\\mathbf{k}"
    },
    {
        "prefix": "bj",
        "body": "\\mathbf{j}",
        "mode": "maths",
        "description": "\\mathbf{j}"
    },
    {
        "prefix": "bi",
        "body": "\\mathbf{i}",
        "mode": "maths",
        "description": "\\mathbf{i}"
    },
    {
        "prefix": "bh",
        "body": "\\mathbf{h}",
        "mode": "maths",
        "description": "\\mathbf{h}"
    },
    {
        "prefix": "bg",
        "body": "\\mathbf{g}",
        "mode": "maths",
        "description": "\\mathbf{g}"
    },
    {
        "prefix": "bd",
        "body": "\\mathbf{d}",
        "mode": "maths",
        "description": "\\mathbf{d}"
    },
    {
        "prefix": "bc",
        "body": "\\mathbf{c}",
        "mode": "maths",
        "description": "\\mathbf{c}"
    },
    {
        "prefix": "bb",
        "body": "\\mathbf{b}",
        "mode": "maths",
        "description": "\\mathbf{b}"
    },
    {
        "prefix": "ba",
        "body": "\\mathbf{a}",
        "mode": "maths",
        "description": "\\mathbf{a}"
    },
    {
        "prefix": "b9",
        "body": "\\mathbf{9}",
        "mode": "maths",
        "description": "\\mathbf{9}"
    },
    {
        "prefix": "b8",
        "body": "\\mathbf{8}",
        "mode": "maths",
        "description": "\\mathbf{8}"
    },
    {
        "prefix": "b7",
        "body": "\\mathbf{7}",
        "mode": "maths",
        "description": "\\mathbf{7}"
    },
    {
        "prefix": "b6",
        "body": "\\mathbf{6}",
        "mode": "maths",
        "description": "\\mathbf{6}"
    },
    {
        "prefix": "b5",
        "body": "\\mathbf{5}",
        "mode": "maths",
        "description": "\\mathbf{5}"
    },
    {
        "prefix": "b4",
        "body": "\\mathbf{4}",
        "mode": "maths",
        "description": "\\mathbf{4}"
    },
    {
        "prefix": "b3",
        "body": "\\mathbf{3}",
        "mode": "maths",
        "description": "\\mathbf{3}"
    },
    {
        "prefix": "b2",
        "body": "\\mathbf{2}",
        "mode": "maths",
        "description": "\\mathbf{2}"
    },
    {
        "prefix": "b1",
        "body": "\\mathbf{1}",
        "mode": "maths",
        "description": "\\mathbf{1}"
    },
    {
        "prefix": "b0",
        "body": "\\mathbf{0}",
        "mode": "maths",
        "description": "\\mathbf{0}"
    },
    {
        "prefix": "ag",
        "body": "\\arg",
        "mode": "maths",
        "description": "\\arg"
    },
    {
        "prefix": "ae",
        "body": "\\'{e}",
        "mode": "any",
        "description": "\\'{e}"
    },
    {
        "prefix": "ad",
        "body": "&",
        "mode": "any",
        "description": "&"
    },
    {
        "prefix": "0p",
        "body": "(0)",
        "mode": "maths",
        "description": "(0)"
    },
    {
        "prefix": "d",
        "body": "\\$",
        "mode": "any",
        "description": "$"
    }
]<|MERGE_RESOLUTION|>--- conflicted
+++ resolved
@@ -907,335 +907,6 @@
         "description": "\\sum_B"
     },
     {
-<<<<<<< HEAD
-        "prefix": "sumlca",
-        "body": "\\sum_A",
-=======
-        "prefix": "sumlxz",
-        "body": "\\sum_\\zeta",
-        "mode": "maths",
-        "description": "\\sum_\\zeta"
-    },
-    {
-        "prefix": "sumlxx",
-        "body": "\\sum_\\xi",
-        "mode": "maths",
-        "description": "\\sum_\\xi"
-    },
-    {
-        "prefix": "sumlxu",
-        "body": "\\sum_\\upsilon",
-        "mode": "maths",
-        "description": "\\sum_\\upsilon"
-    },
-    {
-        "prefix": "sumlxt",
-        "body": "\\sum_\\tau",
-        "mode": "maths",
-        "description": "\\sum_\\tau"
-    },
-    {
-        "prefix": "sumlxs",
-        "body": "\\sum_\\sigma",
-        "mode": "maths",
-        "description": "\\sum_\\sigma"
-    },
-    {
-        "prefix": "sumlxr",
-        "body": "\\sum_\\rho",
-        "mode": "maths",
-        "description": "\\sum_\\rho"
-    },
-    {
-        "prefix": "sumlxp",
-        "body": "\\sum_\\pi",
-        "mode": "maths",
-        "description": "\\sum_\\pi"
-    },
-    {
-        "prefix": "sumlxo",
-        "body": "\\sum_\\omega",
-        "mode": "maths",
-        "description": "\\sum_\\omega"
-    },
-    {
-        "prefix": "sumlxn",
-        "body": "\\sum_\\nu",
-        "mode": "maths",
-        "description": "\\sum_\\nu"
-    },
-    {
-        "prefix": "sumlxm",
-        "body": "\\sum_\\mu",
-        "mode": "maths",
-        "description": "\\sum_\\mu"
-    },
-    {
-        "prefix": "sumlxl",
-        "body": "\\sum_\\lambda",
-        "mode": "maths",
-        "description": "\\sum_\\lambda"
-    },
-    {
-        "prefix": "sumlxk",
-        "body": "\\sum_\\kappa",
-        "mode": "maths",
-        "description": "\\sum_\\kappa"
-    },
-    {
-        "prefix": "sumlxg",
-        "body": "\\sum_\\gamma",
-        "mode": "maths",
-        "description": "\\sum_\\gamma"
-    },
-    {
-        "prefix": "sumlxe",
-        "body": "\\sum_\\epsilon",
-        "mode": "maths",
-        "description": "\\sum_\\epsilon"
-    },
-    {
-        "prefix": "sumlxd",
-        "body": "\\sum_\\delta",
-        "mode": "maths",
-        "description": "\\sum_\\delta"
-    },
-    {
-        "prefix": "sumlxc",
-        "body": "\\sum_\\chi",
-        "mode": "maths",
-        "description": "\\sum_\\chi"
-    },
-    {
-        "prefix": "sumlxb",
-        "body": "\\sum_\\beta",
-        "mode": "maths",
-        "description": "\\sum_\\beta"
-    },
-    {
-        "prefix": "sumlxa",
-        "body": "\\sum_\\alpha",
-        "mode": "maths",
-        "description": "\\sum_\\alpha"
-    },
-    {
-        "prefix": "sumluu",
-        "body": "\\sum_u",
-        "mode": "maths",
-        "description": "\\sum_u"
-    },
-    {
-        "prefix": "sumlmn",
-        "body": "\\sum_{mn}",
-        "mode": "maths",
-        "description": "\\sum_{mn}"
-    },
-    {
-        "prefix": "sumlkk",
-        "body": "\\sum_{kk}",
-        "mode": "maths",
-        "description": "\\sum_{kk}"
-    },
-    {
-        "prefix": "sumlkj",
-        "body": "\\sum_{kj}",
-        "mode": "maths",
-        "description": "\\sum_{kj}"
-    },
-    {
-        "prefix": "sumlki",
-        "body": "\\sum_{ki}",
-        "mode": "maths",
-        "description": "\\sum_{ki}"
-    },
-    {
-        "prefix": "sumljk",
-        "body": "\\sum_{jk}",
-        "mode": "maths",
-        "description": "\\sum_{jk}"
-    },
-    {
-        "prefix": "sumljj",
-        "body": "\\sum_{jj}",
-        "mode": "maths",
-        "description": "\\sum_{jj}"
-    },
-    {
-        "prefix": "sumlji",
-        "body": "\\sum_{ji}",
-        "mode": "maths",
-        "description": "\\sum_{ji}"
-    },
-    {
-        "prefix": "sumlik",
-        "body": "\\sum_{ik}",
-        "mode": "maths",
-        "description": "\\sum_{ik}"
-    },
-    {
-        "prefix": "sumlij",
-        "body": "\\sum_{ij}",
->>>>>>> ec5312ad
-        "mode": "maths",
-        "description": "\\sum_A"
-    },
-    {
-        "prefix": "sumlii",
-        "body": "\\sum_{ii}",
-        "mode": "maths",
-        "description": "\\sum_{ii}"
-    },
-    {
-        "prefix": "sumlcz",
-        "body": "\\sum_Z",
-        "mode": "maths",
-        "description": "\\sum_Z"
-    },
-    {
-        "prefix": "sumlcy",
-        "body": "\\sum_Y",
-        "mode": "maths",
-        "description": "\\sum_Y"
-    },
-    {
-        "prefix": "sumlcx",
-        "body": "\\sum_X",
-        "mode": "maths",
-        "description": "\\sum_X"
-    },
-    {
-        "prefix": "sumlcw",
-        "body": "\\sum_W",
-        "mode": "maths",
-        "description": "\\sum_W"
-    },
-    {
-        "prefix": "sumlcv",
-        "body": "\\sum_V",
-        "mode": "maths",
-        "description": "\\sum_V"
-    },
-    {
-        "prefix": "sumlcu",
-        "body": "\\sum_U",
-        "mode": "maths",
-        "description": "\\sum_U"
-    },
-    {
-        "prefix": "sumlct",
-        "body": "\\sum_T",
-        "mode": "maths",
-        "description": "\\sum_T"
-    },
-    {
-        "prefix": "sumlcs",
-        "body": "\\sum_S",
-        "mode": "maths",
-        "description": "\\sum_S"
-    },
-    {
-        "prefix": "sumlcr",
-        "body": "\\sum_R",
-        "mode": "maths",
-        "description": "\\sum_R"
-    },
-    {
-        "prefix": "sumlcq",
-        "body": "\\sum_Q",
-        "mode": "maths",
-        "description": "\\sum_Q"
-    },
-    {
-        "prefix": "sumlcp",
-        "body": "\\sum_P",
-        "mode": "maths",
-        "description": "\\sum_P"
-    },
-    {
-        "prefix": "sumlco",
-        "body": "\\sum_O",
-        "mode": "maths",
-        "description": "\\sum_O"
-    },
-    {
-        "prefix": "sumlcn",
-        "body": "\\sum_N",
-        "mode": "maths",
-        "description": "\\sum_N"
-    },
-    {
-        "prefix": "sumlcm",
-        "body": "\\sum_M",
-        "mode": "maths",
-        "description": "\\sum_M"
-    },
-    {
-        "prefix": "sumlcl",
-        "body": "\\sum_L",
-        "mode": "maths",
-        "description": "\\sum_L"
-    },
-    {
-        "prefix": "sumlck",
-        "body": "\\sum_K",
-        "mode": "maths",
-        "description": "\\sum_K"
-    },
-    {
-        "prefix": "sumlcj",
-        "body": "\\sum_J",
-        "mode": "maths",
-        "description": "\\sum_J"
-    },
-    {
-        "prefix": "sumlci",
-        "body": "\\sum_I",
-        "mode": "maths",
-        "description": "\\sum_I"
-    },
-    {
-        "prefix": "sumlch",
-        "body": "\\sum_H",
-        "mode": "maths",
-        "description": "\\sum_H"
-    },
-    {
-        "prefix": "sumlcg",
-        "body": "\\sum_G",
-        "mode": "maths",
-        "description": "\\sum_G"
-    },
-    {
-        "prefix": "sumlcf",
-        "body": "\\sum_F",
-        "mode": "maths",
-        "description": "\\sum_F"
-    },
-    {
-        "prefix": "sumlce",
-        "body": "\\sum_E",
-        "mode": "maths",
-        "description": "\\sum_E"
-    },
-    {
-        "prefix": "sumlcd",
-        "body": "\\sum_D",
-        "mode": "maths",
-        "description": "\\sum_D"
-    },
-    {
-        "prefix": "sumlcc",
-        "body": "\\sum_C",
-        "mode": "maths",
-        "description": "\\sum_C"
-    },
-    {
-        "prefix": "sumlcb",
-        "body": "\\sum_B",
-        "mode": "maths",
-        "description": "\\sum_B"
-    },
-    {
         "prefix": "sumlca",
         "body": "\\sum_A",
         "mode": "maths",
@@ -1776,6 +1447,114 @@
         "body": "\\sum_j",
         "mode": "maths",
         "description": "\\sum_j"
+    },
+    {
+        "prefix": "sumli",
+        "body": "\\sum_i",
+        "mode": "maths",
+        "description": "\\sum_i"
+    },
+    {
+        "prefix": "sumls",
+        "body": "\\sum_s",
+        "mode": "maths",
+        "description": "\\sum_s"
+    },
+    {
+        "prefix": "sumlr",
+        "body": "\\sum_r",
+        "mode": "maths",
+        "description": "\\sum_r"
+    },
+    {
+        "prefix": "sumlq",
+        "body": "\\sum_q",
+        "mode": "maths",
+        "description": "\\sum_q"
+    },
+    {
+        "prefix": "sumlp",
+        "body": "\\sum_p",
+        "mode": "maths",
+        "description": "\\sum_p"
+    },
+    {
+        "prefix": "sumlo",
+        "body": "\\sum_o",
+        "mode": "maths",
+        "description": "\\sum_o"
+    },
+    {
+        "prefix": "sumln",
+        "body": "\\sum_n",
+        "mode": "maths",
+        "description": "\\sum_n"
+    },
+    {
+        "prefix": "sumlm",
+        "body": "\\sum_m",
+        "mode": "maths",
+        "description": "\\sum_m"
+    },
+    {
+        "prefix": "sumll",
+        "body": "\\sum_l",
+        "mode": "maths",
+        "description": "\\sum_l"
+    },
+    {
+        "prefix": "sumlk",
+        "body": "\\sum_k",
+        "mode": "maths",
+        "description": "\\sum_k"
+    },
+    {
+        "prefix": "sumlh",
+        "body": "\\sum_h",
+        "mode": "maths",
+        "description": "\\sum_h"
+    },
+    {
+        "prefix": "sumlg",
+        "body": "\\sum_g",
+        "mode": "maths",
+        "description": "\\sum_g"
+    },
+    {
+        "prefix": "sumlf",
+        "body": "\\sum_f",
+        "mode": "maths",
+        "description": "\\sum_f"
+    },
+    {
+        "prefix": "sumle",
+        "body": "\\sum_e",
+        "mode": "maths",
+        "description": "\\sum_e"
+    },
+    {
+        "prefix": "sumld",
+        "body": "\\sum_d",
+        "mode": "maths",
+        "description": "\\sum_d"
+    },
+    {
+        "prefix": "sumlc",
+        "body": "\\sum_c",
+        "mode": "maths",
+        "description": "\\sum_c"
+    },
+    {
+        "prefix": "sumlb",
+        "body": "\\sum_b",
+        "mode": "maths",
+        "description": "\\sum_b"
+    },
+    {
+        "prefix": "sumla",
+        "body": "\\sum_a",
+        "mode": "maths",
+        "description": "\\sum_a"
     },
     {
         "prefix": "sumli",
