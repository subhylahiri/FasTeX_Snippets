--- conflicted
+++ resolved
@@ -1844,7 +1844,6 @@
     {
         "prefix": "tebd",
         "body": [
-<<<<<<< HEAD
             "%--Article Preamble-----------------------------------------------",
             "\\documentclass[11pt]{article}",
             "% Preamble:",
@@ -1865,22 +1864,6 @@
         ],
         "mode": "text",
         "description": "--Article Preamble-----------------------------------------------"
-=======
-            "\\documentclass{article}",
-            "\\usepackage{latexsym,amssymb}             % special symbols",
-            "\\usepackage{amsmath}                      % amsmath environments",
-            "\\usepackage{amsthm}                       % ams theorem/proof environments",
-            "% \\usepackage{amscd}                      % ams commutative diagrams",
-            "% \\usepackage{graphicx}                   % graphics commands",
-            "% \\usepackage{color}                      % color commands",
-            "% \\usepackage{verbatim}                   % comment/verbatim environments",
-            "% \\usepackage{makeidx}                    % makeindex",
-            "\\newcommand{\\bfi}{\\bfseries\\itshape}      % bold italic",
-            "\\begin{document}"
-        ],
-        "mode": "maths",
-        "description": "\\begin{cases}"
->>>>>>> 6e5eba21
     },
     {
         "prefix": "tbex",
