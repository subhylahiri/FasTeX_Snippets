--- conflicted
+++ resolved
@@ -736,73 +736,6 @@
         "priority": 5
     },
     {
-<<<<<<< HEAD
-=======
-        "prefix": "(^|[^\\\\])teref  ",
-        "body": "$1\\n\\section*{References}\\n\\begin{description}\\n\\item   %use ``biba'' to fill in ref. items\\n\\end{description}",
-        "mode": "text",
-        "triggerWhenComplete": true,
-        "description": "\\section*{References}",
-        "priority": 5
-    },
-    {
-        "prefix": "(^|[^\\\\])temar  ",
-        "body": "$1\\n\\textwidth 6.5 truein\\n\\oddsidemargin 0 truein\\n\\evensidemargin -0.50 truein\\n\\topmargin -.5 truein\\n\\textheight 8.5in",
-        "mode": "text",
-        "triggerWhenComplete": true,
-        "description": "\\textwidth 6.5 truein",
-        "priority": 5
-    },
-    {
-        "prefix": "(^|[^\\\\])tebtx  ",
-        "body": "$1\\n%================================================================================\\n\\bibliographystyle{$$1}\\n\\bibliography{$$2}\\n%================================================================================\\n\\end{document}",
-        "mode": "text",
-        "triggerWhenComplete": true,
-        "description": "\\bibliographystyle{}",
-        "priority": 5
-    },
-    {
-        "prefix": "(^|[^\\\\])teblx  ",
-        "body": "$1\\n%--------------------------------------------------------------------------------\\n\\usepackage[style=numeric]{biblatex}\\n\\ExecuteBibliographyOptions{sorting=none,giveninits=true,maxbibnames=99,uniquename=init}\\n\\DeclareNameAlias{author}{default}\\n%\\renewcommand{\\mkbibnamegiven}[1]{}\\n\\addbibresource{$$1.bib}\\n\\setlength{\\bibitemsep}{\\parsep}\\n%--------------------------------------------------------------------------------",
-        "mode": "text",
-        "triggerWhenComplete": true,
-        "description": "\\usepackage[style=numeric-links,language=british]{biblatex}",
-        "priority": 5
-    },
-    {
-        "prefix": "(^|[^\\\\])tebib  ",
-        "body": "$1\\n\\begin{thebibliography}{}\\n\\bibitem[]{}   %use ``bibia'' or ``bibib'' to fill in  bibitems\\n\\end{thebibliography}",
-        "mode": "text",
-        "triggerWhenComplete": true,
-        "description": "\\begin{thebibliography}{}",
-        "priority": 5
-    },
-    {
-        "prefix": "(^|[^\\\\])teaut  ",
-        "body": "$1\\n\\title{Title of paper}\\n\\author{\\nAuthor1\\n   \\thanks{Research partially supported by ...}\\n   \\\\Department of Mathematics\\n   \\\\University of ... \\\\\\n\\and\\nAuthor2\\n   \\thanks{Research partially supported by ...}\\n   \\\\Department of Physics\\n   \\\\State University of ... }\\n\\date{put in custom date; delete this line for today's date}\\n\\maketitle\\n%================================================================================",
-        "mode": "text",
-        "triggerWhenComplete": true,
-        "description": "\\title{Title of paper}",
-        "priority": 5
-    },
-    {
-        "prefix": "(^|[^\\\\])teack  ",
-        "body": "$1\\n\\begin{acknowledgment}\\n\\end{acknowledgment}",
-        "mode": "text",
-        "triggerWhenComplete": true,
-        "description": "\\begin{acknowledgment}",
-        "priority": 5
-    },
-    {
-        "prefix": "(^|[^\\\\])teabs  ",
-        "body": "$1\\n\\begin{abstract}\\nText goes here\\n\\end{abstract}",
-        "mode": "text",
-        "triggerWhenComplete": true,
-        "description": "\\begin{abstract}",
-        "priority": 5
-    },
-    {
->>>>>>> 8d37590c
         "prefix": "(^|[^\\\\])sumlu  ",
         "body": "$1\\sum_{",
         "mode": "maths",
@@ -1283,49 +1216,6 @@
         "priority": 5
     },
     {
-<<<<<<< HEAD
-=======
-        "prefix": "(^|[^\\\\])eqtxt  ",
-        "body": "$1\\n\\[\\n\\quad \\text{$$1}\\n\\]",
-        "mode": "text",
-        "triggerWhenComplete": true,
-        "description": "\\[ \\text{}",
-        "priority": 5
-    },
-    {
-        "prefix": "(^|[^\\\\])eqlbr  ",
-        "body": "$1\\n\\begin{equation}\\n\\left.\\n\\begin{aligned}\\n&x = y           \\\\\\n&a = b^2 + b + 1\\n\\end{aligned}\\n\\right\\}\\n\\end{equation}",
-        "mode": "text",
-        "triggerWhenComplete": true,
-        "description": "\\begin{equation}",
-        "priority": 5
-    },
-    {
-        "prefix": "(^|[^\\\\])eqbox  ",
-        "body": "$1\\n\\begin{equation}\\n\\fbox{\\parbox{.7in}{$\\displaystyle{\\frac{x^2 + 1}{5} = y}$ }}\\n\\end{equation}",
-        "mode": "text",
-        "triggerWhenComplete": true,
-        "description": "\\begin{equation}",
-        "priority": 5
-    },
-    {
-        "prefix": "(^|[^\\\\])eqaun  ",
-        "body": "$1\\n\\begin{align*}\\nx^2   &= y+1 \\\\\\nx^2+1 &= u+v\\n\\end{align*}",
-        "mode": "text",
-        "triggerWhenComplete": true,
-        "description": "\\begin{align*}",
-        "priority": 5
-    },
-    {
-        "prefix": "(^|[^\\\\])eqanu  ",
-        "body": "$1\\n\\begin{align}\\nx^2   &= y+1    \\\\\\nx^2+1 &= u+v\\n\\end{align}",
-        "mode": "text",
-        "triggerWhenComplete": true,
-        "description": "\\begin{align}",
-        "priority": 5
-    },
-    {
->>>>>>> 8d37590c
         "prefix": "(^|[^\\\\])eprop  ",
         "body": "$1\\end{proposition}",
         "mode": "any",
@@ -2214,33 +2104,6 @@
         "priority": 4
     },
     {
-<<<<<<< HEAD
-=======
-        "prefix": "(^|[^\\\\])tecs  ",
-        "body": "$1\\n\\begin{cases}\\n  $$1\\n\\end{cases}",
-        "mode": "text",
-        "triggerWhenComplete": true,
-        "description": "\\begin{cases}",
-        "priority": 4
-    },
-    {
-        "prefix": "(^|[^\\\\])tbex  ",
-        "body": "$1\\n\\begin{tabbing}\\nxxxxxxxxxxx\\= xxxxxxxxxxx\\= xxxxxxxxxxx\\= \\kill\\nitems      \\> for        \\> row        \\> one      \\\\\\nitems      \\> for        \\> row        \\> two      \\\\\\n\\end{tabbing}",
-        "mode": "text",
-        "triggerWhenComplete": true,
-        "description": "\\begin{tabbing}",
-        "priority": 4
-    },
-    {
-        "prefix": "(^|[^\\\\])tabl  ",
-        "body": "$1\\n\\begin{table}[ht]                 %optional [t, b or h];\\n\\begin{minipage}{0.9\\textwidth}\\n\\begin{tabular}[ccc]\\n &  &  \\\\\\n &  &  \\\\\\n\\end{tabular}\\n\\end{minipage}\\n\\caption{}\\n\\label{}\\n\\end{table}",
-        "mode": "text",
-        "triggerWhenComplete": true,
-        "description": "\\begin{table}[ht]                 %optional [t, b or h];",
-        "priority": 4
-    },
-    {
->>>>>>> 8d37590c
         "prefix": "(^|[^\\\\])sups  ",
         "body": "$1\\supset",
         "mode": "any",
@@ -3861,11 +3724,7 @@
         "body": "$1\\left. f \\left(\\frac{t}{2}\\right)\\right|_{t=0}",
         "mode": "text",
         "triggerWhenComplete": true,
-<<<<<<< HEAD
-        "description": "\\left. f \\right|_{t=0}",
-=======
         "description": "\\[ \\left. f (t)\\right|_{t=0}",
->>>>>>> 8d37590c
         "priority": 4
     },
     {
@@ -4839,17 +4698,6 @@
     {
         "prefix": "(^|[^\\\\])csdd  ",
         "body": "$1%================================",
-<<<<<<< HEAD
-=======
-        "mode": "text",
-        "triggerWhenComplete": true,
-        "description": "Divider: %=========",
-        "priority": 4
-    },
-    {
-        "prefix": "(^|[^\\\\])crlr  ",
-        "body": "$1\\n%===============================================================================%\\n%.......10........20........30........40........50........60........70........80%\\n%________|_________|_________|_________|_________|_________|_________|_________|%\\n%===============================================================================%",
->>>>>>> 8d37590c
         "mode": "text",
         "triggerWhenComplete": true,
         "description": "Divider: %=========",
@@ -4920,21 +4768,8 @@
         "priority": 4
     },
     {
-<<<<<<< HEAD
         "prefix": "(^|[^\\\\])ccrf  ",
         "body": "$1\\Cref{$$1}",
-=======
-        "prefix": "(^|[^\\\\])cdsq  ",
-        "body": "$1\\n\\begin{equation*}\\n \\begin{CD}\\n A @>F>>B\\\\\\n @VGVV  @VVgV \\\\\\n C @>>f>D\\\\\\n \\end{CD}\\n\\end{equation*}",
-        "mode": "text",
-        "triggerWhenComplete": true,
-        "description": "\\begin{equation*}",
-        "priority": 4
-    },
-    {
-        "prefix": "(^|[^\\\\])cdli  ",
-        "body": "$1\\n\\begin{equation*}\\n \\begin{CD}\\n 0 @>>> A @>f>>B @>g>> C @>h>> C/g(B) @>>>0\\n \\end{CD}\\n\\end{equation*}",
->>>>>>> 8d37590c
         "mode": "text",
         "triggerWhenComplete": true,
         "description": "\\Cref{}",
@@ -9525,7 +9360,6 @@
         "priority": 3
     },
     {
-<<<<<<< HEAD
         "prefix": "(^|[^\\\\])crf  ",
         "body": "$1\\cref{$$1}",
         "mode": "maths",
@@ -9534,8 +9368,6 @@
         "priority": 3
     },
     {
-=======
->>>>>>> 8d37590c
         "prefix": "(^|[^\\\\])cr2  ",
         "body": "$1\\sqrt[3]{2}",
         "mode": "maths",
@@ -9824,17 +9656,6 @@
         "priority": 3
     },
     {
-<<<<<<< HEAD
-=======
-        "prefix": "(^|[^\\\\])cbx  ",
-        "body": "$1\\n%========================================================%\\n%                                                        %\\n%========================================================%",
-        "mode": "text",
-        "triggerWhenComplete": true,
-        "description": "Divider: %=========;%         ;%=========",
-        "priority": 3
-    },
-    {
->>>>>>> 8d37590c
         "prefix": "(^|[^\\\\])cau  ",
         "body": "$1\\mathcal{$$1}",
         "mode": "maths",
