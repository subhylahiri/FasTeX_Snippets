--- conflicted
+++ resolved
@@ -770,25 +770,6 @@
     {
         "prefix": "(^|[^\\\\])setcu  ",
         "body": "$1\\setcounter{",
-<<<<<<< HEAD
-=======
-        "mode": "text",
-        "triggerWhenComplete": true,
-        "description": "\\setcounter{",
-        "priority": 5
-    },
-    {
-        "prefix": "(^|[^\\\\])refib  ",
-        "body": "$1\\n\\item Author [year]\\n{\\it Title.\\/}\\nPublisher.",
-        "mode": "text",
-        "triggerWhenComplete": true,
-        "description": "\\item Author [year]",
-        "priority": 5
-    },
-    {
-        "prefix": "(^|[^\\\\])refia  ",
-        "body": "$1\\n\\item Author [year]\\nTitle.\\n{\\it Journal\\/} {\\bf 11}, 123--223.",
->>>>>>> badadad9
         "mode": "text",
         "triggerWhenComplete": true,
         "description": "\\setcounter{",
@@ -2123,33 +2104,6 @@
         "priority": 4
     },
     {
-<<<<<<< HEAD
-=======
-        "prefix": "(^|[^\\\\])tecs  ",
-        "body": "$1\\n\\begin{cases}\\n  $$1\\n\\end{cases}",
-        "mode": "maths",
-        "triggerWhenComplete": true,
-        "description": "\\begin{cases}",
-        "priority": 4
-    },
-    {
-        "prefix": "(^|[^\\\\])tbex  ",
-        "body": "$1\\n\\begin{tabbing}\\nxxxxxxxxxxx\\= xxxxxxxxxxx\\= xxxxxxxxxxx\\= \\kill\\nitems      \\> for        \\> row        \\> one      \\\\\\nitems      \\> for        \\> row        \\> two      \\\\\\n\\end{tabbing}",
-        "mode": "text",
-        "triggerWhenComplete": true,
-        "description": "\\begin{tabbing}",
-        "priority": 4
-    },
-    {
-        "prefix": "(^|[^\\\\])tabl  ",
-        "body": "$1\\n\\begin{table}[ht]                 %optional [t, b or h];\\n\\begin{minipage}{0.9\\textwidth}\\n\\begin{tabular}[ccc]\\n &  &  \\\\\\n &  &  \\\\\\n\\end{tabular}\\n\\end{minipage}\\n\\caption{}\\n\\label{}\\n\\end{table}",
-        "mode": "text",
-        "triggerWhenComplete": true,
-        "description": "\\begin{table}[ht]                 %optional [t, b or h];",
-        "priority": 4
-    },
-    {
->>>>>>> badadad9
         "prefix": "(^|[^\\\\])sups  ",
         "body": "$1\\supset",
         "mode": "maths",
@@ -3824,41 +3778,6 @@
     {
         "prefix": "(^|[^\\\\])eqst  ",
         "body": "$1\\end{question}",
-<<<<<<< HEAD
-=======
-        "mode": "text",
-        "triggerWhenComplete": true,
-        "description": "\\end{question}",
-        "priority": 4
-    },
-    {
-        "prefix": "(^|[^\\\\])eqsp  ",
-        "body": "$1\\n\\begin{equation}\\n\\begin{split}\\na  =  b &+ c + (c + d)  \\\\\\n        &{}- e + f\\n\\end{split}\\n\\end{equation}",
-        "mode": "text",
-        "triggerWhenComplete": true,
-        "description": "\\begin{equation}",
-        "priority": 4
-    },
-    {
-        "prefix": "(^|[^\\\\])eqnu  ",
-        "body": "$1\\n\\begin{equation}\\nF(b)-F(a)=\\int^b_af(x)\\, dx$$1\\n\\end{equation}",
-        "mode": "text",
-        "triggerWhenComplete": true,
-        "description": "\\begin{equation}",
-        "priority": 4
-    },
-    {
-        "prefix": "(^|[^\\\\])eqas  ",
-        "body": "$1\\end{eqnarray*}",
-        "mode": "any",
-        "triggerWhenComplete": true,
-        "description": "\\end{eqnarray*}",
-        "priority": 4
-    },
-    {
-        "prefix": "(^|[^\\\\])eqad  ",
-        "body": "$1\\n\\begin{equation}\\n \\begin{aligned}\\n {}&a = b + c \\\\\\n {}&d = e + f + g\\n\\end{aligned}\\n\\end{equation}",
->>>>>>> badadad9
         "mode": "text",
         "triggerWhenComplete": true,
         "description": "\\end{question}",
@@ -4843,17 +4762,6 @@
     {
         "prefix": "(^|[^\\\\])citp  ",
         "body": "$1(\\cite{$$1})",
-<<<<<<< HEAD
-=======
-        "mode": "text",
-        "triggerWhenComplete": true,
-        "description": "(\\cite{})",
-        "priority": 4
-    },
-    {
-        "prefix": "(^|[^\\\\])cdsq  ",
-        "body": "$1\\n\\begin{equation*}\\n \\begin{CD}\\n A @>F>>B\\\\\\n @VGVV  @VVgV \\\\\\n C @>>f>D\\\\\\n \\end{CD}\\n\\end{equation*}",
->>>>>>> badadad9
         "mode": "text",
         "triggerWhenComplete": true,
         "description": "(\\cite{})",
@@ -4972,25 +4880,6 @@
         "priority": 4
     },
     {
-<<<<<<< HEAD
-=======
-        "prefix": "(^|[^\\\\])bqas  ",
-        "body": "$1\\begin{eqnarray*}",
-        "mode": "text",
-        "triggerWhenComplete": true,
-        "description": "\\begin{eqnarray*}",
-        "priority": 4
-    },
-    {
-        "prefix": "(^|[^\\\\])bqal  ",
-        "body": "$1\\begin{eqnarray}\\label{$$1}",
-        "mode": "text",
-        "triggerWhenComplete": true,
-        "description": "\\begin{eqnarray}\\label{}",
-        "priority": 4
-    },
-    {
->>>>>>> badadad9
         "prefix": "(^|[^\\\\])bprf  ",
         "body": "$1\\begin{proof}",
         "mode": "text",
@@ -7217,25 +7106,6 @@
     {
         "prefix": "(^|[^\\\\])neo  ",
         "body": "$1\\not\\in",
-<<<<<<< HEAD
-=======
-        "mode": "maths",
-        "triggerWhenComplete": true,
-        "description": "\\not\\in",
-        "priority": 3
-    },
-    {
-        "prefix": "(^|[^\\\\])mxu  ",
-        "body": "$1\\n\\begin{matrix}\\n...&...\\\\\\n...&...\\n\\end{matrix}",
-        "mode": "maths",
-        "triggerWhenComplete": true,
-        "description": "\\begin{matrix}",
-        "priority": 3
-    },
-    {
-        "prefix": "(^|[^\\\\])mxc  ",
-        "body": "$1\\n\\begin{pmatrix}\\n x_1  \\\\\\n x_2  \\\\\\n x_3\\n\\end{pmatrix}",
->>>>>>> badadad9
         "mode": "maths",
         "triggerWhenComplete": true,
         "description": "\\not\\in",
@@ -9842,17 +9712,6 @@
         "priority": 3
     },
     {
-<<<<<<< HEAD
-=======
-        "prefix": "(^|[^\\\\])bqa  ",
-        "body": "$1\\begin{eqnarray}",
-        "mode": "text",
-        "triggerWhenComplete": true,
-        "description": "\\begin{eqnarray}",
-        "priority": 3
-    },
-    {
->>>>>>> badadad9
         "prefix": "(^|[^\\\\])bma  ",
         "body": "$1\\begin{math}",
         "mode": "text",
@@ -9950,13 +9809,8 @@
     },
     {
         "prefix": "(^|[^\\\\])bdp  ",
-<<<<<<< HEAD
-        "body": "$1\\begin{equation*}",
-        "mode": "any",
-=======
         "body": "$1\\[",
         "mode": "text",
->>>>>>> badadad9
         "triggerWhenComplete": true,
         "description": "\\begin{equation*}",
         "priority": 3
